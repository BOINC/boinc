--- conflicted
+++ resolved
@@ -29,13 +29,6 @@
         android:smallScreens="true"
         android:xlargeScreens="true" />
 
-<<<<<<< HEAD
-    <uses-sdk
-        android:minSdkVersion="19"
-        android:targetSdkVersion="26" />
-
-=======
->>>>>>> e6dd2465
     <!-- Required Permissions -->
     <uses-permission android:name="android.permission.INTERNET" />
     <uses-permission android:name="android.permission.RECEIVE_BOOT_COMPLETED" />
