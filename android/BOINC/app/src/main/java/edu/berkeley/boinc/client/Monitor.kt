/*
 * This file is part of BOINC.
 * http://boinc.berkeley.edu
 * Copyright (C) 2021 University of California
 *
 * BOINC is free software; you can redistribute it and/or modify it
 * under the terms of the GNU Lesser General Public License
 * as published by the Free Software Foundation,
 * either version 3 of the License, or (at your option) any later version.
 *
 * BOINC is distributed in the hope that it will be useful,
 * but WITHOUT ANY WARRANTY; without even the implied warranty of
 * MERCHANTABILITY or FITNESS FOR A PARTICULAR PURPOSE.
 * See the GNU Lesser General Public License for more details.
 *
 * You should have received a copy of the GNU Lesser General Public License
 * along with BOINC.  If not, see <http://www.gnu.org/licenses/>.
 */
package edu.berkeley.boinc.client

import android.app.Service
import android.content.BroadcastReceiver
import android.content.Context
import android.content.Intent
import android.content.IntentFilter
import android.graphics.Bitmap
import android.os.*
import androidx.core.content.getSystemService
import androidx.lifecycle.LifecycleService
import androidx.lifecycle.lifecycleScope
import edu.berkeley.boinc.BOINCApplication
import edu.berkeley.boinc.BuildConfig
import edu.berkeley.boinc.R
import edu.berkeley.boinc.mutex.BoincMutex
import edu.berkeley.boinc.rpc.*
import edu.berkeley.boinc.utils.*
import java.io.File
import java.io.IOException
import java.io.InputStreamReader
import java.util.*
import javax.inject.Inject
import kotlin.properties.Delegates
import kotlinx.coroutines.coroutineScope
import kotlinx.coroutines.launch
import okio.buffer
import okio.source

typealias Message = edu.berkeley.boinc.rpc.Message

/**
 * Main Service of BOINC on Android
 * - manages life-cycle of the BOINC Client.
 * - frequently polls the latest status of the client (e.g. running tasks, attached projects etc)
 * - reports device status (e.g. battery level, connected to charger etc) to the client
 * - holds singleton of client status data model and applications persistent preferences
 */
class Monitor : LifecycleService() {
    private val abi = if (Build.VERSION.SDK_INT < Build.VERSION_CODES.LOLLIPOP) {
        @Suppress("DEPRECATION")
        Build.CPU_ABI
    } else {
        Build.SUPPORTED_ABIS[0]
    }

    //hold the status of the app, controlled by AppPreferences
    @Inject
    lateinit var appPreferences: AppPreferences

    // holds the BOINC mutex, only compute if acquired
    @Inject
    lateinit var mutex: BoincMutex

    //provides functions for interaction with client via RPC
    @Inject
    lateinit var clientInterface: ClientInterfaceImplementation

    @Inject
    lateinit var clientNotification: ClientNotification

    //holds the status of the client as determined by the Monitor
    @Inject
    lateinit var clientStatus: ClientStatus

    // holds the status of the device, i.e. status information that can only be obtained trough Java APIs
    @Inject
    lateinit var deviceStatus: DeviceStatus

    @Inject
    lateinit var noticeNotification: NoticeNotification

    // XML defined variables, populated in onCreate
    private lateinit var fileNameClient: String
    private lateinit var fileNameCABundle: String
    private lateinit var fileNameClientConfig: String
    private lateinit var fileNameGuiAuthentication: String
    private lateinit var fileNameAllProjectsList: String
    private lateinit var fileNameNoMedia: String
    private lateinit var boincWorkingDir: String
    private lateinit var clientSocketAddress: String
    private lateinit var fileNameWelcomeState: String

    private var clientStatusInterval by Delegates.notNull<Int>()
    private var deviceStatusIntervalScreenOff: Int = 0
    private val updateTimer = Timer(true) // schedules frequent client status update
    private val statusUpdateTask: TimerTask = StatusUpdateTimerTask()
    private var updateBroadcastEnabled = false
    private var screenOffStatusOmitCounter = 0

    // screen on/off updated by screenOnOffBroadcastReceiver
    private var screenOn = false
    private val forceReinstall = false // for debugging purposes //TODO

    private var isRemote = false

    /**
     * Determines BOINC platform name corresponding to device's cpu architecture (ARM, x86).
     * Defaults to ARM
     *
     * @return ID of BOINC platform name string in resources
     */
    val boincPlatform: Int
        get() {
            val platformId: Int
            val arch = System.getProperty("os.arch") ?: ""
            val normalizedArch = arch.uppercase(Locale.US)
            platformId = when {
                normalizedArch.containsAny("ARM64", "AARCH64") -> R.string.boinc_platform_name_arm64
                "X86_64" in normalizedArch -> R.string.boinc_platform_name_x86_64
                "ARMV6" in normalizedArch -> R.string.boinc_platform_name_armv6
                "ARM" in normalizedArch -> R.string.boinc_platform_name_arm
                "86" in normalizedArch -> R.string.boinc_platform_name_x86
                else -> {
                    Logging.logWarning(Logging.CATEGORY.MONITOR, "could not map os.arch ($arch) to platform, default to arm.")

                    R.string.boinc_platform_name_arm
                }
            }

            Logging.logInfo(Logging.CATEGORY.MONITOR, "BOINC platform: ${getString(platformId)} for os.arch: $arch")

            return platformId
        }

    /**
     * Determines BOINC alt platform name corresponding to device's cpu architecture (ARM, x86).
     *
     * @return BOINC platform name string in resources
     */
    val boincAltPlatform: String
        get() {
            var platformName = ""
            val arch = System.getProperty("os.arch") ?: ""
            val normalizedArch = arch.uppercase(Locale.US)
            if (normalizedArch.containsAny("ARM64", "AARCH64", "ARMV6"))
                platformName = getString(R.string.boinc_platform_name_arm)
            else if ("X86_64" in normalizedArch)
                platformName = getString(R.string.boinc_platform_name_x86)
            
            Logging.logInfo(Logging.CATEGORY.MONITOR, "BOINC Alt platform: $platformName for os.arch: $arch")
            
            return platformName
        }

    /**
     * Returns path to file in BOINC's working directory that contains GUI authentication key
     *
     * @return absolute path to file holding GUI authentication key
     */
    val authFilePath: String
        get() = boincWorkingDir + fileNameGuiAuthentication

    override fun onBind(intent: Intent): IBinder? {
        super.onBind(intent)
        
        Logging.logDebug(Logging.CATEGORY.MONITOR, "Monitor onBind")
        
        return mBinder
    }

    override fun onCreate() {
        (application as BOINCApplication).appComponent.inject(this)
        super.onCreate()
<<<<<<< HEAD
        
        Logging.logDebug(Logging.CATEGORY.MONITOR, "Monitor onCreate()")
=======

        // Read User log level and set logLevel of Logging Class
        Logging.setLogLevel(appPreferences.logLevel)

        Log.d(Logging.TAG, "Monitor onCreate()")
>>>>>>> ea49e0a0

        // populate attributes with XML resource values
        boincWorkingDir = applicationInfo.dataDir + "/" + getString(R.string.client_path)
        fileNameClient = getString(R.string.client_name)
        fileNameCABundle = getString(R.string.client_cabundle)
        fileNameClientConfig = getString(R.string.client_config)
        fileNameGuiAuthentication = getString(R.string.auth_file_name)
        fileNameAllProjectsList = getString(R.string.all_projects_list)
        fileNameNoMedia = getString(R.string.nomedia)
        fileNameWelcomeState = "welcome.state"
        clientStatusInterval = resources.getInteger(R.integer.status_update_interval_ms)
        deviceStatusIntervalScreenOff = resources.getInteger(R.integer.device_status_update_screen_off_every_X_loop)
        clientSocketAddress = getString(R.string.client_socket_address)

        Logging.logDebug(Logging.CATEGORY.MONITOR, "Monitor onCreate(): singletons initialized")

        // set current screen on/off status
        screenOn = getSystemService<PowerManager>()!!.isScreenOnCompat

        // register screen on/off receiver
        val onFilter = IntentFilter(Intent.ACTION_SCREEN_ON)
        val offFilter = IntentFilter(Intent.ACTION_SCREEN_OFF)
        registerReceiver(screenOnOffReceiver, onFilter)
        registerReceiver(screenOnOffReceiver, offFilter)
    }

    override fun onDestroy() {
        super.onDestroy()

        Logging.logDebug(Logging.CATEGORY.MONITOR, "Monitor onDestroy()")
        
        updateBroadcastEnabled = false // prevent broadcast from currently running update task
        updateTimer.cancel() // cancel task

        // there might be still other AsyncTasks executing RPCs
        // close sockets in a synchronized way
        clientInterface.close()
        try {
            // remove screen on/off receiver
            unregisterReceiver(screenOnOffReceiver)
        } catch (e: Exception) {
            Logging.logException(Logging.CATEGORY.MONITOR, "Monitor.onDestroy error: ", e)
        }
        updateBroadcastEnabled = false // prevent broadcast from currently running update task
        updateTimer.cancel() // cancel task
        mutex.release() // release BOINC mutex

        // release locks, if held.
        try {
            clientStatus.setWakeLock(false)
            clientStatus.setWifiLock(false)
        } catch (e: Exception) {
            Logging.logException(Logging.CATEGORY.MONITOR, "Monitor.onDestroy error: ", e)
        }
    }

    override fun onStartCommand(intent: Intent?, flags: Int, startId: Int): Int {
        super.onStartCommand(intent, flags, startId)
        //this gets called after startService(intent) (either by BootReceiver or SplashActivity, depending on the user's autostart configuration)
        Logging.logDebug(Logging.CATEGORY.MONITOR, "Monitor onStartCommand()")

        // try to acquire BOINC mutex
        // run here in order to recover, if mutex holding app gets closed.
        if (!updateBroadcastEnabled && mutex.acquire()) {
            updateBroadcastEnabled = true
            // register and start update task
            // using .scheduleAtFixedRate() can cause a series of bunched-up runs
            // when previous executions are delayed (e.g. during clientSetup() )
            updateTimer.schedule(statusUpdateTask, 0, clientStatusInterval.toLong())
        }
        if (!mutex.isAcquired) Logging.logError(Logging.CATEGORY.MONITOR, "Monitor.onStartCommand: mutex acquisition failed, do not start BOINC.")

        // execute action if one is explicitly requested (e.g. from notification)
        if (intent != null) {
            val actionCode = intent.getIntExtra("action", -1)
            
            Logging.logDebug(Logging.CATEGORY.MONITOR, "Monitor.onStartCommand() with action code: $actionCode")
            
            when (actionCode) {
                1 -> lifecycleScope.launch { setClientRunMode(RUN_MODE_NEVER) }
                2 -> lifecycleScope.launch { setClientRunMode(RUN_MODE_AUTO) }
            }
        }

        /*
         * START_STICKY causes service to stay in memory until stopSelf() is called, even if all
         * Activities get destroyed by the system. Important for GUI keep-alive
         * For detailed service documentation see
         * http://android-developers.blogspot.com.au/2010/02/service-api-changes-starting-with.html
         */
        return Service.START_STICKY
    }
    // --end-- attributes and methods related to Android Service life-cycle
    // public methods for Activities
    /**
     * Force refresh of client status data model, will fire Broadcast upon success.
     */
    fun forceRefresh() {
        if (!mutex.isAcquired) return  // do not try to update if client is not running
        
        Logging.logDebug(Logging.CATEGORY.MONITOR, "forceRefresh()")
        
        try {
            updateTimer.schedule(StatusUpdateTimerTask(), 0)
        } catch (e: Exception) {
            Logging.logException(Logging.CATEGORY.MONITOR, "Monitor.forceRefresh error: ", e)
        } // throws IllegalStateException if called after timer got cancelled, i.e. after manual shutdown
    }

    fun getWelcomeStateFile() : Boolean {
        val file = File(boincWorkingDir + fileNameWelcomeState)
        return file.exists();
    }

    fun setWelcomeStateFile() {
        val file = File(boincWorkingDir + fileNameWelcomeState)
        if (!file.exists()) {
            file.createNewFile()
        }
    }

    //Kill boinc client nicely
    fun quitClient() : Boolean {
        if(clientInterface.isConnected) {
            return clientInterface.quit()
        }
        return true
    }
    // --end-- public methods for Activities
    // multi-threaded frequent information polling
    /**
     * Task to frequently and asynchronously poll the client's status. Executed in different thread.
     */
    private inner class StatusUpdateTimerTask : TimerTask() {
        override fun run() {
            updateStatus()
        }
    }

    /**
     * Reports current device status to client and reads current client status.
     * Updates ClientStatus and fires Broadcast.
     * Called frequently to poll current status.
     */
    private fun updateStatus() {
        // check whether RPC client connection is alive
        if (!clientInterface.connectionAlive() && clientSetup()) { // start setup routine
            // interact with client only if connection established successfully
            reportDeviceStatus()
            readClientStatus(true) // read initial data
        }
        if (!screenOn && screenOffStatusOmitCounter < deviceStatusIntervalScreenOff)
            screenOffStatusOmitCounter++ // omit status reporting according to configuration
        else {
            // screen is on, or omit counter reached limit
            if (clientInterface.connectionAlive()) {
                reportDeviceStatus()
                readClientStatus(false) // readClientStatus is also required when screen is off, otherwise no wakeLock acquisition.
            }
        }
    }

    /**
     * Reads client status via RPCs
     * Optimized to retrieve only subset of information (required to determine wakelock state) if screen is turned off
     *
     * @param forceCompleteUpdate forces update of entire status information, regardless of screen status
     */
    private fun readClientStatus(forceCompleteUpdate: Boolean) {
        try {
            val status: CcStatus? // read independently of screen status

            // complete status read, depending on screen status
            // screen off: only read computing status to adjust wakelock, do not send broadcast
            // screen on: read complete status, set ClientStatus, send broadcast
            // forceCompleteUpdate: read complete status, independently of screen setting
            if (screenOn || forceCompleteUpdate) {
                // complete status read, with broadcast
                Logging.logVerbose(Logging.CATEGORY.MONITOR, "readClientStatus(): screen on, get complete status")
                
                status = clientInterface.ccStatus
                val state = clientInterface.state
                val transfers = clientInterface.fileTransfers
                val acctMgrInfo = clientInterface.acctMgrInfo
                val newNotices = clientInterface.getNotices(clientStatus.mostRecentNoticeSeqNo)
                if (allNotNull(status, state, state?.hostInfo, acctMgrInfo)) {
                    clientStatus.setClientStatus(status, state.results, state.projects,
                            transfers, state.hostInfo, acctMgrInfo,
                            newNotices)
                } else {
                    var nullValues = ""
                    if (state == null) {
                        nullValues += "state "
                    } else {
                        if (state.hostInfo == null) nullValues += "state.host_info "
                    }
                    if (transfers == null) nullValues += "transfers "
                    if (acctMgrInfo == null) nullValues += "acctMgrInfo "
                    
                    Logging.logError(Logging.CATEGORY.MONITOR, "readClientStatus(): connection problem, null: $nullValues")
                }

                // update notices notification
                noticeNotification.update(clientStatus.rssNotices, appPreferences.showNotificationForNotices)

                // check whether monitor is still intended to update, if not, skip broadcast and exit...
                if (updateBroadcastEnabled) {
                    applicationContext.sendBroadcast(Intent().apply { action = "edu.berkeley.boinc.clientstatus" })
                }
            } else {
                // read only ccStatus to adjust wakelocks and service state independently of screen status
                status = clientInterface.ccStatus
            }
            if (BuildConfig.DEBUG && status == null) {
                error("Assertion failed")
            }
            val computing = (status.taskSuspendReason == SUSPEND_NOT_SUSPENDED
                    || status.taskSuspendReason == SUSPEND_REASON_CPU_THROTTLE)
            
            Logging.logVerbose(Logging.CATEGORY.MONITOR, "readClientStatus(): computation enabled: $computing")
            
            clientStatus.setWifiLock(computing)
            clientStatus.setWakeLock(computing)
            clientNotification.update(clientStatus, this, computing)
        } catch (e: Exception) {
            Logging.logException(Logging.CATEGORY.MONITOR, "Monitor.readClientStatus exception: " + e.message, e)
        }
    }

    /**
     * Reports current device status to the client via RPC
     * BOINC client uses this data to enforce preferences, e.g. suspend battery but requires information only/best available through Java API calls.
     */
    private fun reportDeviceStatus() {
        Logging.logVerbose(Logging.CATEGORY.MONITOR, "reportDeviceStatus()")
        
        try {
            // set devices status
            // make sure deviceStatus is initialized
            val reportStatusSuccess = clientInterface.reportDeviceStatus(deviceStatus.update(screenOn)) // transmit device status via rpc
            if (reportStatusSuccess)
                screenOffStatusOmitCounter = 0
            else
                Logging.logDebug(Logging.CATEGORY.MONITOR, "reporting device status returned false.")
        } catch (e: Exception) {
            Logging.logError(Logging.CATEGORY.MONITOR, "Monitor.reportDeviceStatus exception: " + e.message)
        }
    }
    // --end-- multi-threaded frequent information polling

    // BOINC client installation and run-time management
    /**
     * installs client binaries(if changed) and other required files
     * executes client process
     * triggers initial reads (e.g. preferences, project list etc)
     *
     * @return Boolean whether connection established successfully
     */
    private fun clientSetup(): Boolean {
        Logging.logVerbose(Logging.CATEGORY.MONITOR, "Monitor.clientSetup()")
        
        clientStatus.setSetupStatus(ClientStatus.SETUP_STATUS_LAUNCHING, true)
        val clientProcessName = boincWorkingDir + fileNameClient
        val md5AssetClient = computeMd5(fileNameClient, true)
        val md5InstalledClient = computeMd5(clientProcessName, false)

        // If client hashes do not match, we need to install the one that is a part
        // of the package. Shutdown the currently running client if needed.
        //
        if (forceReinstall || md5InstalledClient != md5AssetClient) {
            Logging.logDebug(Logging.CATEGORY.MONITOR, "Hashes of installed client does not match binary in assets - re-install.")

            // try graceful shutdown using RPC (faster)
            if (getPidForProcessName(clientProcessName) != null && connectClient()) {
                clientInterface.quit()
                val attempts = applicationContext.resources.getInteger(R.integer.shutdown_graceful_rpc_check_attempts)
                val sleepPeriod = applicationContext.resources.getInteger(R.integer.shutdown_graceful_rpc_check_rate_ms)
                var x = 0
                while (x < attempts) {
                    Thread.sleep(sleepPeriod.toLong())
                    if (getPidForProcessName(clientProcessName) == null) { //client is now closed
                        Logging.logDebug(Logging.CATEGORY.MONITOR,
                                "quitClient: graceful RPC shutdown successful after " + x +
                                " seconds")

                        x = attempts
                    }
                    x++
                }
            }

            // quit with OS signals
            if (getPidForProcessName(clientProcessName) != null) {
                quitProcessOsLevel(clientProcessName)
            }

            // at this point client is definitely not running. install new binary...
            if (!installClient()) {
                Logging.logError(Logging.CATEGORY.MONITOR, "BOINC client installation failed!")
                return false
            }
        }

        // Start the BOINC client if we need to.
        val clientPid = getPidForProcessName(clientProcessName)
        if (clientPid == null) {
            Logging.logInfo(Logging.CATEGORY.MONITOR, "Starting the BOINC client")
            
            if (!runClient(appPreferences.isRemote)) {
                Logging.logError(Logging.CATEGORY.MONITOR, "BOINC client failed to start")
                
                return false
            }
        }

        // Try to connect to executed Client in loop
        //
        val retryRate = resources.getInteger(R.integer.monitor_setup_connection_retry_rate_ms)
        val retryAttempts = resources.getInteger(R.integer.monitor_setup_connection_retry_attempts)
        var connected = false
        var counter = 0
        while (!connected && counter < retryAttempts) {
            Logging.logDebug(Logging.CATEGORY.MONITOR, "Attempting BOINC client connection...")
            connected = connectClient()
            counter++
            Thread.sleep(retryRate.toLong())
        }
        var init = false
        if (connected) { // connection established
            try {
                // read preferences for GUI to be able to display data
                val clientPrefs = clientInterface.globalPrefsWorkingStruct!!
                clientStatus.prefs = clientPrefs

                // set Android model as hostinfo
                // should output something like "Samsung Galaxy SII - SDK:15 ABI:armeabi-v7a"
                val model = "${Build.MANUFACTURER} ${Build.MODEL} - SDK: ${Build.VERSION.SDK_INT} ABI: $abi"
                val version = Build.VERSION.RELEASE

                Logging.logInfo(Logging.CATEGORY.MONITOR, "reporting hostinfo model name: $model")
                Logging.logInfo(Logging.CATEGORY.MONITOR, "reporting hostinfo os name: Android")
                Logging.logInfo(Logging.CATEGORY.MONITOR, "reporting hostinfo os version: $version")

                clientInterface.setHostInfo(model, version)
                init = true
            } catch (e: Exception) {
                Logging.logError(Logging.CATEGORY.MONITOR, "Monitor.clientSetup() init failed: " + e.message)
            }
        }
        if (init) {
            Logging.logDebug(Logging.CATEGORY.MONITOR, "Monitor.clientSetup() - setup completed successfully")
            
            clientStatus.setSetupStatus(ClientStatus.SETUP_STATUS_AVAILABLE, false)
        } else {
            Logging.logError(Logging.CATEGORY.MONITOR, "Monitor.clientSetup() - setup experienced an error")
            
            clientStatus.setSetupStatus(ClientStatus.SETUP_STATUS_ERROR, true)
        }
        return connected
    }

    /**
     * Executes BOINC client.
     * Using Java Runtime exec method
     *
     * @return Boolean success
     */
    private fun runClient(remote : Boolean): Boolean {
        isRemote = remote
        var success = false
        try {
            val param = if (remote) "--allow_remote_gui_rpc" else "--gui_rpc_unix_domain"
            val cmd = arrayOf(boincWorkingDir + fileNameClient, "--daemon", param)
            
            Logging.logInfo(Logging.CATEGORY.MONITOR, "Launching '${cmd[0]}' from '$boincWorkingDir'")
            
            Runtime.getRuntime().exec(cmd, null, File(boincWorkingDir))
            success = true
        } catch (e: IOException) {
            Logging.logError(Logging.CATEGORY.MONITOR, "Starting BOINC client failed with exception: " + e.message)
            Logging.logException(Logging.CATEGORY.MONITOR, "IOException", e)
        }
        return success
    }

    /**
     * Establishes connection to client and handles initial authentication
     *
     * @return Boolean success
     */
    private fun connectClient(): Boolean {
        var success = if (isRemote) {
            clientInterface.connect()
        } else {
            clientInterface.open(clientSocketAddress)
        }
        if (!success) {
            Logging.logError(Logging.CATEGORY.MONITOR, "Connection failed!")
            
            return false
        }

        //authorize
        success = clientInterface.authorizeGuiFromFile(boincWorkingDir + fileNameGuiAuthentication)
        if (!success) {
            Logging.logError(Logging.CATEGORY.MONITOR, "Authorization failed!")
        }
        return success
    }

    /**
     * Installs required files from APK's asset directory to the applications' internal storage.
     * File attributes override and executable are defined here
     *
     * @return Boolean success
     */
    private fun installClient(): Boolean {
        if (!installFile(fileNameClient, true, "")) {
            Logging.logError(Logging.CATEGORY.MONITOR, INSTALL_FAILED + fileNameClient)
            
            return false
        }
        if (!installFile(fileNameCABundle, false, "")) {
            Logging.logError(Logging.CATEGORY.MONITOR, INSTALL_FAILED + fileNameCABundle)
            
            return false
        }
        if (!installFile(fileNameClientConfig, false, "")) {
            Logging.logError(Logging.CATEGORY.MONITOR, INSTALL_FAILED + fileNameClientConfig)
            
            return false
        }
        if (!installFile(fileNameAllProjectsList, false, "")) {
            Logging.logError(Logging.CATEGORY.MONITOR, INSTALL_FAILED + fileNameAllProjectsList)
            
            return false
        }
        if (!installFile(fileNameNoMedia, false, ".$fileNameNoMedia")) {
            Logging.logError(Logging.CATEGORY.MONITOR, INSTALL_FAILED + fileNameNoMedia)
            
            return false
        }
        return true
    }

    /**
     * Copies given file from APK assets to internal storage.
     *
     * @param file       name of file as it appears in assets directory
     * @param executable set executable flag of file in internal storage
     * @param targetFile name of target file
     * @return Boolean success
     */
    private fun installFile(file: String, executable: Boolean, targetFile: String): Boolean {
        var success = false

        // If file is executable, cpu architecture has to be evaluated
        // and assets directory select accordingly
        val source = if (executable) assetsDirForCpuArchitecture + file else file
        val target = if (targetFile.isNotEmpty()) {
            File(boincWorkingDir + targetFile)
        } else {
            File(boincWorkingDir + file)
        }
        try {
            // Copy file from the asset manager to clientPath
            applicationContext.assets.open(source).copyToFile(target)
            success = true //copy succeeded without exception

            // Set executable, if requested
            if (executable) {
                success = target.setExecutable(true) // return false, if not executable
            }

            Logging.logDebug(Logging.CATEGORY.MONITOR, "Installation of " + source + " successful. Executable: " +
                    executable + "/" + success)
        } catch (ioe: IOException) {
            Logging.logError(Logging.CATEGORY.MONITOR, IOEXCEPTION_LOG + ioe.message)
            Logging.logError(Logging.CATEGORY.MONITOR, "Install of $source failed.")
        }
        return success
    }

    /**
     * Determines assets directory (contains BOINC client binaries) corresponding to device's cpu architecture (ARM, x86)
     *
     * @return name of assets directory for given platform, not an absolute path.
     */
    private val assetsDirForCpuArchitecture: String
        get() {
            var archAssetsDirectory = ""
            when (boincPlatform) {
                R.string.boinc_platform_name_armv6 -> archAssetsDirectory = getString(R.string.assets_dir_armv6)
                R.string.boinc_platform_name_arm -> archAssetsDirectory = getString(R.string.assets_dir_arm)
                R.string.boinc_platform_name_arm64 -> archAssetsDirectory = getString(R.string.assets_dir_arm64)
                R.string.boinc_platform_name_x86 -> archAssetsDirectory = getString(R.string.assets_dir_x86)
                R.string.boinc_platform_name_x86_64 -> archAssetsDirectory = getString(R.string.assets_dir_x86_64)
                else -> {
                }
            }
            return archAssetsDirectory
        }

    /**
     * Computes MD5 hash of requested file
     *
     * @param fileName absolute path or name of file in assets directory, see inAssets parameter
     * @param inAssets if true, fileName is file name in assets directory, if not, absolute path
     * @return md5 hash of file
     */
    private fun computeMd5(fileName: String, inAssets: Boolean): String {
        try {
            val source = if (inAssets) {
                applicationContext.assets.open(assetsDirForCpuArchitecture + fileName).source()
            } else {
                File(fileName).source()
            }.buffer()
            val md5 = source.readByteString().md5().hex()
            source.close()
            return md5
        } catch (e: IOException) {
            Logging.logError(Logging.CATEGORY.MONITOR, IOEXCEPTION_LOG + e.message)
        }
        return ""
    }

    /**
     * Determines ProcessID corresponding to given process name
     *
     * @param processName name of process, according to output of "ps"
     * @return process id, according to output of "ps"
     */
    private fun getPidForProcessName(processName: String): Int? {
        val processLines: List<String>

        //run ps and read output
        try {
            val p = Runtime.getRuntime().exec("ps")
            p.waitFor()
            val isr = InputStreamReader(p.inputStream)
            processLines = isr.readLines()
            isr.close()
        } catch (e: Exception) {
            Logging.logError(Logging.CATEGORY.MONITOR, "Exception: " + e.message)
            
            return null
        }
        if (processLines.size < 2) {
            Logging.logError(Logging.CATEGORY.MONITOR, "getPidForProcessName(): ps output has less than 2 lines, failure!")
            
            return null
        }

        // figure out what index PID has
        val headers = processLines[0].split("[\\s]+".toRegex()).toTypedArray()
        val pidIndex = headers.indexOfFirst { it == "PID" }
        if (pidIndex == -1) {
            return null
        }

        Logging.logDebug(Logging.CATEGORY.MONITOR, "getPidForProcessName(): PID at index: $pidIndex for output:" +
                " ${processLines[0]}")

        var pid: Int? = null
        for (y in 1 until processLines.size) {
            var found = false
            val comps = processLines[y].split("[\\s]+".toRegex()).toTypedArray()
            for (arg in comps) {
                if (arg == processName) {
                    Logging.logDebug(Logging.CATEGORY.MONITOR, "getPidForProcessName(): $processName found in line: $y")
                    
                    found = true
                    break // Break out of inner foreach (comps) loop
                }
            }
            if (found) {
                try {
                    pid = comps[pidIndex].toInt()
                    
                    Logging.logDebug(Logging.CATEGORY.MONITOR, "getPidForProcessName(): pid: $pid")
                } catch (e: NumberFormatException) {
                    Logging.logError(Logging.CATEGORY.MONITOR, "getPidForProcessName(): NumberFormatException for " +
                            "${comps[pidIndex]} at index: $pidIndex")
                }
                break // Break out of outer for (processLinesAr) loop
            }
        }
        // if not happen in ps output, not running?!
        if (pid == null)
            Logging.logError(Logging.CATEGORY.MONITOR, "getPidForProcessName(): $processName not found in ps output!")

        // Find required pid
        return pid
    }

    /**
     * Exits a process by sending it Linux SIGQUIT and SIGKILL signals
     *
     * @param processName name of process to be killed, according to output of "ps"
     */
    private fun quitProcessOsLevel(processName: String) {
        var clientPid = getPidForProcessName(processName)

        // client PID could not be read, client already ended / not yet started?
        if (clientPid == null) {
            Logging.logError(Logging.CATEGORY.MONITOR, "quitProcessOsLevel could not find PID, already ended or not" +
                    " yet started?")

            return
        }

        Logging.logDebug(Logging.CATEGORY.MONITOR, "quitProcessOsLevel for $processName, pid: $clientPid")

        // Do not just kill the client on the first attempt.  That leaves dangling
        // science applications running which causes repeated spawning of applications.
        // Neither the UI or client are happy and each are trying to recover from the
        // situation.  Instead send SIGQUIT and give the client time to clean up.
        Process.sendSignal(clientPid, Process.SIGNAL_QUIT)

        // Wait for the client to shutdown gracefully
        val attempts = applicationContext.resources.getInteger(R.integer.shutdown_graceful_os_check_attempts)
        val sleepPeriod = applicationContext.resources.getInteger(R.integer.shutdown_graceful_os_check_rate_ms)
        var x = 0
        while (x < attempts) {
            Thread.sleep(sleepPeriod.toLong())
            if (getPidForProcessName(processName) == null) { //client is now closed
                Logging.logDebug(Logging.CATEGORY.MONITOR, "quitClient: graceful SIGQUIT shutdown successful after" +
                        " $x seconds")
                
                x = attempts
            }
            x++
        }
        clientPid = getPidForProcessName(processName)
        if (clientPid != null) {
            // Process is still alive, send SIGKILL
            Logging.logError(Logging.CATEGORY.MONITOR, "SIGQUIT failed. SIGKILL pid: $clientPid")
            
            Process.killProcess(clientPid)
        }
        clientPid = getPidForProcessName(processName)
        if (clientPid != null) {
            Logging.logError(Logging.CATEGORY.MONITOR, "SIGKILL failed. still living pid: $clientPid")
        }
    }
    // --end-- BOINC client installation and run-time management

    /**
     * broadcast receiver to detect changes to screen on or off, used to adapt scheduling of StatusUpdateTimerTask
     * e.g. avoid polling GUI status RPCs while screen is off in order to save battery
     */
    private var screenOnOffReceiver: BroadcastReceiver = object : BroadcastReceiver() {
        override fun onReceive(context: Context, intent: Intent) {
            val action = intent.action
            if (action == Intent.ACTION_SCREEN_OFF) {
                screenOn = false
                // forces report of device status at next scheduled update
                // allows timely reaction to screen off for resume of computation
                screenOffStatusOmitCounter = deviceStatusIntervalScreenOff
                
                Logging.logDebug(Logging.CATEGORY.MONITOR, "screenOnOffReceiver: screen turned off")
            }
            if (action == Intent.ACTION_SCREEN_ON) {
                screenOn = true
                
                Logging.logDebug(Logging.CATEGORY.MONITOR, "screenOnOffReceiver: screen turned on, force data refresh...")
                
                forceRefresh()
            }
        }
    }

    private suspend fun setClientRunMode(runMode: Int) = coroutineScope {
        try {
            mBinder.setRunMode(runMode)
        } catch (e: RemoteException) {
            Logging.logException(Logging.CATEGORY.MONITOR, "setClientRunMode() error: ", e)
        }
        return@coroutineScope
    }

    // remote service
    val mBinder: IMonitor.Stub = object : IMonitor.Stub() {
        @Throws(RemoteException::class)
        override fun transferOperation(list: List<Transfer>, op: Int): Boolean {
            return clientInterface.transferOperation(list, op)
        }

        @Throws(RemoteException::class)
        override fun synchronizeAcctMgr(url: String): Boolean {
            return clientInterface.synchronizeAcctMgr(url)
        }

        @Throws(RemoteException::class)
        override fun setRunMode(mode: Int): Boolean {
            return clientInterface.setRunMode(mode)
        }

        @Throws(RemoteException::class)
        override fun setNetworkMode(mode: Int): Boolean {
            return clientInterface.setNetworkMode(mode)
        }

        @Throws(RemoteException::class)
        override fun setGlobalPreferences(pref: GlobalPreferences): Boolean {
            return clientInterface.setGlobalPreferences(pref)
        }

        @Throws(RemoteException::class)
        override fun setCcConfig(config: String): Boolean {
            return clientInterface.setCcConfig(config)
        }

        @Throws(RemoteException::class)
        override fun setDomainName(deviceName: String): Boolean {
            return clientInterface.setDomainName(deviceName)
        }

        @Throws(RemoteException::class)
        override fun resultOp(op: Int, url: String, name: String): Boolean {
            return clientInterface.resultOp(op, url, name)
        }

        @Throws(RemoteException::class)
        override fun readAuthToken(path: String): String {
            return clientInterface.readAuthToken(path)
        }

        @Throws(RemoteException::class)
        override fun projectOp(status: Int, url: String): Boolean {
            return clientInterface.projectOp(status, url)
        }

        @Throws(RemoteException::class)
        override fun getBoincPlatform(): Int {
            return this@Monitor.boincPlatform
        }

        @Throws(RemoteException::class)
        override fun lookupCredentials(credentials: AccountIn): AccountOut {
            return clientInterface.lookupCredentials(credentials)
        }

        @Throws(RemoteException::class)
        override fun isStationaryDeviceSuspected(): Boolean {
            try {
                return deviceStatus.isStationaryDeviceSuspected
            } catch (e: Exception) {
                Logging.logException(Logging.CATEGORY.MONITOR, "Monitor.IMonitor.Stub: isStationaryDeviceSuspected() error: ", e)
            }
            return false
        }

        @Throws(RemoteException::class)
        override fun getServerNotices(): List<Notice> {
            return clientStatus.serverNotices
        }

        @Throws(RemoteException::class)
        override fun getProjectConfigPolling(url: String): ProjectConfig {
            return clientInterface.getProjectConfigPolling(url)
        }

        @Throws(RemoteException::class)
        override fun getNotices(seq: Int): List<Notice> {
            return clientInterface.getNotices(seq)
        }

        @Throws(RemoteException::class)
        override fun getMessages(seq: Int): List<Message> {
            return clientInterface.getMessages(seq)
        }

        @Throws(RemoteException::class)
        override fun getEventLogMessages(seq: Int, num: Int): List<Message> {
            return clientInterface.getEventLogMessages(seq, num)
        }

        @Throws(RemoteException::class)
        override fun getBatteryChargeStatus(): Int {
            try {
                return deviceStatus.status.batteryChargePct
            } catch (e: Exception) {
                Logging.logException(Logging.CATEGORY.MONITOR, "Monitor.IMonitor.Stub: getBatteryChargeStatus() error: ", e)
            }
            return 0
        }

        @Throws(RemoteException::class)
        override fun getAcctMgrInfo(): AcctMgrInfo {
            return clientInterface.acctMgrInfo
        }

        @Throws(RemoteException::class)
        override fun forceRefresh() {
            this@Monitor.forceRefresh()
        }

        @Throws(RemoteException::class)
        override fun getWelcomeStateFile(): Boolean {
            return this@Monitor.getWelcomeStateFile()
        }

        @Throws(RemoteException::class)
        override fun setWelcomeStateFile() {
            this@Monitor.setWelcomeStateFile()
        }

        @Throws(RemoteException::class)
        override fun createAccountPolling(information: AccountIn): AccountOut {
            return clientInterface.createAccountPolling(information)
        }

        @Throws(RemoteException::class)
        override fun checkProjectAttached(url: String): Boolean {
            return clientInterface.checkProjectAttached(url)
        }

        @Throws(RemoteException::class)
        override fun attachProject(url: String, projectName: String, authenticator: String): Boolean {
            return clientInterface.attachProject(url, projectName, authenticator)
        }

        override fun addAcctMgrErrorNum(url: String, userName: String, pwd: String): ErrorCodeDescription {
            val acctMgr = clientInterface.addAcctMgr(url, userName, pwd)
            return if (acctMgr != null) {
                ErrorCodeDescription(acctMgr.errorNum,
                        if (acctMgr.messages.isEmpty()) "" else acctMgr.messages.toString())
            } else ErrorCodeDescription(-1)
        }

        @Throws(RemoteException::class)
        override fun getAuthFilePath(): String {
            return this@Monitor.authFilePath
        }

        @Throws(RemoteException::class)
        override fun getAttachableProjects(): List<ProjectInfo> {
            return clientInterface.getAttachableProjects(getString(boincPlatform), boincAltPlatform)
        }

        @Throws(RemoteException::class)
        override fun getAccountManagers(): List<AccountManager> {
            return clientInterface.accountManagers
        }

        @Throws(RemoteException::class)
        override fun getAcctMgrInfoPresent(): Boolean {
            return clientStatus.acctMgrInfo.isPresent
        }

        @Throws(RemoteException::class)
        override fun getSetupStatus(): Int {
            return clientStatus.setupStatus
        }

        @Throws(RemoteException::class)
        override fun getComputingStatus(): Int {
            return clientStatus.computingStatus
        }

        @Throws(RemoteException::class)
        override fun getComputingSuspendReason(): Int {
            return clientStatus.computingSuspendReason
        }

        @Throws(RemoteException::class)
        override fun getNetworkSuspendReason(): Int {
            return clientStatus.networkSuspendReason
        }

        @Throws(RemoteException::class)
        override fun getHostInfo(): HostInfo {
            return clientStatus.hostInfo
        }

        @Throws(RemoteException::class)
        override fun getPrefs(): GlobalPreferences {
            return clientStatus.prefs
        }

        @Throws(RemoteException::class)
        override fun getProjects(): List<Project> {
            return clientStatus.projects
        }

        @Throws(RemoteException::class)
        override fun getClientAcctMgrInfo(): AcctMgrInfo {
            return clientStatus.acctMgrInfo
        }

        @Throws(RemoteException::class)
        override fun getTransfers(): List<Transfer> {
            return clientStatus.transfers
        }

        @Throws(RemoteException::class)
        override fun setAutostart(isAutoStart: Boolean) {
            appPreferences.autostart = isAutoStart
        }

        @Throws(RemoteException::class)
        override fun setShowNotificationForNotices(isShow: Boolean) {
            appPreferences.showNotificationForNotices = isShow
        }

        @Throws(RemoteException::class)
        override fun getShowAdvanced(): Boolean {
            return appPreferences.showAdvanced
        }

        @Throws(RemoteException::class)
        override fun getIsRemote(): Boolean {
            return appPreferences.isRemote
        }

        @Throws(RemoteException::class)
        override fun getAutostart(): Boolean {
            return appPreferences.autostart
        }

        @Throws(RemoteException::class)
        override fun getShowNotificationForNotices(): Boolean {
            return appPreferences.showNotificationForNotices
        }

        @Throws(RemoteException::class)
        override fun getLogLevel(): Int {
            return appPreferences.logLevel
        }

        @Throws(RemoteException::class)
        override fun setLogLevel(level: Int) {
            appPreferences.logLevel = level
        }

        @Throws(RemoteException::class)
        override fun getLogCategories(): List<String> {
            return appPreferences.logCategories
        }

        @Throws(RemoteException::class)
        override fun setLogCategories(categories: List<String>) {
            appPreferences.logCategories = categories
        }

        @Throws(RemoteException::class)
        override fun setPowerSourceAc(src: Boolean) {
            appPreferences.powerSourceAc = src
        }

        @Throws(RemoteException::class)
        override fun setPowerSourceUsb(src: Boolean) {
            appPreferences.powerSourceUsb = src
        }

        @Throws(RemoteException::class)
        override fun setPowerSourceWireless(src: Boolean) {
            appPreferences.powerSourceWireless = src
        }

        @Throws(RemoteException::class)
        override fun getTasks(start: Int, count: Int, isActive: Boolean): List<Result> {
            return clientStatus.getTasks(start, count, isActive)
        }

        @Throws(RemoteException::class)
        override fun getTasksCount(): Int {
            return clientStatus.tasksCount
        }

        @Throws(RemoteException::class)
        override fun getProjectStatus(url: String): String {
            return clientStatus.getProjectStatus(url)
        }

        @Throws(RemoteException::class)
        override fun getRssNotices(): List<Notice> {
            return clientStatus.rssNotices
        }

        @Throws(RemoteException::class)
        override fun getSlideshowForProject(url: String): List<ImageWrapper> {
            return clientStatus.getSlideshowForProject(url)
        }

        @Throws(RemoteException::class)
        override fun getStationaryDeviceMode(): Boolean {
            return appPreferences.stationaryDeviceMode
        }

        @Throws(RemoteException::class)
        override fun getPowerSourceAc(): Boolean {
            return appPreferences.powerSourceAc
        }

        @Throws(RemoteException::class)
        override fun getPowerSourceUsb(): Boolean {
            return appPreferences.powerSourceUsb
        }

        @Throws(RemoteException::class)
        override fun getPowerSourceWireless(): Boolean {
            return appPreferences.powerSourceWireless
        }

        @Throws(RemoteException::class)
        override fun setShowAdvanced(isShow: Boolean) {
            appPreferences.showAdvanced = isShow
        }

        @Throws(RemoteException::class)
        override fun setIsRemote(isRemote: Boolean) {
            appPreferences.isRemote = isRemote
        }

        @Throws(RemoteException::class)
        override fun setStationaryDeviceMode(mode: Boolean) {
            appPreferences.stationaryDeviceMode = mode
        }

        @Throws(RemoteException::class)
        override fun getProjectIconByName(name: String): Bitmap? {
            return clientStatus.getProjectIconByName(name)
        }

        @Throws(RemoteException::class)
        override fun getProjectIcon(id: String): Bitmap? {
            return clientStatus.getProjectIcon(id)
        }

        @Throws(RemoteException::class)
        override fun getSuspendWhenScreenOn(): Boolean {
            return appPreferences.suspendWhenScreenOn
        }

        @Throws(RemoteException::class)
        override fun setSuspendWhenScreenOn(swso: Boolean) {
            appPreferences.suspendWhenScreenOn = swso
        }

        @Throws(RemoteException::class)
        override fun getCurrentStatusTitle(): String {
            return clientStatus.currentStatusTitle
        }

        @Throws(RemoteException::class)
        override fun getCurrentStatusDescription(): String {
            return clientStatus.currentStatusDescription
        }

        @Throws(RemoteException::class)
        override fun cancelNoticeNotification() {
            noticeNotification.cancelNotification()
        }

        @Throws(RemoteException::class)
        override fun runBenchmarks(): Boolean {
            return clientInterface.runBenchmarks()
        }

        @Throws(RemoteException::class)
        override fun getProjectInfo(url: String): ProjectInfo? {
            return clientInterface.getProjectInfo(url)
        }

        @Throws(RemoteException::class)
        override fun boincMutexAcquired(): Boolean {
            return mutex.isAcquired
        }
        @Throws(RemoteException::class)
        override fun quitClient() : Boolean {
            return this@Monitor.quitClient()
        }
    } // --end-- remote service

    companion object {
        private const val INSTALL_FAILED = "Failed to install: "
        private const val IOEXCEPTION_LOG = "IOException: "
    }
}<|MERGE_RESOLUTION|>--- conflicted
+++ resolved
@@ -180,16 +180,12 @@
     override fun onCreate() {
         (application as BOINCApplication).appComponent.inject(this)
         super.onCreate()
-<<<<<<< HEAD
-        
-        Logging.logDebug(Logging.CATEGORY.MONITOR, "Monitor onCreate()")
-=======
 
         // Read User log level and set logLevel of Logging Class
         Logging.setLogLevel(appPreferences.logLevel)
-
-        Log.d(Logging.TAG, "Monitor onCreate()")
->>>>>>> ea49e0a0
+        Logging.setLogCategories(appPreferences.logCategories)
+
+        Logging.logDebug(Logging.CATEGORY.MONITOR, "Monitor onCreate()")
 
         // populate attributes with XML resource values
         boincWorkingDir = applicationInfo.dataDir + "/" + getString(R.string.client_path)
