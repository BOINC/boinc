/*
 * This file is part of BOINC.
 * http://boinc.berkeley.edu
 * Copyright (C) 2016 University of California
 * 
 * BOINC is free software; you can redistribute it and/or modify it
 * under the terms of the GNU Lesser General Public License
 * as published by the Free Software Foundation,
 * either version 3 of the License, or (at your option) any later version.
 * 
 * BOINC is distributed in the hope that it will be useful,
 * but WITHOUT ANY WARRANTY; without even the implied warranty of
 * MERCHANTABILITY or FITNESS FOR A PARTICULAR PURPOSE.
 * See the GNU Lesser General Public License for more details.
 * 
 * You should have received a copy of the GNU Lesser General Public License
 * along with BOINC.  If not, see <http://www.gnu.org/licenses/>.
 */
package edu.berkeley.boinc.client;

import edu.berkeley.boinc.rpc.DeviceStatusData;
import edu.berkeley.boinc.utils.*;

import android.content.Context;
import android.content.Intent;
import android.content.IntentFilter;
import android.net.ConnectivityManager;
import android.net.NetworkInfo;
import android.os.BatteryManager;
import android.telephony.TelephonyManager;
import android.util.Log;

public class DeviceStatus {
	
	// variables describing device status in RPC
	private DeviceStatusData status = new DeviceStatusData();
	
	// additional device status
	private boolean stationaryDeviceMode = false; // true, if operating in stationary device mode
	private boolean stationaryDeviceSuspected = false; // true, if API returns no battery. offer preference to go into stationary device mode
	private boolean screenOn = true;

	// android specifics
	private Context ctx;// context required for reading device status
	private ConnectivityManager connManager; // connManager contains current wifi status
	private TelephonyManager telManager; // telManager to retrieve call state
	private Intent batteryStatus; // sticky intent, extras of Intent contain status, see BatteryManager.
	private AppPreferences appPrefs; // manager based preferences
	
	/**
	 * Constructor. Needs to be called before calling update.
	 * @param ctx Application Context
	 */
	public DeviceStatus(Context ctx, AppPreferences appPrefs) {
		this.ctx = ctx;
		this.connManager = (ConnectivityManager) ctx.getSystemService(Context.CONNECTIVITY_SERVICE);
		this.telManager = (TelephonyManager) ctx.getSystemService(Context.TELEPHONY_SERVICE);
		this.batteryStatus = ctx.registerReceiver(null, new IntentFilter(Intent.ACTION_BATTERY_CHANGED));
		this.appPrefs = appPrefs;
	}
	
	/**
	 * Updates device status and returns the newly received values
	 * @param screenOn indicator whether device screen is currently on (checked in Monitor)
	 * @return DeviceStatusData, wrapper for device status
	 * @throws Exception if error occurs
	 */
	public DeviceStatusData update(Boolean screenOn) throws Exception {
		if(ctx == null) throw new Exception ("DeviceStatus: can not update, Context not set.");
		this.screenOn = screenOn;
		
		Boolean change = determineBatteryStatus();
		change = change | determineNetworkStatus();
		change = change | determineUserActive();
		
		if(change) if(Logging.DEBUG) Log.i(Logging.TAG, "change: " + change +
													" - stationary device: " + stationaryDeviceMode + 
													" ; ac: " + status.on_ac_power + 
													" ; level: " + status.battery_charge_pct + 
													" ; temperature: " + status.battery_temperature_celsius + 
													" ; wifi: " + status.wifi_online + 
													" ; user active: " + status.user_active);
		
		return status;
	}
	
	/**
	 * Returns latest device status, without updating it.
	 * If you need a up-to-date status, call udpate() instead.
	 * @return DeviceStatusData, wrapper for device status, contains data retrieved upon last update. Might be in initial state, if no update has successfully finished.
	 */
	public DeviceStatusData getStatus() {
		return status;
	}
	
	/**
	 * Returns whether API indicates that device does not have a battery
	 * Not a reliable indicator, e.g. on Galaxy Nexus.
	 * Offer stationary device mode preference based on its return value.
	 * @return true, if Android indicates absence of battery
	 */
	public Boolean isStationaryDeviceSuspected() {
		return stationaryDeviceSuspected;
	}
	
	/**
	 * Determines whether user is considered active.
	 * Decision is also based on App preferences. User is considered active, when:
	 * - telephone is active (call)
	 * - screen is on AND preference "suspendWhenScreenOn" set AND NOT preference "stationaryDeviceMode" set
	 * @return true, if change since last run
	 * @throws Exception if error occurs
	 */
	private Boolean determineUserActive() throws Exception {
<<<<<<< HEAD
		Boolean change = false;
		Boolean newUserActive;
=======
		Boolean newUserActive = status.user_active;
>>>>>>> b22f616a
		int telStatus = telManager.getCallState();
		
		if(telStatus != TelephonyManager.CALL_STATE_IDLE) {
			newUserActive = true;
		} else {
			newUserActive = (screenOn && appPrefs.getSuspendWhenScreenOn() && !appPrefs.getStationaryDeviceMode());
		}
		
		if(status.user_active != newUserActive) {
			status.user_active = newUserActive;
			return true;
		}
		
		return false;
	}
	
	/**
	 * Determines type of currently active network. Treats Ethernet as Wifi.
	 * @return true, if change since last run
	 * @throws Exception if error occurs
	 */
	private Boolean determineNetworkStatus() throws Exception {
		Boolean change = false;
		NetworkInfo activeNetwork = connManager.getActiveNetworkInfo();
		int networkType = -1;
		if(activeNetwork != null) networkType = activeNetwork.getType();
		if(networkType == ConnectivityManager.TYPE_WIFI || networkType == 9) { // 9 = ConnectivityManager.TYPE_ETHERNET
			//wifi or ethernet is online
			if(!status.wifi_online) {
				change = true; // if different from before, set flag
				if(Logging.ERROR) Log.d(Logging.TAG, "Unlmited internet connection - wifi or ethernet - found. type: " + networkType); 
			}
			status.wifi_online = true;
		} else {
			//wifi and ethernet are offline
			if(status.wifi_online) change = true; // if different from before, set flag
			status.wifi_online = false;
		}
		return change;
	}
	
	/**
	 * Determines battery status of device
	 * @return true, if change since last run
	 * @throws Exception if error occurs
	 */
	private Boolean determineBatteryStatus() throws Exception{
		// check battery
		Boolean change = false;
		batteryStatus = ctx.registerReceiver(null, new IntentFilter(Intent.ACTION_BATTERY_CHANGED));
		if(batteryStatus != null){
			stationaryDeviceSuspected = !batteryStatus.getBooleanExtra(BatteryManager.EXTRA_PRESENT, true); // if no battery present, suspect stationary device
			if(appPrefs.getStationaryDeviceMode() && stationaryDeviceSuspected) {
				// API says no battery present (not reliable, e.g. Galaxy Nexus)
				// AND stationary device mode is enabled in preferences
				
				if(!stationaryDeviceMode) { // should not change during run-time. just triggered on initial read
					change = true;
					if(Logging.ERROR) Log.d(Logging.TAG, "No battery found and stationary device mode enabled in preferences -> skip battery status parsing"); 
				}
				stationaryDeviceMode = true;
				setAttributesForStationaryDevice();
			} else {
				// battery present OR stationary device mode not enabled
				// parse and report actual values to client
				
				if(stationaryDeviceMode) change = true;
				stationaryDeviceMode = false;
			
				// calculate charging level
				int level = batteryStatus.getIntExtra(BatteryManager.EXTRA_LEVEL, -1);
				int scale = batteryStatus.getIntExtra(BatteryManager.EXTRA_SCALE, -1);
				if(level == -1 || scale == -1) throw new Exception("battery level parsing error");
				int batteryPct = (int) ((level / (float) scale) * 100); // always rounds down
				if(batteryPct < 0 || batteryPct > 100) throw new Exception("battery level parsing error");
				if(batteryPct != status.battery_charge_pct) {
					status.battery_charge_pct = batteryPct;
					change = true;
				}
				
				// temperature
				int temperature = batteryStatus.getIntExtra(BatteryManager.EXTRA_TEMPERATURE, -1) / 10; // always rounds down
				if(temperature < 0) throw new Exception("temperature parsing error");
				if(temperature != status.battery_temperature_celsius) {
					status.battery_temperature_celsius = temperature;
					change = true;
				}
				
				// plugged in
				// treat all charging modes uniformly on client side,
				// adapt on_ac_power according to power source preferences defined in manager
				int plugged = batteryStatus.getIntExtra(BatteryManager.EXTRA_PLUGGED, -1);
				change = change | setAttributesForChargerType(plugged);
			}
		} else throw new Exception ("battery intent null");
		return change;
	}
	
	/**
	 * Sets attributes of DeviceStatusData according to stationary device.
	 * If stationary device, allow computation independently of battery status,
	 * is not handled in the client, but positive values are simulated here.
	 * The policy might be subject to change.
	 */
	private void setAttributesForStationaryDevice() {
		status.on_ac_power = true;
		status.battery_temperature_celsius = 0;
		status.battery_charge_pct = 100;
	}
	
	/**
	 * Sets attributes of DeviceStatusData according to manager based power source preference.
	 * Client is not aware of power source preference, adapt value of on_ac_power, according
	 * to the conformance of the actual charger type with the manager based preference.
	 * This policy might be subject to change.
	 * @param chargerType BatteryManager class
	 * @return true, if change since last run
	 */
	private Boolean setAttributesForChargerType(int chargerType) {
		Boolean change = false;
		Boolean enabled = false;

		switch (chargerType) {
		case BatteryManager.BATTERY_PLUGGED_AC:
			enabled = appPrefs.getPowerSourceAc();
			break;
		case BatteryManager.BATTERY_PLUGGED_WIRELESS:
			enabled = appPrefs.getPowerSourceWireless();
			break;
		case BatteryManager.BATTERY_PLUGGED_USB:
			enabled = appPrefs.getPowerSourceUsb();
			break;
		}
		
		if(enabled) {
			if(!status.on_ac_power) change = true; // if different from before, set flag
			status.on_ac_power = true;
		} else {
			if(status.on_ac_power) change = true;
			status.on_ac_power = false;
		}
		
		return change;
	}
}<|MERGE_RESOLUTION|>--- conflicted
+++ resolved
@@ -112,12 +112,7 @@
 	 * @throws Exception if error occurs
 	 */
 	private Boolean determineUserActive() throws Exception {
-<<<<<<< HEAD
-		Boolean change = false;
-		Boolean newUserActive;
-=======
 		Boolean newUserActive = status.user_active;
->>>>>>> b22f616a
 		int telStatus = telManager.getCallState();
 		
 		if(telStatus != TelephonyManager.CALL_STATE_IDLE) {
