--- conflicted
+++ resolved
@@ -61,19 +61,9 @@
                 }
                 mIsWelcomeSpecificFirstRun =
                     BuildConfig.BUILD_TYPE.contains("xiaomi") && !monitor!!.welcomeStateFile
-<<<<<<< HEAD
-                // read log level from monitor preferences and adjust accordingly
-                val logLevel = monitor!!.logLevel
-                val logCategories = monitor!!.logCategories
-                setLogLevel(logLevel)
-                setLogCategories(logCategories)
-                // here we initialize log settings on remote that we read before from the settings
-                monitor!!.logLevel = logLevel
-                monitor!!.logCategories = logCategories
-=======
                 // Read log level from monitor preferences and adjust accordingly
                 setLogLevel(monitor!!.logLevel)
->>>>>>> ea49e0a0
+                setLogCategories(monitor!!.logCategories)
             } catch (e: Exception) {
                 Logging.logException(Logging.CATEGORY.GUI_ACTIVITY, "initializing log level failed.", e)
             }
