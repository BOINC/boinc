--- conflicted
+++ resolved
@@ -379,13 +379,8 @@
 
         Logging.logVerbose(Logging.CATEGORY.RPC, "mResult.capacity() = " + mResult.capacity());
 
-<<<<<<< HEAD
         if (Logging.isLoggable(Logging.LEVEL.DEBUG, Logging.CATEGORY.RPC)) {
-            BufferedReader dbr = new BufferedReader(new CharSequenceReader(mResult));
-=======
-        if (Logging.RPC_DATA) {
             BufferedReader dbr = new BufferedReader(CharSource.wrap(mResult).openStream());
->>>>>>> ae75f80c
             String dl;
             int ln = 0;
             try {
