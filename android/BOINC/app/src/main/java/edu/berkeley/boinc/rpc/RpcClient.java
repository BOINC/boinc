/*
 * This file is part of BOINC.
 * http://boinc.berkeley.edu
 * Copyright (C) 2016 University of California
 *
 * BOINC is free software; you can redistribute it and/or modify it
 * under the terms of the GNU Lesser General Public License
 * as published by the Free Software Foundation,
 * either version 3 of the License, or (at your option) any later version.
 *
 * BOINC is distributed in the hope that it will be useful,
 * but WITHOUT ANY WARRANTY; without even the implied warranty of
 * MERCHANTABILITY or FITNESS FOR A PARTICULAR PURPOSE.
 * See the GNU Lesser General Public License for more details.
 *
 * You should have received a copy of the GNU Lesser General Public License
 * along with BOINC.  If not, see <http://www.gnu.org/licenses/>.
 */

package edu.berkeley.boinc.rpc;

import java.io.BufferedReader;
import java.io.IOException;
import java.io.InputStream;
import java.io.OutputStreamWriter;
import java.io.StringReader;
import java.util.ArrayList;
import java.util.Locale;

import org.xml.sax.SAXException;
import org.xml.sax.helpers.DefaultHandler;

import android.net.LocalSocket;
import android.net.LocalSocketAddress;
import android.util.Log;
import android.util.Xml;

import edu.berkeley.boinc.utils.BOINCDefs;
import edu.berkeley.boinc.utils.BOINCUtils;
import edu.berkeley.boinc.utils.Logging;


/**
 * GUI RPC - the way how GUI can manage BOINC core client and retrieve the information
 * from the client.
 * This tries to be the same as original BOINC C++ GUI, but the names are rewritten
 * for the sake of naming convention. Therefore original RPC_CLIENT becomes RpcClient,
 * get_cc_status() becomes getCcStatus() etc.
 */
public class RpcClient {
    private static final int READ_TIMEOUT = 15000;         // 15s
    private static final int READ_BUF_SIZE = 2048;
    private static final int RESULT_BUILDER_INIT_SIZE = 131072; // Yes, 128K
    private static final int REQUEST_BUILDER_INIT_SIZE = 80;

    public static final int SUCCESS = 0;
    public static final int ERR_RETRY = -199;
    public static final int ERR_IN_PROGRESS = -204;

    public static final int PROJECT_UPDATE = 1;
    public static final int PROJECT_SUSPEND = 2;
    public static final int PROJECT_RESUME = 3;
    public static final int PROJECT_NNW = 4;
    public static final int PROJECT_ANW = 5;
    public static final int PROJECT_DETACH = 6;
    public static final int PROJECT_RESET = 7;

    public static final int RESULT_SUSPEND = 10;
    public static final int RESULT_RESUME = 11;
    public static final int RESULT_ABORT = 12;

    public static final int TRANSFER_RETRY = 20;
    public static final int TRANSFER_ABORT = 21;

    public static final int MGR_DETACH = 30;
    public static final int MGR_SYNC = 31;

    private LocalSocket mSocket;
    private OutputStreamWriter mOutput;
    private InputStream mInput;
    private byte[] mReadBuffer = new byte[READ_BUF_SIZE];
    protected StringBuilder mResult = new StringBuilder(RESULT_BUILDER_INIT_SIZE);
    protected StringBuilder mRequest = new StringBuilder(REQUEST_BUILDER_INIT_SIZE);

    protected String mLastErrorMessage = null;

    public RpcClient() {
    }


    /*
     * Private classes - Helpers
     */

    private class Auth1Parser extends DefaultHandler {
        private StringBuilder mResult;
        private String mCurrentElement = null;
        private boolean mNonceParsed = false;

        public Auth1Parser(StringBuilder result) {
            mResult = result;
        }

        @Override
        public void characters(char[] ch, int start, int length) throws SAXException {
            super.characters(ch, start, length);
            // put it into StringBuilder
            mCurrentElement = new String(ch, start, length);
        }

        @Override
        public void endElement(String uri, String localName, String qName) throws SAXException {
            super.endElement(uri, localName, qName);
            if(localName.equalsIgnoreCase("nonce") && !mNonceParsed) {
                mResult.append(mCurrentElement);
                mNonceParsed = true;
            }
            mCurrentElement = null;
        }
    }

    private class Auth2Parser extends DefaultHandler {
        private StringBuilder mResult;
        private boolean mParsed = false;

        public Auth2Parser(StringBuilder result) {
            mResult = result;
        }

        @Override
        public void endElement(String uri, String localName, String qName) throws SAXException {
            super.endElement(uri, localName, qName);
            if(localName.equalsIgnoreCase("authorized") && !mParsed) {
                mResult.append("authorized");
                mParsed = true;
            }
            else if(localName.equalsIgnoreCase("unauthorized") && !mParsed) {
                mResult.append("unauthorized");
                mParsed = true;
            }
        }
    }

    /*
     * Helper methods
     */

    private static final String modeName(int mode) {
        switch(mode) {
            case BOINCDefs.RUN_MODE_ALWAYS:
                return "<always/>";
            case BOINCDefs.RUN_MODE_AUTO:
                return "<auto/>";
            case BOINCDefs.RUN_MODE_NEVER:
                return "<never/>";
            case BOINCDefs.RUN_MODE_RESTORE:
                return "<restore/>";
            default:
                return "";
        }
    }

    /*
     * Methods for connection - opening/closing/authorization/status
     */

    /**
     * Connect to BOINC core client via Unix Domain Socket (abstract, "boinc_socket")
     *
     * @return true for success, false for failure
     */
    public boolean open(String socketAddress) {
        if(isConnected()) {
            // Already connected
            if(edu.berkeley.boinc.utils.Logging.LOGLEVEL <= 4) {
                Log.e(Logging.TAG, "Attempt to connect when already connected");
            }
            // We better close current connection and reconnect (address/port could be different)
            close();
        }
        try {
            mSocket = new LocalSocket();
            mSocket.connect(new LocalSocketAddress(socketAddress));
            mSocket.setSoTimeout(READ_TIMEOUT);
            mInput = mSocket.getInputStream();
            mOutput = new OutputStreamWriter(mSocket.getOutputStream(), "ISO8859_1");
        }
        catch(IllegalArgumentException e) {
            if(edu.berkeley.boinc.utils.Logging.LOGLEVEL <= 4) {
                Log.e(Logging.TAG, "connect failure: illegal argument", e);
            }
            mSocket = null;
            return false;
        }
        catch(IOException e) {
            if(Logging.WARNING) {
                Log.w(Logging.TAG, "connect failure: IO", e);
            }
            mSocket = null;
            return false;
        }
        catch(Exception e) {
            if(Logging.WARNING) {
                Log.w(Logging.TAG, "connect failure", e);
            }
            mSocket = null;
            return false;
        }
        if(Logging.DEBUG) {
            Log.d(Logging.TAG, "Connected successfully");
        }
        return true;
    }

    /**
     * Closes the currently opened connection to BOINC core client
     */
    public synchronized void close() {
        if(!isConnected()) {
            // Not connected - just return (can be cleanup "for sure")
            return;
        }
        try {
            mInput.close();
        }
        catch(IOException e) {
            if(Logging.WARNING) {
                Log.w(Logging.TAG, "input close failure", e);
            }
        }
        try {
            mOutput.close();
        }
        catch(IOException e) {
            if(Logging.WARNING) {
                Log.w(Logging.TAG, "output close failure", e);
            }
        }
        try {
            mSocket.close();
            if(Logging.DEBUG) {
                Log.d(Logging.TAG, "close() - Socket closed");
            }
        }
        catch(IOException e) {
            if(Logging.WARNING) {
                Log.w(Logging.TAG, "socket close failure", e);
            }
        }
        mSocket = null;
    }

    public String getLastErrorMessage() {
        return mLastErrorMessage;
    }

    /**
     * Performs the BOINC authorization towards currently connected client.
     * The authorization uses MD5 hash of client's password and random value.
     * Clear-text password is never sent over network.
     *
     * @param password Clear text password used for authorization
     * @return true for success, false for failure
     */
    public synchronized boolean authorize(String password) {
        if(!isConnected()) {
            return false;
        }
        if(password.length() == 0) {
            return false;
        }
        try {
            // Phase 1: get nonce
            sendRequest("<auth1/>\n");
            String auth1Rsp = receiveReply();
            mRequest.setLength(0);
            Xml.parse(auth1Rsp, new Auth1Parser(mRequest)); // get nonce value
            // Operation: combine nonce & password, make MD5 hash
            mRequest.append(password);
            String nonceHash = Md5.hash(mRequest.toString());
            // Phase 2: send hash to client
            mRequest.setLength(0);
            mRequest.append("<auth2>\n<nonce_hash>");
            mRequest.append(nonceHash);
            mRequest.append("</nonce_hash>\n</auth2>\n");
            sendRequest(mRequest.toString());
            String auth2Rsp = receiveReply();
            mRequest.setLength(0);
            Xml.parse(auth2Rsp, new Auth2Parser(mRequest));
            if(!mRequest.toString().equals("authorized")) {
                if(Logging.DEBUG) {
                    Log.d(Logging.TAG, "authorize() - Failure");
                }
                return false;
            }
        }
        catch(IOException e) {
            if(Logging.WARNING) {
                Log.w(Logging.TAG, "error in authorize()", e);
            }
            return false;
        }
        catch(SAXException e) {
            Log.i(Logging.TAG, "Malformed XML received in authorize()");
            return false;
        }
        if(Logging.DEBUG) {
            Log.d(Logging.TAG, "authorize() - Successful");
        }
        return true;
    }

    /**
     * Checks the current state of connection
     *
     * @return true if connected to BOINC core client, false if not connected
     */
    public final boolean isConnected() {
        return (mSocket != null && mSocket.isConnected());
    }

    /**
     * Checks whether current connection can be used (data can be sent and received)
     * This is achieved by sending the empty BOINC command - so in case there is
     * socket still opened, but other side already closed connection, it will be detected.
     *
     * @return true if other side responds, false if data cannot be sent or received
     */
    public synchronized boolean connectionAlive() {
        if(!isConnected()) {
            return false;
        }
        try {
            // We just get the status via socket and do not parse reply
            sendRequest("<get_cc_status/>\n");
            String result = receiveReply();
            // If end of stream reached and no data were received in reply
            // we assume that socket is closed on the other side, most probably client shut down
            return (result.length() != 0);
        }
<<<<<<< HEAD
		catch (IOException e) {
			return false;
		}
	}

	/*
	 * Private methods for send/receive data
	 */

	/**
	 * Send RPC request to BOINC core client (XML-formatted)
	 * @param request The request itself
	 * @throws IOException if error occurs when sending the request
	 */
	protected void sendRequest(String request) throws IOException {
		if (Logging.RPC_PERFORMANCE) if(Logging.DEBUG) Log.d(Logging.TAG, "mRequest.capacity() = " + mRequest.capacity());
		if (Logging.RPC_DATA) if(Logging.DEBUG) Log.d(Logging.TAG, "Sending request: \n" + request);
		if (mOutput == null)
			return;
		mOutput.write("<boinc_gui_rpc_request>\n");
		mOutput.write(request);
		mOutput.write("</boinc_gui_rpc_request>\n\003");
		mOutput.flush();
	}

	/**
	 * Read the reply from BOINC core client
	 * @return the data read from socket
	 * @throws IOException if error occurs when reading from socket
	 */
	protected String receiveReply() throws IOException {
		mResult.setLength(0);
		if (Logging.RPC_PERFORMANCE) if(Logging.DEBUG) Log.d(Logging.TAG, "mResult.capacity() = " + mResult.capacity());

		long readStart = System.nanoTime();

		// Speed is (with large data): ~ 45 KB/s for buffer size 1024
		//                             ~ 90 KB/s for buffer size 2048
		//                             ~ 95 KB/s for buffer size 4096
		// The chosen buffer size is 2048
		int bytesRead;
		if (mInput == null)
			return mResult.toString();	// empty string
		do {
			bytesRead = mInput.read(mReadBuffer);
			if (bytesRead == -1) break;
			mResult.append(new String(mReadBuffer, 0, bytesRead));
			if (mReadBuffer[bytesRead-1] == '\003') {
				// Last read byte marks the end of transfer
				mResult.setLength(mResult.length() - 1);
				break;
			}
		} while (true);

		if (Logging.RPC_PERFORMANCE) {
			float duration = (System.nanoTime() - readStart)/1000000000.0F;
			long bytesCount = mResult.length();
			if (duration == 0) duration = 0.001F;
			if(Logging.DEBUG) Log.d(Logging.TAG, "Reading from socket took " + duration + " seconds, " + bytesCount + " bytes read (" + (bytesCount / duration) + " bytes/second)");
		}

		if (Logging.RPC_PERFORMANCE) if(Logging.DEBUG) Log.d(Logging.TAG, "mResult.capacity() = " + mResult.capacity());

		if (Logging.RPC_DATA) {
			BufferedReader dbr = new BufferedReader(new StringReader(mResult.toString()));
			String dl;
			int ln = 0;
			try {
				while ((dl = BOINCUtils.readLineLimit(dbr, 4096)) != null) {
					++ln;
					if(Logging.DEBUG) Log.d(Logging.TAG, String.format("%4d: %s", ln, dl));
				}
			}
			catch (IOException e) {
				if(Logging.ERROR) Log.e(Logging.TAG,"RpcClient.receiveReply error: ",e);
			}
		}
		return mResult.toString();
	}

	/*
	 * GUI RPC calls
	 */

	public synchronized VersionInfo exchangeVersions() {
		mLastErrorMessage = null;
		mRequest.setLength(0);
		mRequest.append("<exchange_versions>\n  <major>");
		mRequest.append(Boinc.MAJOR_VERSION);
		mRequest.append("</major>\n  <minor>");
		mRequest.append(Boinc.MINOR_VERSION);
		mRequest.append("</minor>\n  <release>");
		mRequest.append(Boinc.RELEASE);
		mRequest.append("</release>\n</exchange_versions>\n");
		try {
			sendRequest(mRequest.toString());
			return VersionInfoParser.parse(receiveReply());
		}
		catch (IOException e) {
			if(Logging.WARNING) Log.w(Logging.TAG, "error in exchangeVersions()", e);
			return null;
		}
	}
	

	/**
	 * Performs get_cc_status RPC towards BOINC client
	 * @return result of RPC call in case of success, null otherwise
	 */
	public synchronized CcStatus getCcStatus() {
		mLastErrorMessage = null;
		try {
			sendRequest("<get_cc_status/>\n");
			return CcStatusParser.parse(receiveReply());
		}
		catch (IOException e) {
			if(Logging.WARNING) Log.w(Logging.TAG, "error in getCcStatus()", e);
			e.printStackTrace();
			return null;
		}
	}

	/**
	 * Performs get_file_transfers RPC towards BOINC client
	 * @return result of RPC call in case of success, null otherwise
	 */
	public synchronized ArrayList<Transfer> getFileTransfers() {
		mLastErrorMessage = null;
		try {
			sendRequest("<get_file_transfers/>\n");
			return TransfersParser.parse(receiveReply());
		}
		catch (IOException e) {
			if(Logging.WARNING) Log.w(Logging.TAG, "error in getFileTransfers()", e);
			return null;
		}
	}

	/**
	 * Performs get_host_info RPC towards BOINC client
	 * 
	 * @return result of RPC call in case of success, null otherwise
	 */
	public synchronized HostInfo getHostInfo() {
		mLastErrorMessage = null;
		try {
			sendRequest("<get_host_info/>\n");
			return HostInfoParser.parse(receiveReply());
		}
		catch (IOException e) {
			if(Logging.WARNING) Log.w(Logging.TAG, "error in getHostInfo()", e);
			return null;
		}
	}

	/**
	 * Performs get_message_count RPC towards BOINC client
	 * Returns highest seqNo
	 * @return result of RPC call in case of success, null otherwise
	 */
	public synchronized int getMessageCount() {
		mLastErrorMessage = null;
		try {
			sendRequest("<get_message_count/>\n");
			int seqNo = MessageCountParser.getSeqno(receiveReply());
			if(Logging.DEBUG) Log.d(Logging.TAG,"RpcClient.getMessageCount returning: " + seqNo);
			return seqNo;
		}
		catch (IOException e) {
			if(Logging.WARNING) Log.w(Logging.TAG, "error in getMessageCount()", e);
			return -1;
		}
	}

	/**
	 * Performs get_messages RPC towards BOINC client
	 * Returns client messages that are more recent than seqNo param
	 * @return result of RPC call in case of success, null otherwise
	 */
	public synchronized ArrayList<Message> getMessages(int seqNo) {
		mLastErrorMessage = null;
		try {
			String request;
			if (seqNo == 0) {
				// get all messages
				request = "<get_messages/>\n";
			}
			else {
				request =
					"<get_messages>\n" +
					" <seqno>" + seqNo + "</seqno>\n" +
					"</get_messages>\n";
			}
			sendRequest(request);
			return MessagesParser.parse(receiveReply());
		}
		catch (IOException e) {
			if(Logging.WARNING) Log.w(Logging.TAG, "error in getMessages()", e);
			return null;
		}
	}
	
	/**
	 * Performs get_notices PRC towards BOINC client
	 * Returns client messages that are more recent than seqNo param
	 * @return List of Notices
	 */
	public synchronized ArrayList<Notice> getNotices(int seqNo) {
		mLastErrorMessage = null;
		try {
			String request;
			if (seqNo == 0) {
				// get all notices
				request = "<get_notices/>\n";
			}
			else {
				request =
					"<get_notices>\n" +
					" <seqno>" + seqNo + "</seqno>\n" +
					"</get_notices>\n";
			}
			sendRequest(request);
			ArrayList<Notice> notices = NoticesParser.parse(receiveReply());
			if(notices == null) notices = new ArrayList<>(); // do not return null
			return notices;
		}
		catch (IOException e) {
			if(Logging.WARNING) Log.w(Logging.TAG, "error in getMessages()", e);
			return new ArrayList<>();
		}
	}

	/**
	 * Performs get_project_status RPC towards BOINC client
	 * 
	 * @return result of RPC call in case of success, null otherwise
	 */
	public synchronized ArrayList<Project> getProjectStatus() {
		mLastErrorMessage = null;
		try {
			sendRequest("<get_project_status/>\n");
			return ProjectsParser.parse(receiveReply());
		}
		catch (IOException e) {
			if(Logging.WARNING) Log.w(Logging.TAG, "error in getProjectStatus()", e);
			return null;
		}
	}
	
	/**
	 * Performs get_results RPC towards BOINC client (only active results)
	 * 
	 * @return result of RPC call in case of success, null otherwise
	 */
	public synchronized ArrayList<Result> getActiveResults() {
		mLastErrorMessage = null;
		final String request =
			"<get_results>\n" +
			"<active_only>1</active_only>\n" +
			"</get_results>\n";
		try {
			sendRequest(request);
			return ResultsParser.parse(receiveReply());
		}
		catch (IOException e) {
			if(Logging.WARNING) Log.w(Logging.TAG, "error in getActiveResults()", e);
			return null;
		}
	}

	/**
	 * Performs get_results RPC towards BOINC client (all results)
	 * 
	 * @return result of RPC call in case of success, null otherwise
	 */
	public synchronized ArrayList<Result> getResults() {
		mLastErrorMessage = null;
		try {
			sendRequest("<get_results/>\n");
			return ResultsParser.parse(receiveReply());
		}
		catch (IOException e) {
			if(Logging.WARNING) Log.w(Logging.TAG, "error in getResults()", e);
			return null;
		}
	}

	/**
	 * Performs get_state RPC towards BOINC client
	 * 
	 * @return result of RPC call in case of success, null otherwise
	 */
	public synchronized CcState getState() {
		mLastErrorMessage = null;
		try {
			sendRequest("<get_state/>\n");
			return CcStateParser.parse(receiveReply());
		}
		catch (IOException e) {
			if(Logging.WARNING) Log.w(Logging.TAG, "error in getState()", e);
			return null;
		}
	}

	/**
	 * Reports the current device state to the BOINC core client,
	 * if not called frequently, BOINC core client will suspend
	 * @return true for success, false for failure
	 */
	public synchronized boolean reportDeviceStatus(DeviceStatusData deviceStatus) {
		mLastErrorMessage = null;
		mRequest.setLength(0);
		mRequest.append("<report_device_status>\n <device_status>\n  <on_ac_power>");
		mRequest.append(deviceStatus.on_ac_power ? 1 : 0);
		mRequest.append("</on_ac_power>\n  <on_usb_power>");
		mRequest.append(deviceStatus.on_usb_power ? 1 : 0);
		mRequest.append("</on_usb_power>\n  <battery_charge_pct>");
		mRequest.append(deviceStatus.battery_charge_pct);
		mRequest.append("</battery_charge_pct>\n  <battery_state>");
		mRequest.append(deviceStatus.battery_state);
		mRequest.append("</battery_state>\n  <battery_temperature_celsius>");
		mRequest.append(deviceStatus.battery_temperature_celsius);
		mRequest.append("</battery_temperature_celsius>\n  <wifi_online>");
		mRequest.append(deviceStatus.wifi_online ? 1 : 0);
		mRequest.append("</wifi_online>\n  <user_active>");
		mRequest.append(deviceStatus.user_active ? 1 : 0);
		mRequest.append("</user_active>\n </device_status>\n</report_device_status>\n");
		try {
			sendRequest(mRequest.toString());
			SimpleReplyParser parser = SimpleReplyParser.parse(receiveReply());
			if (parser == null)
				return false;
			mLastErrorMessage = parser.getErrorMessage();
			return parser.result();
		}
		catch (Exception e) {
			if(Logging.WARNING) Log.w(Logging.TAG, "RpcClient.reportDeviceStatus() error: ", e);
			return false;
		}
	}
	
	/**
	 * Reports the Android model as host info to the client
	 * @return true for success, false for failure
	 */
	public synchronized boolean setHostInfo(String hostInfo, String version){
		mLastErrorMessage = null;
		mRequest.setLength(0);
		mRequest.append("<set_host_info>\n");
		mRequest.append("  <host_info>\n");
		mRequest.append("    <product_name>");
		mRequest.append(hostInfo);
		mRequest.append("    </product_name>\n");
		mRequest.append("    <os_name>Android</os_name>");
		mRequest.append("    <os_version>");
		mRequest.append(version);
		mRequest.append("    </os_version>\n");
		mRequest.append("  </host_info>\n");
		mRequest.append("</set_host_info>\n");
		try {
			sendRequest(mRequest.toString());
			SimpleReplyParser parser = SimpleReplyParser.parse(receiveReply());
			if (parser == null)
				return false;
			mLastErrorMessage = parser.getErrorMessage();
			return parser.result();
		}
		catch (Exception e) {
			if(Logging.WARNING) Log.w(Logging.TAG, "RpcClient.setHostInfo() error: ", e);
			return false;
		}
	}

	/**
	 * Reports the device name as host info to the client
	 * @deviceName The name you want to set as device name.
	 * @return true for success, false for failure
	 */
	public synchronized boolean setDomainNameRpc(String deviceName){
		mLastErrorMessage = null;
		mRequest.setLength(0);
		mRequest.append("<set_host_info>\n");
		mRequest.append("  <host_info>\n");
		mRequest.append("    <domain_name>");
		mRequest.append(deviceName);
		mRequest.append("    </domain_name>\n");
		mRequest.append("  </host_info>\n");
		mRequest.append("</set_host_info>\n");
		try {
			sendRequest(mRequest.toString());
			SimpleReplyParser parser = SimpleReplyParser.parse(receiveReply());
			if (parser == null)
				return false;
			mLastErrorMessage = parser.getErrorMessage();
			return parser.result();
		}
		catch (Exception e) {
			if(Logging.WARNING) Log.w(Logging.TAG, "RpcClient.setDomainNameRpc() error: ", e);
			return false;
		}
	}

	/**
	 * Tells the BOINC core client that a network connection is available,
	 * and that it should do as much network activity as it can.
	 * @return true for success, false for failure
	 */
	public synchronized boolean networkAvailable() {
		mLastErrorMessage = null;
		try {
			sendRequest("<network_available/>\n");
			SimpleReplyParser parser = SimpleReplyParser.parse(receiveReply());
			if (parser == null)
				return false;
			mLastErrorMessage = parser.getErrorMessage();
			return parser.result();
		}
		catch (IOException e) {
			if(Logging.WARNING) Log.w(Logging.TAG, "error in networkAvailable()", e);
			return false;
		}
	}

	/**
	 * Triggers change of state of project in BOINC core client
	 * @param operation operation to be triggered
	 * @param projectUrl master URL of project
	 * @return true for success, false for failure
	 */
	public synchronized boolean projectOp(int operation, String projectUrl) {
		try {
			String opTag;
			switch (operation) {
			case PROJECT_UPDATE:
				opTag = "project_update";
				break;
			case PROJECT_SUSPEND:
				opTag = "project_suspend";
				break;
			case PROJECT_RESUME:
				opTag = "project_resume";
				break;
			case PROJECT_NNW:
				opTag = "project_nomorework";
				break;
			case PROJECT_ANW:
				opTag = "project_allowmorework";
				break;
			case PROJECT_DETACH:
				opTag = "project_detach";
				break;
			case PROJECT_RESET:
				opTag = "project_reset";
				break;
			default:
				if(edu.berkeley.boinc.utils.Logging.LOGLEVEL <= 4) Log.e(Logging.TAG, "projectOp() - unsupported operation: " + operation);
				return false;
			}
			String request =
				"<" + opTag + ">\n" +
				"<project_url>" + projectUrl + "</project_url>\n" +
				"</" + opTag + ">\n";

			sendRequest(request);
			SimpleReplyParser parser = SimpleReplyParser.parse(receiveReply());
			if (parser == null)
				return false;
			mLastErrorMessage = parser.getErrorMessage();
			return parser.result();
		}
		catch (IOException e) {
			if(Logging.WARNING) Log.w(Logging.TAG, "error in projectOp()", e);
			return false;
		}
	}
	
	private String getPasswdHash(String passwd, String email_addr) {
		return Md5.hash(passwd+email_addr);
	}
	
	/**
	 * Creates account
	 * @param accountIn - account info
	 * @return true for success, false for failure
	 */
	public synchronized boolean createAccount(AccountIn accountIn) {
		try {
			mRequest.setLength(0);
			mRequest.append("<create_account>\n   <url>");
			mRequest.append(accountIn.url);
			mRequest.append("</url>\n   <email_addr>");
			mRequest.append(accountIn.email_addr);
			mRequest.append("</email_addr>\n   <passwd_hash>");
			mRequest.append(getPasswdHash(accountIn.passwd, accountIn.email_addr));
			mRequest.append("</passwd_hash>\n   <user_name>");
			if (accountIn.user_name!=null)
				mRequest.append(accountIn.user_name);
			mRequest.append("</user_name>\n   <team_name>");
			if (accountIn.team_name!=null)
				mRequest.append(accountIn.team_name);
			mRequest.append("</team_name>\n<create_account>\n");
			
			sendRequest(mRequest.toString());
			
			SimpleReplyParser parser = SimpleReplyParser.parse(receiveReply());
			if (parser == null)
				return false;
			mLastErrorMessage = parser.getErrorMessage();
			return parser.result();
		} catch (IOException e) {
			if(Logging.WARNING) Log.w(Logging.TAG, "error in createAccount()", e);
			return false;
		}
	}
	
	/**
	 * polling create account
	 * @return account output
	 */
	public synchronized AccountOut createAccountPoll() {
		try {
			mRequest.setLength(0);
			mRequest.append("<create_account_poll/>");
			
			sendRequest(mRequest.toString());
			return AccountOutParser.parse(receiveReply());
		} catch (IOException e) {
			if(Logging.WARNING) Log.w(Logging.TAG, "error in getCreateAccountPoll()", e);
			return null;
		}
	}
	
	/**
	 * Looks up account
	 * @param accountIn - account info
	 * @return true for success, false for failure
	 */
	public synchronized boolean lookupAccount(AccountIn accountIn) {
		try {
			String id;
			if(accountIn.uses_name) id = accountIn.user_name;
			else id = accountIn.email_addr;
			mRequest.setLength(0);
			mRequest.append("<lookup_account>\n <url>");
			mRequest.append(accountIn.url);
			mRequest.append("</url>\n <email_addr>");
			mRequest.append(id.toLowerCase(Locale.US));
			mRequest.append("</email_addr>\n <passwd_hash>");
			mRequest.append(getPasswdHash(accountIn.passwd, id.toLowerCase(Locale.US)));
			mRequest.append("</passwd_hash>\n</lookup_account>\n");
			sendRequest(mRequest.toString());
			
			SimpleReplyParser parser = SimpleReplyParser.parse(receiveReply());
			if (parser == null)
				return false;
			mLastErrorMessage = parser.getErrorMessage();
			return parser.result();
		} catch (IOException e) {
			if(Logging.WARNING) Log.w(Logging.TAG, "error in lookupAccount()", e);
			return false;
		}
	}
	
	/**
	 * polling lookup account
	 * @return account output
	 */
	public synchronized AccountOut lookupAccountPoll() {
		try {
			mRequest.setLength(0);
			mRequest.append("<lookup_account_poll/>");
			
			sendRequest(mRequest.toString());
			return AccountOutParser.parse(receiveReply());
		} catch (IOException e) {
			if(Logging.WARNING) Log.w(Logging.TAG, "error in getLookupAccountPoll()", e);
			return null;
		}
	}
	
	/**
	 * Attach to project 
	 * @param url project url
	 * @param authenticator account key
	 * @param name project name
	 * @return success
	 */
	public synchronized boolean projectAttach(String url, String authenticator, String name) {
		try {
			mRequest.setLength(0);
			mRequest.append("<project_attach>\n   <project_url>");
			mRequest.append(url);
			mRequest.append("</project_url>\n   <authenticator>");
			mRequest.append(authenticator);
			mRequest.append("</authenticator>\n   <project_name>");
			mRequest.append(name);
			mRequest.append("</project_name>\n</project_attach>\n");
			
			sendRequest(mRequest.toString());
			SimpleReplyParser parser = SimpleReplyParser.parse(receiveReply());
			if (parser == null)
				return false;
			mLastErrorMessage = parser.getErrorMessage();
			return parser.result();
		} catch (IOException e) {
			if(Logging.WARNING) Log.w(Logging.TAG, "error in projectAttach()", e);
			return false;
		}
	}
	
	/**
	 * polling project attach
	 * @return project attach reply
	 */
	public synchronized ProjectAttachReply projectAttachPoll() {
		try {
			mRequest.setLength(0);
			mRequest.append("<project_attach_poll/>");
			
			sendRequest(mRequest.toString());
			return ProjectAttachReplyParser.parse(receiveReply());
		} catch (IOException e) {
			if(Logging.WARNING) Log.w(Logging.TAG, "error in projectAttachPoll()", e);
			return null;
		}
	}
	
	/**
	 * performs acct_mgr_rpc towards client
	 * attaches account manager to client
	 * requires polling of status
	 * @param url URL of project
	 * @param name user name
	 * @param passwd password
	 * @return success
	 */
	public synchronized boolean acctMgrRPC(String url, String name, String passwd) {
		try {
			mRequest.setLength(0);
			mRequest.append("<acct_mgr_rpc>\n   <url>");
			mRequest.append(url);
			mRequest.append("</url>\n   <name>");
			mRequest.append(name);
			mRequest.append("</name>\n   <password>");
			mRequest.append(passwd);
			mRequest.append("</password>\n</acct_mgr_rpc>\n");

			sendRequest(mRequest.toString());
			SimpleReplyParser parser = SimpleReplyParser.parse(receiveReply());
			mLastErrorMessage = parser.getErrorMessage();
			return parser.result();
		} catch (IOException e) {
			if(Logging.WARNING) Log.w(Logging.TAG, "error in acctMgrRPC()", e);
			return false;
		}
	}
	
	/**
	 * performs acct_mgr_rpc with <use_config_file/> instead of login information
	 * @return success
	 */
	public synchronized boolean acctMgrRPC() {
		try {
			mRequest.setLength(0);
			mRequest.append("<acct_mgr_rpc>\n<use_config_file/>\n</acct_mgr_rpc>\n");

			sendRequest(mRequest.toString());
			SimpleReplyParser parser = SimpleReplyParser.parse(receiveReply());
			mLastErrorMessage = parser.getErrorMessage();
			return parser.result();
		} catch (IOException e) {
			if(Logging.WARNING) Log.w(Logging.TAG, "error in acctMgrRPC()", e);
			return false;
		}
	}

	/**
	 * performs acct_mgr_rpc_poll towards client
	 * polls status of acct_mgr_rpc
	 * @return status class AcctMgrRPCReply
	 */
	public synchronized AcctMgrRPCReply acctMgrRPCPoll() {
		try {
			mRequest.setLength(0);
			mRequest.append("<acct_mgr_rpc_poll/>");

			sendRequest(mRequest.toString());
			return AcctMgrRPCReplyParser.parse(receiveReply());
		} catch (IOException e) {
			if(Logging.WARNING) Log.w(Logging.TAG, "error in acctMgrRPCPoll()", e);
			return null;
		}
	}
	
	/**
	 * performs acct_mgr_info towards client
	 * @return status class AcctMgrInfo
	 */
	public synchronized AcctMgrInfo getAcctMgrInfo() {
		mLastErrorMessage = null;
		try {
			sendRequest("<acct_mgr_info/>\n");
			return AcctMgrInfoParser.parse(receiveReply());
		}
		catch (IOException e) {
			if(Logging.WARNING) Log.w(Logging.TAG, "error in getAcctMgrInfo()", e);
			return null;
		}
	}
	
	public synchronized boolean getProjectConfig(String url) {
		try {
			mRequest.setLength(0);
			mRequest.append("<get_project_config>\n   <url>");
			mRequest.append(url);
			mRequest.append("</url>\n</get_project_config>\n");
			
			sendRequest(mRequest.toString());
			SimpleReplyParser parser = SimpleReplyParser.parse(receiveReply());
			if (parser == null)
				return false;
			mLastErrorMessage = parser.getErrorMessage();
			return parser.result();
		} catch (IOException e) {
			if(Logging.WARNING) Log.w(Logging.TAG, "error in getProjectConfig()", e);
			return false;
		}
	}
	
	public synchronized ProjectConfig getProjectConfigPoll() {
		try {
			mRequest.setLength(0);
			mRequest.append("<get_project_config_poll/>");
			
			sendRequest(mRequest.toString());
			return ProjectConfigReplyParser.parse(receiveReply());
		} catch (IOException e) {
			if(Logging.WARNING) Log.w(Logging.TAG, "error in getProjectConfigPoll()", e);
			return null;
		}
	}
	
	public synchronized ArrayList<ProjectInfo> getAllProjectsList() {
		try {
			mRequest.setLength(0);
			mRequest.append("<get_all_projects_list/>");
			
			sendRequest(mRequest.toString());
			return ProjectInfoParser.parse(receiveReply());
		} catch (IOException e) {
			if(Logging.WARNING) Log.w(Logging.TAG, "error in getAllProjectsList()", e);
			return null;
		}
	}

	public synchronized ArrayList<AccountManager> getAccountManagersList() {
		try {
			mRequest.setLength(0);
			mRequest.append("<get_all_projects_list/>");

			sendRequest(mRequest.toString());
			return AccountManagerParser.parse(receiveReply());
		} catch (IOException e) {
			if(Logging.WARNING) Log.w(Logging.TAG, "error in getAccountManagersList()", e);
			return null;
		}
	}

	public synchronized GlobalPreferences getGlobalPrefsWorkingStruct() {
		try {
			mRequest.setLength(0);
			mRequest.append("<get_global_prefs_working/>");
			
			sendRequest(mRequest.toString());
			return GlobalPreferencesParser.parse(receiveReply());
		} catch (IOException e) {
			if(Logging.WARNING) Log.w(Logging.TAG, "error in globalPrefsWorking()", e);
			return null;
		}
	}
	
	public synchronized boolean setGlobalPrefsOverride(String globalPrefs) {
		try {
			mRequest.setLength(0);
			mRequest.append("<set_global_prefs_override>\n");
			mRequest.append(globalPrefs);
			mRequest.append("</set_global_prefs_override>\n");
			
			sendRequest(mRequest.toString());
			receiveReply();
			return true;
		} catch (IOException e) {
			if(Logging.WARNING) Log.w(Logging.TAG, "error in setGlobalPrefsOverride()", e);
			return false;
		}
	}
	
	public synchronized boolean setGlobalPrefsOverrideStruct(GlobalPreferences globalPrefs) {
		try {
			mRequest.setLength(0);
			mRequest.append("<set_global_prefs_override>\n<global_preferences>\n  <run_on_batteries>");
			mRequest.append(globalPrefs.run_on_batteries ? 1 : 0);
			mRequest.append("</run_on_batteries>\n  <battery_charge_min_pct>");
			mRequest.append(globalPrefs.battery_charge_min_pct);
			mRequest.append("</battery_charge_min_pct>\n  <battery_max_temperature>");
			mRequest.append(globalPrefs.battery_max_temperature);
			mRequest.append("</battery_max_temperature>\n  <run_gpu_if_user_active>");
			mRequest.append(globalPrefs.run_gpu_if_user_active ? 1 : 0);
			mRequest.append("</run_gpu_if_user_active>\n  <run_if_user_active>");
			mRequest.append(globalPrefs.run_if_user_active ? 1 : 0);
			mRequest.append("</run_if_user_active>\n  <idle_time_to_run>");
			mRequest.append(globalPrefs.idle_time_to_run);
			mRequest.append("</idle_time_to_run>\n  <suspend_cpu_usage>");
			mRequest.append(globalPrefs.suspend_cpu_usage);
			mRequest.append("</suspend_cpu_usage>\n  <start_hour>");
			mRequest.append(globalPrefs.cpu_times.start_hour);
			mRequest.append("</start_hour>\n  <end_hour>");
			mRequest.append(globalPrefs.cpu_times.end_hour);
			mRequest.append("</end_hour>\n  <net_start_hour>");
			mRequest.append(globalPrefs.net_times.start_hour);
			mRequest.append("</net_start_hour>\n  <net_end_hour>");
			mRequest.append(globalPrefs.net_times.end_hour);
			mRequest.append("</net_end_hour>\n  <max_ncpus_pct>");
			mRequest.append(globalPrefs.max_ncpus_pct);
			mRequest.append("</max_ncpus_pct>\n  <leave_apps_in_memory>");
			mRequest.append(globalPrefs.leave_apps_in_memory ? 1 : 0);
			mRequest.append("</leave_apps_in_memory>\n  <dont_verify_images>");
			mRequest.append(globalPrefs.dont_verify_images ? 1 : 0);
			mRequest.append("</dont_verify_images>\n  <work_buf_min_days>");
			mRequest.append(globalPrefs.work_buf_min_days);
			mRequest.append("</work_buf_min_days>\n  <work_buf_additional_days>");
			mRequest.append(globalPrefs.work_buf_additional_days);
			mRequest.append("</work_buf_additional_days>\n  <disk_interval>");
			mRequest.append(globalPrefs.disk_interval);
			mRequest.append("</disk_interval>\n  <cpu_scheduling_period_minutes>");
			mRequest.append(globalPrefs.cpu_scheduling_period_minutes);
			mRequest.append("</cpu_scheduling_period_minutes>\n  <disk_max_used_gb>");
			mRequest.append(globalPrefs.disk_max_used_gb);
			mRequest.append("</disk_max_used_gb>\n  <disk_max_used_pct>");
			mRequest.append(globalPrefs.disk_max_used_pct);
			mRequest.append("</disk_max_used_pct>\n  <disk_min_free_gb>");
			mRequest.append(globalPrefs.disk_min_free_gb);
			mRequest.append("</disk_min_free_gb>\n  <ram_max_used_busy_pct>");
			mRequest.append(globalPrefs.ram_max_used_busy_frac);
			mRequest.append("</ram_max_used_busy_pct>\n  <ram_max_used_idle_pct>");
			mRequest.append(globalPrefs.ram_max_used_idle_frac);
			mRequest.append("</ram_max_used_idle_pct>\n  <max_bytes_sec_up>");
			mRequest.append(globalPrefs.max_bytes_sec_up);
			mRequest.append("</max_bytes_sec_up>\n  <max_bytes_sec_down>");
			mRequest.append(globalPrefs.max_bytes_sec_down);
			mRequest.append("</max_bytes_sec_down>\n  <cpu_usage_limit>");
			mRequest.append(globalPrefs.cpu_usage_limit);
			mRequest.append("</cpu_usage_limit>\n  <daily_xfer_limit_mb>");
			mRequest.append(globalPrefs.daily_xfer_limit_mb);
			mRequest.append("</daily_xfer_limit_mb>\n  <daily_xfer_period_days>");
			mRequest.append(globalPrefs.daily_xfer_period_days);
			mRequest.append("</daily_xfer_period_days>\n  <network_wifi_only>");
			mRequest.append(globalPrefs.network_wifi_only ? 1 : 0);
			mRequest.append("</network_wifi_only>\n");
			
			// write days prefs
			TimePreferences.TimeSpan[] weekPrefs = globalPrefs.cpu_times.week_prefs;
			for (int i = 0; i < weekPrefs.length; i++) {
				TimePreferences.TimeSpan timeSpan = weekPrefs[i];
				if (timeSpan == null) continue;
				mRequest.append("  <day_prefs>\n    <day_of_week>");
				mRequest.append(i);
				mRequest.append("</day_of_week>\n    <start_hour>");
				mRequest.append(timeSpan.start_hour);
				mRequest.append("</start_hour>\n    <end_hour>");
				mRequest.append(timeSpan.end_hour);
				mRequest.append("</end_hour>\n  </day_prefs>\n");
			}
			
			weekPrefs = globalPrefs.net_times.week_prefs;
			for (int i = 0; i < weekPrefs.length; i++) {
				TimePreferences.TimeSpan timeSpan = weekPrefs[i];
				if (timeSpan == null) continue;
				mRequest.append("  <day_prefs>\n    <day_of_week>");
				mRequest.append(i);
				mRequest.append("</day_of_week>\n    <net_start_hour>");
				mRequest.append(timeSpan.start_hour);
				mRequest.append("</net_start_hour>\n    <net_end_hour>");
				mRequest.append(timeSpan.end_hour);
				mRequest.append("</net_end_hour>\n  </day_prefs>\n");
			}
			
			mRequest.append("</global_preferences>\n</set_global_prefs_override>\n");
			sendRequest(mRequest.toString());
			receiveReply();
			return true;
		} catch (IOException e) {
			if(Logging.WARNING) Log.w(Logging.TAG, "error in setGlobalPrefsOverrideStruct()", e);
			return false;
		}
	}
	
	public synchronized boolean readGlobalPrefsOverride() {
		try {
			mRequest.setLength(0);
			mRequest.append("<read_global_prefs_override/>");
			sendRequest(mRequest.toString());
			
			// TODO: handle errors
			receiveReply();
			return true;
		} catch (IOException e) {
			if(Logging.WARNING) Log.w(Logging.TAG, "error in setGlobalPrefsOverrideStruct()", e);
			return false;
		}
	}

	/**
	 * Tells the BOINC core client to exit. 
	 * @return true for success, false for failure
	 */
	public synchronized boolean quit() {
		try {
			sendRequest("<quit/>\n");
			SimpleReplyParser parser = SimpleReplyParser.parse(receiveReply());
			if (parser == null)
				return false;
			mLastErrorMessage = parser.getErrorMessage();
			return parser.result();
		}
		catch (IOException e) {
			if(Logging.WARNING) Log.w(Logging.TAG, "error in quit()", e);
			return false;
		}
	}

	/**
	 * Set the network mode
	 * @param mode 1 = always, 2 = auto, 3 = never, 4 = restore
	 * @param duration If duration is zero, mode is permanent. Otherwise revert to
	 *        last permanent mode after duration seconds elapse.
	 * @return true for success, false for failure
	 */
	public synchronized boolean setNetworkMode(int mode, double duration) {
		final String request =
			"<set_network_mode>\n" +
			modeName(mode) + "\n" +
			"<duration>" + duration + "</duration>\n" +
			"</set_network_mode>\n";
		try {
			sendRequest(request);
			SimpleReplyParser parser = SimpleReplyParser.parse(receiveReply());
			if (parser == null)
				return false;
			mLastErrorMessage = parser.getErrorMessage();
			return parser.result();
		}
		catch (IOException e) {
			if(Logging.WARNING) Log.w(Logging.TAG, "error in setNetworkMode()", e);
			return false;
		}
	}

	/**
	 * Set the run mode
	 * @param mode 1 = always, 2 = auto, 3 = never, 4 = restore
	 * @param duration If duration is zero, mode is permanent. Otherwise revert to
	 *        last permanent mode after duration seconds elapse.
	 * @return true for success, false for failure
	 */
	public synchronized boolean setRunMode(int mode, double duration) {
		final String request =
			"<set_run_mode>\n" +
			modeName(mode) + "\n" +
			"<duration>" + duration + "</duration>\n" +
			"</set_run_mode>\n";
		try {
			sendRequest(request);
			SimpleReplyParser parser = SimpleReplyParser.parse(receiveReply());
			if (parser == null)
				return false;
			mLastErrorMessage = parser.getErrorMessage();
			return parser.result();
		}
		catch (IOException e) {
			if(Logging.WARNING) Log.w(Logging.TAG, "error in setRunMode()", e);
			return false;
		}
	}

	/**
	 * Triggers operation on transfer in BOINC core client
	 * @param operation operation to be triggered
	 * @param projectUrl master URL of project
	 * @param fileName name of the file
	 * @return true for success, false for failure
	 */
	public synchronized boolean transferOp(int operation, String projectUrl, String fileName) {
		try {
			String opTag;
			switch (operation) {
			case TRANSFER_RETRY:
				opTag = "retry_file_transfer";
				break;
			case TRANSFER_ABORT:
				opTag = "abort_file_transfer";
				break;
			default:
				if(edu.berkeley.boinc.utils.Logging.LOGLEVEL <= 4) Log.e(Logging.TAG, "transferOp() - unsupported operation: " + operation);
				return false;
			}
			mRequest.setLength(0);
			mRequest.append("<");
			mRequest.append(opTag);
			mRequest.append(">\n   <project_url>");
			mRequest.append(projectUrl);
			mRequest.append("</project_url>\n   <filename>");
			mRequest.append(fileName);
			mRequest.append("</filename>\n</");
			mRequest.append(opTag);
			mRequest.append(">\n");
			sendRequest(mRequest.toString());
			
			SimpleReplyParser parser = SimpleReplyParser.parse(receiveReply());
			if (parser == null)
				return false;
			mLastErrorMessage = parser.getErrorMessage();
			return parser.result();
		}
		catch (IOException e) {
			if(Logging.WARNING) Log.w(Logging.TAG, "error in transferOp()", e);
			return false;
		}
	}
	
	/**
	 * Triggers operation on task in BOINC core client
	 * @param operation operation to be triggered
	 * @param projectUrl master URL of project
	 * @return true for success, false for failure
	 */
	public boolean resultOp(int operation, String projectUrl, String resultName) {
		try {
			String opTag;
			switch (operation) {
			case RESULT_SUSPEND:
				opTag = "suspend_result";
				break;
			case RESULT_RESUME:
				opTag = "resume_result";
				break;
			case RESULT_ABORT:
				opTag = "abort_result";
				break;
			default:
				if(edu.berkeley.boinc.utils.Logging.LOGLEVEL <= 4) Log.e(Logging.TAG, "resultOp() - unsupported operation: " + operation);
				return false;
			}
			mRequest.setLength(0);
			mRequest.append("<");
			mRequest.append(opTag);
			mRequest.append(">\n   <project_url>");
			mRequest.append(projectUrl);
			mRequest.append("</project_url>\n   <name>");
			mRequest.append(resultName);
			mRequest.append("</name>\n</");
			mRequest.append(opTag);
			mRequest.append(">\n");
			sendRequest(mRequest.toString());
			
			SimpleReplyParser parser = SimpleReplyParser.parse(receiveReply());
			if (parser == null)
				return false;
			mLastErrorMessage = parser.getErrorMessage();
			return parser.result();
		}
		catch (IOException e) {
			if(Logging.WARNING) Log.w(Logging.TAG, "error in transferOp()", e);
			return false;
		}
	}
	
	public synchronized boolean setCcConfig(String ccConfig) {
		final String request =
				"<set_cc_config>\n" +
						ccConfig + 
				"\n</set_cc_config>\n";
			try {
				sendRequest(request);
				SimpleReplyParser parser = SimpleReplyParser.parse(receiveReply());
				if (parser == null)
					return false;
				mLastErrorMessage = parser.getErrorMessage();
				return parser.result();
			}
			catch (IOException e) {
				if(Logging.WARNING) Log.w(Logging.TAG, "error in setCcConfig()", e);
				return false;
			}
		
	}
	
	public synchronized String getCcConfig() {
		//TODO: needs proper parsing
		try {
			mRequest.setLength(0);
			mRequest.append("<get_cc_config/>");
			
			sendRequest(mRequest.toString());
			String reply = receiveReply();
			Log.d(Logging.TAG, reply);
			return reply;
		} catch (IOException e) {
			if(Logging.WARNING) Log.w(Logging.TAG, "error in getCcConfig()", e);
			return "";
		}
	}
	
	public synchronized Boolean readCcConfig() {
		try {
			mRequest.setLength(0);
			mRequest.append("<read_cc_config/>");

			sendRequest(mRequest.toString());
			SimpleReplyParser parser = SimpleReplyParser.parse(receiveReply());
			if (parser == null)
				return false;
			mLastErrorMessage = parser.getErrorMessage();
			return parser.result();
		} catch (IOException e) {
			if(Logging.WARNING) Log.w(Logging.TAG, "error in readCcConfig()", e);
			return false;
		}
	}
	
	public synchronized Boolean runBenchmarks() {
		try {
			mRequest.setLength(0);
			mRequest.append("<run_benchmarks/>");

			sendRequest(mRequest.toString());
			SimpleReplyParser parser = SimpleReplyParser.parse(receiveReply());
			if (parser == null)
				return false;
			mLastErrorMessage = parser.getErrorMessage();
			return parser.result();
		} catch (IOException e) {
			if(Logging.WARNING) Log.w(Logging.TAG, "error in runBenchmark()", e);
			return false;
		}
		
	}
=======
        catch(IOException e) {
            return false;
        }
    }

    /*
     * Private methods for send/receive data
     */

    /**
     * Send RPC request to BOINC core client (XML-formatted)
     *
     * @param request The request itself
     * @throws IOException if error occurs when sending the request
     */
    protected void sendRequest(String request) throws IOException {
        if(Logging.RPC_PERFORMANCE) {
            if(Logging.DEBUG) {
                Log.d(Logging.TAG, "mRequest.capacity() = " + mRequest.capacity());
            }
        }
        if(Logging.RPC_DATA) {
            if(Logging.DEBUG) {
                Log.d(Logging.TAG, "Sending request: \n" + request);
            }
        }
        if(mOutput == null) {
            return;
        }
        mOutput.write("<boinc_gui_rpc_request>\n");
        mOutput.write(request);
        mOutput.write("</boinc_gui_rpc_request>\n\003");
        mOutput.flush();
    }

    /**
     * Read the reply from BOINC core client
     *
     * @return the data read from socket
     * @throws IOException if error occurs when reading from socket
     */
    protected String receiveReply() throws IOException {
        mResult.setLength(0);
        if(Logging.RPC_PERFORMANCE) {
            if(Logging.DEBUG) {
                Log.d(Logging.TAG, "mResult.capacity() = " + mResult.capacity());
            }
        }

        long readStart = System.nanoTime();

        // Speed is (with large data): ~ 45 KB/s for buffer size 1024
        //                             ~ 90 KB/s for buffer size 2048
        //                             ~ 95 KB/s for buffer size 4096
        // The chosen buffer size is 2048
        int bytesRead;
        if(mInput == null) {
            return mResult.toString();    // empty string
        }
        do {
            bytesRead = mInput.read(mReadBuffer);
            if(bytesRead == -1) {
                break;
            }
            mResult.append(new String(mReadBuffer, 0, bytesRead));
            if(mReadBuffer[bytesRead - 1] == '\003') {
                // Last read byte marks the end of transfer
                mResult.setLength(mResult.length() - 1);
                break;
            }
        }
        while(true);

        if(Logging.RPC_PERFORMANCE) {
            float duration = (System.nanoTime() - readStart) / 1000000000.0F;
            long bytesCount = mResult.length();
            if(duration == 0) {
                duration = 0.001F;
            }
            if(Logging.DEBUG) {
                Log.d(Logging.TAG,
                      "Reading from socket took " + duration + " seconds, " + bytesCount + " bytes read (" +
                      (bytesCount / duration) + " bytes/second)");
            }
        }

        if(Logging.RPC_PERFORMANCE) {
            if(Logging.DEBUG) {
                Log.d(Logging.TAG, "mResult.capacity() = " + mResult.capacity());
            }
        }

        if(Logging.RPC_DATA) {
            BufferedReader dbr = new BufferedReader(new StringReader(mResult.toString()));
            String dl;
            int ln = 0;
            try {
                while((dl = BOINCUtils.readLineLimit(dbr, 4096)) != null) {
                    ++ln;
                    if(Logging.DEBUG) {
                        Log.d(Logging.TAG, String.format("%4d: %s", ln, dl));
                    }
                }
            }
            catch(IOException e) {
                if(Logging.ERROR) {
                    Log.e(Logging.TAG, "RpcClient.receiveReply error: ", e);
                }
            }
        }
        return mResult.toString();
    }

    /*
     * GUI RPC calls
     */

    public synchronized VersionInfo exchangeVersions() {
        mLastErrorMessage = null;
        mRequest.setLength(0);
        mRequest.append("<exchange_versions>\n  <major>");
        mRequest.append(Boinc.MAJOR_VERSION);
        mRequest.append("</major>\n  <minor>");
        mRequest.append(Boinc.MINOR_VERSION);
        mRequest.append("</minor>\n  <release>");
        mRequest.append(Boinc.RELEASE);
        mRequest.append("</release>\n</exchange_versions>\n");
        try {
            sendRequest(mRequest.toString());
            return VersionInfoParser.parse(receiveReply());
        }
        catch(IOException e) {
            if(Logging.WARNING) {
                Log.w(Logging.TAG, "error in exchangeVersions()", e);
            }
            return null;
        }
    }


    /**
     * Performs get_cc_status RPC towards BOINC client
     *
     * @return result of RPC call in case of success, null otherwise
     */
    public synchronized CcStatus getCcStatus() {
        mLastErrorMessage = null;
        try {
            sendRequest("<get_cc_status/>\n");
            return CcStatusParser.parse(receiveReply());
        }
        catch(IOException e) {
            if(Logging.WARNING) {
                Log.w(Logging.TAG, "error in getCcStatus()", e);
            }
            e.printStackTrace();
            return null;
        }
    }

    /**
     * Performs get_file_transfers RPC towards BOINC client
     *
     * @return result of RPC call in case of success, null otherwise
     */
    public synchronized ArrayList<Transfer> getFileTransfers() {
        mLastErrorMessage = null;
        try {
            sendRequest("<get_file_transfers/>\n");
            return TransfersParser.parse(receiveReply());
        }
        catch(IOException e) {
            if(Logging.WARNING) {
                Log.w(Logging.TAG, "error in getFileTransfers()", e);
            }
            return null;
        }
    }

    /**
     * Performs get_host_info RPC towards BOINC client
     *
     * @return result of RPC call in case of success, null otherwise
     */
    public synchronized HostInfo getHostInfo() {
        mLastErrorMessage = null;
        try {
            sendRequest("<get_host_info/>\n");
            return HostInfoParser.parse(receiveReply());
        }
        catch(IOException e) {
            if(Logging.WARNING) {
                Log.w(Logging.TAG, "error in getHostInfo()", e);
            }
            return null;
        }
    }

    /**
     * Performs get_message_count RPC towards BOINC client
     * Returns highest seqNo
     *
     * @return result of RPC call in case of success, null otherwise
     */
    public synchronized int getMessageCount() {
        mLastErrorMessage = null;
        try {
            sendRequest("<get_message_count/>\n");
            int seqNo = MessageCountParser.getSeqno(receiveReply());
            if(Logging.DEBUG) {
                Log.d(Logging.TAG, "RpcClient.getMessageCount returning: " + seqNo);
            }
            return seqNo;
        }
        catch(IOException e) {
            if(Logging.WARNING) {
                Log.w(Logging.TAG, "error in getMessageCount()", e);
            }
            return -1;
        }
    }

    /**
     * Performs get_messages RPC towards BOINC client
     * Returns client messages that are more recent than seqNo param
     *
     * @return result of RPC call in case of success, null otherwise
     */
    public synchronized ArrayList<Message> getMessages(int seqNo) {
        mLastErrorMessage = null;
        try {
            String request;
            if(seqNo == 0) {
                // get all messages
                request = "<get_messages/>\n";
            }
            else {
                request =
                        "<get_messages>\n" +
                        " <seqno>" + seqNo + "</seqno>\n" +
                        "</get_messages>\n";
            }
            sendRequest(request);
            return MessagesParser.parse(receiveReply());
        }
        catch(IOException e) {
            if(Logging.WARNING) {
                Log.w(Logging.TAG, "error in getMessages()", e);
            }
            return null;
        }
    }

    /**
     * Performs get_notices PRC towards BOINC client
     * Returns client messages that are more recent than seqNo param
     *
     * @return List of Notices
     */
    public synchronized ArrayList<Notice> getNotices(int seqNo) {
        mLastErrorMessage = null;
        try {
            String request;
            if(seqNo == 0) {
                // get all notices
                request = "<get_notices/>\n";
            }
            else {
                request =
                        "<get_notices>\n" +
                        " <seqno>" + seqNo + "</seqno>\n" +
                        "</get_notices>\n";
            }
            sendRequest(request);
            ArrayList<Notice> notices = NoticesParser.parse(receiveReply());
            if(notices == null) {
                notices = new ArrayList<>(); // do not return null
            }
            return notices;
        }
        catch(IOException e) {
            if(Logging.WARNING) {
                Log.w(Logging.TAG, "error in getMessages()", e);
            }
            return new ArrayList<>();
        }
    }

    /**
     * Performs get_project_status RPC towards BOINC client
     *
     * @return result of RPC call in case of success, null otherwise
     */
    public synchronized ArrayList<Project> getProjectStatus() {
        mLastErrorMessage = null;
        try {
            sendRequest("<get_project_status/>\n");
            return ProjectsParser.parse(receiveReply());
        }
        catch(IOException e) {
            if(Logging.WARNING) {
                Log.w(Logging.TAG, "error in getProjectStatus()", e);
            }
            return null;
        }
    }

    /**
     * Performs get_results RPC towards BOINC client (only active results)
     *
     * @return result of RPC call in case of success, null otherwise
     */
    public synchronized ArrayList<Result> getActiveResults() {
        mLastErrorMessage = null;
        final String request =
                "<get_results>\n" +
                "<active_only>1</active_only>\n" +
                "</get_results>\n";
        try {
            sendRequest(request);
            return ResultsParser.parse(receiveReply());
        }
        catch(IOException e) {
            if(Logging.WARNING) {
                Log.w(Logging.TAG, "error in getActiveResults()", e);
            }
            return null;
        }
    }

    /**
     * Performs get_results RPC towards BOINC client (all results)
     *
     * @return result of RPC call in case of success, null otherwise
     */
    public synchronized ArrayList<Result> getResults() {
        mLastErrorMessage = null;
        try {
            sendRequest("<get_results/>\n");
            return ResultsParser.parse(receiveReply());
        }
        catch(IOException e) {
            if(Logging.WARNING) {
                Log.w(Logging.TAG, "error in getResults()", e);
            }
            return null;
        }
    }

    /**
     * Performs get_state RPC towards BOINC client
     *
     * @return result of RPC call in case of success, null otherwise
     */
    public synchronized CcState getState() {
        mLastErrorMessage = null;
        try {
            sendRequest("<get_state/>\n");
            return CcStateParser.parse(receiveReply());
        }
        catch(IOException e) {
            if(Logging.WARNING) {
                Log.w(Logging.TAG, "error in getState()", e);
            }
            return null;
        }
    }

    /**
     * Reports the current device state to the BOINC core client,
     * if not called frequently, BOINC core client will suspend
     *
     * @return true for success, false for failure
     */
    public synchronized boolean reportDeviceStatus(DeviceStatusData deviceStatus) {
        mLastErrorMessage = null;
        mRequest.setLength(0);
        mRequest.append("<report_device_status>\n <device_status>\n  <on_ac_power>");
        mRequest.append(deviceStatus.on_ac_power ? 1 : 0);
        mRequest.append("</on_ac_power>\n  <on_usb_power>");
        mRequest.append(deviceStatus.on_usb_power ? 1 : 0);
        mRequest.append("</on_usb_power>\n  <battery_charge_pct>");
        mRequest.append(deviceStatus.battery_charge_pct);
        mRequest.append("</battery_charge_pct>\n  <battery_state>");
        mRequest.append(deviceStatus.battery_state);
        mRequest.append("</battery_state>\n  <battery_temperature_celsius>");
        mRequest.append(deviceStatus.battery_temperature_celsius);
        mRequest.append("</battery_temperature_celsius>\n  <wifi_online>");
        mRequest.append(deviceStatus.wifi_online ? 1 : 0);
        mRequest.append("</wifi_online>\n  <user_active>");
        mRequest.append(deviceStatus.user_active ? 1 : 0);
        mRequest.append("</user_active>\n </device_status>\n</report_device_status>\n");
        try {
            sendRequest(mRequest.toString());
            SimpleReplyParser parser = SimpleReplyParser.parse(receiveReply());
            if(parser == null) {
                return false;
            }
            mLastErrorMessage = parser.getErrorMessage();
            return parser.result();
        }
        catch(Exception e) {
            if(Logging.WARNING) {
                Log.w(Logging.TAG, "RpcClient.reportDeviceStatus() error: ", e);
            }
            return false;
        }
    }

    /**
     * Reports the Android model as host info to the client
     *
     * @param productName Device model
     * @param osVersion   OS Version
     * @return true for success, false for failure
     */
    public synchronized boolean setHostInfo(String productName, String osVersion) {
        mLastErrorMessage = null;
        mRequest.setLength(0);
        mRequest.append("<set_host_info>\n");
        mRequest.append("  <host_info>\n");
        mRequest.append("    <product_name>");
        mRequest.append(productName);
        mRequest.append("    </product_name>\n");
        mRequest.append("    <os_name>Android</os_name>");
        mRequest.append("    <os_version>");
        mRequest.append(osVersion);
        mRequest.append("    </os_version>\n");
        mRequest.append("  </host_info>\n");
        mRequest.append("</set_host_info>\n");
        try {
            sendRequest(mRequest.toString());
            SimpleReplyParser parser = SimpleReplyParser.parse(receiveReply());
            if(parser == null) {
                return false;
            }
            mLastErrorMessage = parser.getErrorMessage();
            return parser.result();
        }
        catch(Exception e) {
            if(Logging.WARNING) {
                Log.w(Logging.TAG, "RpcClient.setHostInfo() error: ", e);
            }
            return false;
        }
    }

    /**
     * Reports the device name as host info to the client
     *
     * @param deviceName The name you want to set as device name.
     * @return true for success, false for failure
     */
    public synchronized boolean setDomainNameRpc(String deviceName) {
        mLastErrorMessage = null;
        mRequest.setLength(0);
        mRequest.append("<set_host_info>\n");
        mRequest.append("  <host_info>\n");
        mRequest.append("    <domain_name>");
        mRequest.append(deviceName);
        mRequest.append("    </domain_name>\n");
        mRequest.append("  </host_info>\n");
        mRequest.append("</set_host_info>\n");
        try {
            sendRequest(mRequest.toString());
            SimpleReplyParser parser = SimpleReplyParser.parse(receiveReply());
            if(parser == null) {
                return false;
            }
            mLastErrorMessage = parser.getErrorMessage();
            return parser.result();
        }
        catch(Exception e) {
            if(Logging.WARNING) {
                Log.w(Logging.TAG, "RpcClient.setDomainNameRpc() error: ", e);
            }
            return false;
        }
    }

    /**
     * Tells the BOINC core client that a network connection is available,
     * and that it should do as much network activity as it can.
     *
     * @return true for success, false for failure
     */
    public synchronized boolean networkAvailable() {
        mLastErrorMessage = null;
        try {
            sendRequest("<network_available/>\n");
            SimpleReplyParser parser = SimpleReplyParser.parse(receiveReply());
            if(parser == null) {
                return false;
            }
            mLastErrorMessage = parser.getErrorMessage();
            return parser.result();
        }
        catch(IOException e) {
            if(Logging.WARNING) {
                Log.w(Logging.TAG, "error in networkAvailable()", e);
            }
            return false;
        }
    }

    /**
     * Triggers change of state of project in BOINC core client
     *
     * @param operation  operation to be triggered
     * @param projectUrl master URL of project
     * @return true for success, false for failure
     */
    public synchronized boolean projectOp(int operation, String projectUrl) {
        try {
            String opTag;
            switch(operation) {
                case PROJECT_UPDATE:
                    opTag = "project_update";
                    break;
                case PROJECT_SUSPEND:
                    opTag = "project_suspend";
                    break;
                case PROJECT_RESUME:
                    opTag = "project_resume";
                    break;
                case PROJECT_NNW:
                    opTag = "project_nomorework";
                    break;
                case PROJECT_ANW:
                    opTag = "project_allowmorework";
                    break;
                case PROJECT_DETACH:
                    opTag = "project_detach";
                    break;
                case PROJECT_RESET:
                    opTag = "project_reset";
                    break;
                default:
                    if(edu.berkeley.boinc.utils.Logging.LOGLEVEL <= 4) {
                        Log.e(Logging.TAG, "projectOp() - unsupported operation: " + operation);
                    }
                    return false;
            }
            String request =
                    "<" + opTag + ">\n" +
                    "<project_url>" + projectUrl + "</project_url>\n" +
                    "</" + opTag + ">\n";

            sendRequest(request);
            SimpleReplyParser parser = SimpleReplyParser.parse(receiveReply());
            if(parser == null) {
                return false;
            }
            mLastErrorMessage = parser.getErrorMessage();
            return parser.result();
        }
        catch(IOException e) {
            if(Logging.WARNING) {
                Log.w(Logging.TAG, "error in projectOp()", e);
            }
            return false;
        }
    }

    private String getPasswdHash(String passwd, String email_addr) {
        return Md5.hash(passwd + email_addr);
    }

    /**
     * Creates account
     *
     * @param accountIn - account info
     * @return true for success, false for failure
     */
    public synchronized boolean createAccount(AccountIn accountIn) {
        try {
            mRequest.setLength(0);
            mRequest.append("<create_account>\n   <url>");
            mRequest.append(accountIn.url);
            mRequest.append("</url>\n   <email_addr>");
            mRequest.append(accountIn.email_addr);
            mRequest.append("</email_addr>\n   <passwd_hash>");
            mRequest.append(getPasswdHash(accountIn.passwd, accountIn.email_addr));
            mRequest.append("</passwd_hash>\n   <user_name>");
            if(accountIn.user_name != null) {
                mRequest.append(accountIn.user_name);
            }
            mRequest.append("</user_name>\n   <team_name>");
            if(accountIn.team_name != null) {
                mRequest.append(accountIn.team_name);
            }
            mRequest.append("</team_name>\n<create_account>\n");

            sendRequest(mRequest.toString());

            SimpleReplyParser parser = SimpleReplyParser.parse(receiveReply());
            if(parser == null) {
                return false;
            }
            mLastErrorMessage = parser.getErrorMessage();
            return parser.result();
        }
        catch(IOException e) {
            if(Logging.WARNING) {
                Log.w(Logging.TAG, "error in createAccount()", e);
            }
            return false;
        }
    }

    /**
     * polling create account
     *
     * @return account output
     */
    public synchronized AccountOut createAccountPoll() {
        try {
            mRequest.setLength(0);
            mRequest.append("<create_account_poll/>");

            sendRequest(mRequest.toString());
            return AccountOutParser.parse(receiveReply());
        }
        catch(IOException e) {
            if(Logging.WARNING) {
                Log.w(Logging.TAG, "error in getCreateAccountPoll()", e);
            }
            return null;
        }
    }

    /**
     * Looks up account
     *
     * @param accountIn - account info
     * @return true for success, false for failure
     */
    public synchronized boolean lookupAccount(AccountIn accountIn) {
        try {
            String id;
            if(accountIn.uses_name) {
                id = accountIn.user_name;
            }
            else {
                id = accountIn.email_addr;
            }
            mRequest.setLength(0);
            mRequest.append("<lookup_account>\n <url>");
            mRequest.append(accountIn.url);
            mRequest.append("</url>\n <email_addr>");
            mRequest.append(id.toLowerCase(Locale.US));
            mRequest.append("</email_addr>\n <passwd_hash>");
            mRequest.append(getPasswdHash(accountIn.passwd, id.toLowerCase(Locale.US)));
            mRequest.append("</passwd_hash>\n</lookup_account>\n");
            sendRequest(mRequest.toString());

            SimpleReplyParser parser = SimpleReplyParser.parse(receiveReply());
            if(parser == null) {
                return false;
            }
            mLastErrorMessage = parser.getErrorMessage();
            return parser.result();
        }
        catch(IOException e) {
            if(Logging.WARNING) {
                Log.w(Logging.TAG, "error in lookupAccount()", e);
            }
            return false;
        }
    }

    /**
     * polling lookup account
     *
     * @return account output
     */
    public synchronized AccountOut lookupAccountPoll() {
        try {
            mRequest.setLength(0);
            mRequest.append("<lookup_account_poll/>");

            sendRequest(mRequest.toString());
            return AccountOutParser.parse(receiveReply());
        }
        catch(IOException e) {
            if(Logging.WARNING) {
                Log.w(Logging.TAG, "error in getLookupAccountPoll()", e);
            }
            return null;
        }
    }

    /**
     * Attach to project
     *
     * @param url           project url
     * @param authenticator account key
     * @param name          project name
     * @return success
     */
    public synchronized boolean projectAttach(String url, String authenticator, String name) {
        try {
            mRequest.setLength(0);
            mRequest.append("<project_attach>\n   <project_url>");
            mRequest.append(url);
            mRequest.append("</project_url>\n   <authenticator>");
            mRequest.append(authenticator);
            mRequest.append("</authenticator>\n   <project_name>");
            mRequest.append(name);
            mRequest.append("</project_name>\n</project_attach>\n");

            sendRequest(mRequest.toString());
            SimpleReplyParser parser = SimpleReplyParser.parse(receiveReply());
            if(parser == null) {
                return false;
            }
            mLastErrorMessage = parser.getErrorMessage();
            return parser.result();
        }
        catch(IOException e) {
            if(Logging.WARNING) {
                Log.w(Logging.TAG, "error in projectAttach()", e);
            }
            return false;
        }
    }

    /**
     * polling project attach
     *
     * @return project attach reply
     */
    public synchronized ProjectAttachReply projectAttachPoll() {
        try {
            mRequest.setLength(0);
            mRequest.append("<project_attach_poll/>");

            sendRequest(mRequest.toString());
            return ProjectAttachReplyParser.parse(receiveReply());
        }
        catch(IOException e) {
            if(Logging.WARNING) {
                Log.w(Logging.TAG, "error in projectAttachPoll()", e);
            }
            return null;
        }
    }

    /**
     * performs acct_mgr_rpc towards client
     * attaches account manager to client
     * requires polling of status
     *
     * @param url    URL of project
     * @param name   user name
     * @param passwd password
     * @return success
     */
    public synchronized boolean acctMgrRPC(String url, String name, String passwd) {
        try {
            mRequest.setLength(0);
            mRequest.append("<acct_mgr_rpc>\n   <url>");
            mRequest.append(url);
            mRequest.append("</url>\n   <name>");
            mRequest.append(name);
            mRequest.append("</name>\n   <password>");
            mRequest.append(passwd);
            mRequest.append("</password>\n</acct_mgr_rpc>\n");

            sendRequest(mRequest.toString());
            SimpleReplyParser parser = SimpleReplyParser.parse(receiveReply());
            mLastErrorMessage = parser.getErrorMessage();
            return parser.result();
        }
        catch(IOException e) {
            if(Logging.WARNING) {
                Log.w(Logging.TAG, "error in acctMgrRPC()", e);
            }
            return false;
        }
    }

    /**
     * performs acct_mgr_rpc with <use_config_file/> instead of login information
     *
     * @return success
     */
    public synchronized boolean acctMgrRPC() {
        try {
            mRequest.setLength(0);
            mRequest.append("<acct_mgr_rpc>\n<use_config_file/>\n</acct_mgr_rpc>\n");

            sendRequest(mRequest.toString());
            SimpleReplyParser parser = SimpleReplyParser.parse(receiveReply());
            mLastErrorMessage = parser.getErrorMessage();
            return parser.result();
        }
        catch(IOException e) {
            if(Logging.WARNING) {
                Log.w(Logging.TAG, "error in acctMgrRPC()", e);
            }
            return false;
        }
    }

    /**
     * performs acct_mgr_rpc_poll towards client
     * polls status of acct_mgr_rpc
     *
     * @return status class AcctMgrRPCReply
     */
    public synchronized AcctMgrRPCReply acctMgrRPCPoll() {
        try {
            mRequest.setLength(0);
            mRequest.append("<acct_mgr_rpc_poll/>");

            sendRequest(mRequest.toString());
            return AcctMgrRPCReplyParser.parse(receiveReply());
        }
        catch(IOException e) {
            if(Logging.WARNING) {
                Log.w(Logging.TAG, "error in acctMgrRPCPoll()", e);
            }
            return null;
        }
    }

    /**
     * performs acct_mgr_info towards client
     *
     * @return status class AcctMgrInfo
     */
    public synchronized AcctMgrInfo getAcctMgrInfo() {
        mLastErrorMessage = null;
        try {
            sendRequest("<acct_mgr_info/>\n");
            return AcctMgrInfoParser.parse(receiveReply());
        }
        catch(IOException e) {
            if(Logging.WARNING) {
                Log.w(Logging.TAG, "error in getAcctMgrInfo()", e);
            }
            return null;
        }
    }

    public synchronized boolean getProjectConfig(String url) {
        try {
            mRequest.setLength(0);
            mRequest.append("<get_project_config>\n   <url>");
            mRequest.append(url);
            mRequest.append("</url>\n</get_project_config>\n");

            sendRequest(mRequest.toString());
            SimpleReplyParser parser = SimpleReplyParser.parse(receiveReply());
            if(parser == null) {
                return false;
            }
            mLastErrorMessage = parser.getErrorMessage();
            return parser.result();
        }
        catch(IOException e) {
            if(Logging.WARNING) {
                Log.w(Logging.TAG, "error in getProjectConfig()", e);
            }
            return false;
        }
    }

    public synchronized ProjectConfig getProjectConfigPoll() {
        try {
            mRequest.setLength(0);
            mRequest.append("<get_project_config_poll/>");

            sendRequest(mRequest.toString());
            return ProjectConfigReplyParser.parse(receiveReply());
        }
        catch(IOException e) {
            if(Logging.WARNING) {
                Log.w(Logging.TAG, "error in getProjectConfigPoll()", e);
            }
            return null;
        }
    }

    public synchronized ArrayList<ProjectInfo> getAllProjectsList() {
        try {
            mRequest.setLength(0);
            mRequest.append("<get_all_projects_list/>");

            sendRequest(mRequest.toString());
            return ProjectInfoParser.parse(receiveReply());
        }
        catch(IOException e) {
            if(Logging.WARNING) {
                Log.w(Logging.TAG, "error in getAllProjectsList()", e);
            }
            return null;
        }

    }

    public synchronized GlobalPreferences getGlobalPrefsWorkingStruct() {
        try {
            mRequest.setLength(0);
            mRequest.append("<get_global_prefs_working/>");

            sendRequest(mRequest.toString());
            return GlobalPreferencesParser.parse(receiveReply());
        }
        catch(IOException e) {
            if(Logging.WARNING) {
                Log.w(Logging.TAG, "error in globalPrefsWorking()", e);
            }
            return null;
        }
    }

    public synchronized boolean setGlobalPrefsOverride(String globalPrefs) {
        try {
            mRequest.setLength(0);
            mRequest.append("<set_global_prefs_override>\n");
            mRequest.append(globalPrefs);
            mRequest.append("</set_global_prefs_override>\n");

            sendRequest(mRequest.toString());
            receiveReply();
            return true;
        }
        catch(IOException e) {
            if(Logging.WARNING) {
                Log.w(Logging.TAG, "error in setGlobalPrefsOverride()", e);
            }
            return false;
        }
    }

    public synchronized boolean setGlobalPrefsOverrideStruct(GlobalPreferences globalPrefs) {
        try {
            mRequest.setLength(0);
            mRequest.append("<set_global_prefs_override>\n<global_preferences>\n  <run_on_batteries>");
            mRequest.append(globalPrefs.run_on_batteries ? 1 : 0);
            mRequest.append("</run_on_batteries>\n  <battery_charge_min_pct>");
            mRequest.append(globalPrefs.battery_charge_min_pct);
            mRequest.append("</battery_charge_min_pct>\n  <battery_max_temperature>");
            mRequest.append(globalPrefs.battery_max_temperature);
            mRequest.append("</battery_max_temperature>\n  <run_gpu_if_user_active>");
            mRequest.append(globalPrefs.run_gpu_if_user_active ? 1 : 0);
            mRequest.append("</run_gpu_if_user_active>\n  <run_if_user_active>");
            mRequest.append(globalPrefs.run_if_user_active ? 1 : 0);
            mRequest.append("</run_if_user_active>\n  <idle_time_to_run>");
            mRequest.append(globalPrefs.idle_time_to_run);
            mRequest.append("</idle_time_to_run>\n  <suspend_cpu_usage>");
            mRequest.append(globalPrefs.suspend_cpu_usage);
            mRequest.append("</suspend_cpu_usage>\n  <start_hour>");
            mRequest.append(globalPrefs.cpu_times.start_hour);
            mRequest.append("</start_hour>\n  <end_hour>");
            mRequest.append(globalPrefs.cpu_times.end_hour);
            mRequest.append("</end_hour>\n  <net_start_hour>");
            mRequest.append(globalPrefs.net_times.start_hour);
            mRequest.append("</net_start_hour>\n  <net_end_hour>");
            mRequest.append(globalPrefs.net_times.end_hour);
            mRequest.append("</net_end_hour>\n  <max_ncpus_pct>");
            mRequest.append(globalPrefs.max_ncpus_pct);
            mRequest.append("</max_ncpus_pct>\n  <leave_apps_in_memory>");
            mRequest.append(globalPrefs.leave_apps_in_memory ? 1 : 0);
            mRequest.append("</leave_apps_in_memory>\n  <dont_verify_images>");
            mRequest.append(globalPrefs.dont_verify_images ? 1 : 0);
            mRequest.append("</dont_verify_images>\n  <work_buf_min_days>");
            mRequest.append(globalPrefs.work_buf_min_days);
            mRequest.append("</work_buf_min_days>\n  <work_buf_additional_days>");
            mRequest.append(globalPrefs.work_buf_additional_days);
            mRequest.append("</work_buf_additional_days>\n  <disk_interval>");
            mRequest.append(globalPrefs.disk_interval);
            mRequest.append("</disk_interval>\n  <cpu_scheduling_period_minutes>");
            mRequest.append(globalPrefs.cpu_scheduling_period_minutes);
            mRequest.append("</cpu_scheduling_period_minutes>\n  <disk_max_used_gb>");
            mRequest.append(globalPrefs.disk_max_used_gb);
            mRequest.append("</disk_max_used_gb>\n  <disk_max_used_pct>");
            mRequest.append(globalPrefs.disk_max_used_pct);
            mRequest.append("</disk_max_used_pct>\n  <disk_min_free_gb>");
            mRequest.append(globalPrefs.disk_min_free_gb);
            mRequest.append("</disk_min_free_gb>\n  <ram_max_used_busy_pct>");
            mRequest.append(globalPrefs.ram_max_used_busy_frac);
            mRequest.append("</ram_max_used_busy_pct>\n  <ram_max_used_idle_pct>");
            mRequest.append(globalPrefs.ram_max_used_idle_frac);
            mRequest.append("</ram_max_used_idle_pct>\n  <max_bytes_sec_up>");
            mRequest.append(globalPrefs.max_bytes_sec_up);
            mRequest.append("</max_bytes_sec_up>\n  <max_bytes_sec_down>");
            mRequest.append(globalPrefs.max_bytes_sec_down);
            mRequest.append("</max_bytes_sec_down>\n  <cpu_usage_limit>");
            mRequest.append(globalPrefs.cpu_usage_limit);
            mRequest.append("</cpu_usage_limit>\n  <daily_xfer_limit_mb>");
            mRequest.append(globalPrefs.daily_xfer_limit_mb);
            mRequest.append("</daily_xfer_limit_mb>\n  <daily_xfer_period_days>");
            mRequest.append(globalPrefs.daily_xfer_period_days);
            mRequest.append("</daily_xfer_period_days>\n  <network_wifi_only>");
            mRequest.append(globalPrefs.network_wifi_only ? 1 : 0);
            mRequest.append("</network_wifi_only>\n");

            // write days prefs
            TimePreferences.TimeSpan[] weekPrefs = globalPrefs.cpu_times.week_prefs;
            for(int i = 0; i < weekPrefs.length; i++) {
                TimePreferences.TimeSpan timeSpan = weekPrefs[i];
                if(timeSpan == null) {
                    continue;
                }
                mRequest.append("  <day_prefs>\n    <day_of_week>");
                mRequest.append(i);
                mRequest.append("</day_of_week>\n    <start_hour>");
                mRequest.append(timeSpan.start_hour);
                mRequest.append("</start_hour>\n    <end_hour>");
                mRequest.append(timeSpan.end_hour);
                mRequest.append("</end_hour>\n  </day_prefs>\n");
            }

            weekPrefs = globalPrefs.net_times.week_prefs;
            for(int i = 0; i < weekPrefs.length; i++) {
                TimePreferences.TimeSpan timeSpan = weekPrefs[i];
                if(timeSpan == null) {
                    continue;
                }
                mRequest.append("  <day_prefs>\n    <day_of_week>");
                mRequest.append(i);
                mRequest.append("</day_of_week>\n    <net_start_hour>");
                mRequest.append(timeSpan.start_hour);
                mRequest.append("</net_start_hour>\n    <net_end_hour>");
                mRequest.append(timeSpan.end_hour);
                mRequest.append("</net_end_hour>\n  </day_prefs>\n");
            }

            mRequest.append("</global_preferences>\n</set_global_prefs_override>\n");
            sendRequest(mRequest.toString());
            receiveReply();
            return true;
        }
        catch(IOException e) {
            if(Logging.WARNING) {
                Log.w(Logging.TAG, "error in setGlobalPrefsOverrideStruct()", e);
            }
            return false;
        }
    }

    public synchronized boolean readGlobalPrefsOverride() {
        try {
            mRequest.setLength(0);
            mRequest.append("<read_global_prefs_override/>");
            sendRequest(mRequest.toString());

            // TODO: handle errors
            receiveReply();
            return true;
        }
        catch(IOException e) {
            if(Logging.WARNING) {
                Log.w(Logging.TAG, "error in setGlobalPrefsOverrideStruct()", e);
            }
            return false;
        }
    }

    /**
     * Tells the BOINC core client to exit.
     *
     * @return true for success, false for failure
     */
    public synchronized boolean quit() {
        try {
            sendRequest("<quit/>\n");
            SimpleReplyParser parser = SimpleReplyParser.parse(receiveReply());
            if(parser == null) {
                return false;
            }
            mLastErrorMessage = parser.getErrorMessage();
            return parser.result();
        }
        catch(IOException e) {
            if(Logging.WARNING) {
                Log.w(Logging.TAG, "error in quit()", e);
            }
            return false;
        }
    }

    /**
     * Set the network mode
     *
     * @param mode     1 = always, 2 = auto, 3 = never, 4 = restore
     * @param duration If duration is zero, mode is permanent. Otherwise revert to
     *                 last permanent mode after duration seconds elapse.
     * @return true for success, false for failure
     */
    public synchronized boolean setNetworkMode(int mode, double duration) {
        final String request =
                "<set_network_mode>\n" +
                modeName(mode) + "\n" +
                "<duration>" + duration + "</duration>\n" +
                "</set_network_mode>\n";
        try {
            sendRequest(request);
            SimpleReplyParser parser = SimpleReplyParser.parse(receiveReply());
            if(parser == null) {
                return false;
            }
            mLastErrorMessage = parser.getErrorMessage();
            return parser.result();
        }
        catch(IOException e) {
            if(Logging.WARNING) {
                Log.w(Logging.TAG, "error in setNetworkMode()", e);
            }
            return false;
        }
    }

    /**
     * Set the run mode
     *
     * @param mode     1 = always, 2 = auto, 3 = never, 4 = restore
     * @param duration If duration is zero, mode is permanent. Otherwise revert to
     *                 last permanent mode after duration seconds elapse.
     * @return true for success, false for failure
     */
    public synchronized boolean setRunMode(int mode, double duration) {
        final String request =
                "<set_run_mode>\n" +
                modeName(mode) + "\n" +
                "<duration>" + duration + "</duration>\n" +
                "</set_run_mode>\n";
        try {
            sendRequest(request);
            SimpleReplyParser parser = SimpleReplyParser.parse(receiveReply());
            if(parser == null) {
                return false;
            }
            mLastErrorMessage = parser.getErrorMessage();
            return parser.result();
        }
        catch(IOException e) {
            if(Logging.WARNING) {
                Log.w(Logging.TAG, "error in setRunMode()", e);
            }
            return false;
        }
    }

    /**
     * Triggers operation on transfer in BOINC core client
     *
     * @param operation  operation to be triggered
     * @param projectUrl master URL of project
     * @param fileName   name of the file
     * @return true for success, false for failure
     */
    public synchronized boolean transferOp(int operation, String projectUrl, String fileName) {
        try {
            String opTag;
            switch(operation) {
                case TRANSFER_RETRY:
                    opTag = "retry_file_transfer";
                    break;
                case TRANSFER_ABORT:
                    opTag = "abort_file_transfer";
                    break;
                default:
                    if(edu.berkeley.boinc.utils.Logging.LOGLEVEL <= 4) {
                        Log.e(Logging.TAG, "transferOp() - unsupported operation: " + operation);
                    }
                    return false;
            }
            mRequest.setLength(0);
            mRequest.append("<");
            mRequest.append(opTag);
            mRequest.append(">\n   <project_url>");
            mRequest.append(projectUrl);
            mRequest.append("</project_url>\n   <filename>");
            mRequest.append(fileName);
            mRequest.append("</filename>\n</");
            mRequest.append(opTag);
            mRequest.append(">\n");
            sendRequest(mRequest.toString());

            SimpleReplyParser parser = SimpleReplyParser.parse(receiveReply());
            if(parser == null) {
                return false;
            }
            mLastErrorMessage = parser.getErrorMessage();
            return parser.result();
        }
        catch(IOException e) {
            if(Logging.WARNING) {
                Log.w(Logging.TAG, "error in transferOp()", e);
            }
            return false;
        }
    }

    /**
     * Triggers operation on task in BOINC core client
     *
     * @param operation  operation to be triggered
     * @param projectUrl master URL of project
     * @return true for success, false for failure
     */
    public boolean resultOp(int operation, String projectUrl, String resultName) {
        try {
            String opTag;
            switch(operation) {
                case RESULT_SUSPEND:
                    opTag = "suspend_result";
                    break;
                case RESULT_RESUME:
                    opTag = "resume_result";
                    break;
                case RESULT_ABORT:
                    opTag = "abort_result";
                    break;
                default:
                    if(edu.berkeley.boinc.utils.Logging.LOGLEVEL <= 4) {
                        Log.e(Logging.TAG, "resultOp() - unsupported operation: " + operation);
                    }
                    return false;
            }
            mRequest.setLength(0);
            mRequest.append("<");
            mRequest.append(opTag);
            mRequest.append(">\n   <project_url>");
            mRequest.append(projectUrl);
            mRequest.append("</project_url>\n   <name>");
            mRequest.append(resultName);
            mRequest.append("</name>\n</");
            mRequest.append(opTag);
            mRequest.append(">\n");
            sendRequest(mRequest.toString());

            SimpleReplyParser parser = SimpleReplyParser.parse(receiveReply());
            if(parser == null) {
                return false;
            }
            mLastErrorMessage = parser.getErrorMessage();
            return parser.result();
        }
        catch(IOException e) {
            if(Logging.WARNING) {
                Log.w(Logging.TAG, "error in transferOp()", e);
            }
            return false;
        }
    }

    public synchronized boolean setCcConfig(String ccConfig) {
        final String request =
                "<set_cc_config>\n" +
                ccConfig +
                "\n</set_cc_config>\n";
        try {
            sendRequest(request);
            SimpleReplyParser parser = SimpleReplyParser.parse(receiveReply());
            if(parser == null) {
                return false;
            }
            mLastErrorMessage = parser.getErrorMessage();
            return parser.result();
        }
        catch(IOException e) {
            if(Logging.WARNING) {
                Log.w(Logging.TAG, "error in setCcConfig()", e);
            }
            return false;
        }

    }

    public synchronized String getCcConfig() {
        //TODO: needs proper parsing
        try {
            mRequest.setLength(0);
            mRequest.append("<get_cc_config/>");

            sendRequest(mRequest.toString());
            String reply = receiveReply();
            Log.d(Logging.TAG, reply);
            return reply;
        }
        catch(IOException e) {
            if(Logging.WARNING) {
                Log.w(Logging.TAG, "error in getCcConfig()", e);
            }
            return "";
        }
    }

    public synchronized Boolean readCcConfig() {
        try {
            mRequest.setLength(0);
            mRequest.append("<read_cc_config/>");

            sendRequest(mRequest.toString());
            SimpleReplyParser parser = SimpleReplyParser.parse(receiveReply());
            if(parser == null) {
                return false;
            }
            mLastErrorMessage = parser.getErrorMessage();
            return parser.result();
        }
        catch(IOException e) {
            if(Logging.WARNING) {
                Log.w(Logging.TAG, "error in readCcConfig()", e);
            }
            return false;
        }
    }

    public synchronized Boolean runBenchmarks() {
        try {
            mRequest.setLength(0);
            mRequest.append("<run_benchmarks/>");

            sendRequest(mRequest.toString());
            SimpleReplyParser parser = SimpleReplyParser.parse(receiveReply());
            if(parser == null) {
                return false;
            }
            mLastErrorMessage = parser.getErrorMessage();
            return parser.result();
        }
        catch(IOException e) {
            if(Logging.WARNING) {
                Log.w(Logging.TAG, "error in runBenchmark()", e);
            }
            return false;
        }

    }
>>>>>>> c5d6fc08
}<|MERGE_RESOLUTION|>--- conflicted
+++ resolved
@@ -2,17 +2,17 @@
  * This file is part of BOINC.
  * http://boinc.berkeley.edu
  * Copyright (C) 2016 University of California
- *
+ * 
  * BOINC is free software; you can redistribute it and/or modify it
  * under the terms of the GNU Lesser General Public License
  * as published by the Free Software Foundation,
  * either version 3 of the License, or (at your option) any later version.
- *
+ * 
  * BOINC is distributed in the hope that it will be useful,
  * but WITHOUT ANY WARRANTY; without even the implied warranty of
  * MERCHANTABILITY or FITNESS FOR A PARTICULAR PURPOSE.
  * See the GNU Lesser General Public License for more details.
- *
+ * 
  * You should have received a copy of the GNU Lesser General Public License
  * along with BOINC.  If not, see <http://www.gnu.org/licenses/>.
  */
@@ -34,7 +34,6 @@
 import android.net.LocalSocketAddress;
 import android.util.Log;
 import android.util.Xml;
-
 import edu.berkeley.boinc.utils.BOINCDefs;
 import edu.berkeley.boinc.utils.BOINCUtils;
 import edu.berkeley.boinc.utils.Logging;
@@ -48,297 +47,258 @@
  * get_cc_status() becomes getCcStatus() etc.
  */
 public class RpcClient {
-    private static final int READ_TIMEOUT = 15000;         // 15s
-    private static final int READ_BUF_SIZE = 2048;
-    private static final int RESULT_BUILDER_INIT_SIZE = 131072; // Yes, 128K
-    private static final int REQUEST_BUILDER_INIT_SIZE = 80;
-
-    public static final int SUCCESS = 0;
-    public static final int ERR_RETRY = -199;
-    public static final int ERR_IN_PROGRESS = -204;
-
-    public static final int PROJECT_UPDATE = 1;
-    public static final int PROJECT_SUSPEND = 2;
-    public static final int PROJECT_RESUME = 3;
-    public static final int PROJECT_NNW = 4;
-    public static final int PROJECT_ANW = 5;
-    public static final int PROJECT_DETACH = 6;
-    public static final int PROJECT_RESET = 7;
-
-    public static final int RESULT_SUSPEND = 10;
-    public static final int RESULT_RESUME = 11;
-    public static final int RESULT_ABORT = 12;
-
-    public static final int TRANSFER_RETRY = 20;
-    public static final int TRANSFER_ABORT = 21;
-
-    public static final int MGR_DETACH = 30;
-    public static final int MGR_SYNC = 31;
-
-    private LocalSocket mSocket;
-    private OutputStreamWriter mOutput;
-    private InputStream mInput;
-    private byte[] mReadBuffer = new byte[READ_BUF_SIZE];
-    protected StringBuilder mResult = new StringBuilder(RESULT_BUILDER_INIT_SIZE);
-    protected StringBuilder mRequest = new StringBuilder(REQUEST_BUILDER_INIT_SIZE);
-
-    protected String mLastErrorMessage = null;
-
-    public RpcClient() {
-    }
-
-
-    /*
-     * Private classes - Helpers
-     */
-
-    private class Auth1Parser extends DefaultHandler {
-        private StringBuilder mResult;
-        private String mCurrentElement = null;
-        private boolean mNonceParsed = false;
-
-        public Auth1Parser(StringBuilder result) {
-            mResult = result;
-        }
-
-        @Override
-        public void characters(char[] ch, int start, int length) throws SAXException {
-            super.characters(ch, start, length);
-            // put it into StringBuilder
-            mCurrentElement = new String(ch, start, length);
-        }
-
-        @Override
-        public void endElement(String uri, String localName, String qName) throws SAXException {
-            super.endElement(uri, localName, qName);
-            if(localName.equalsIgnoreCase("nonce") && !mNonceParsed) {
-                mResult.append(mCurrentElement);
-                mNonceParsed = true;
-            }
-            mCurrentElement = null;
-        }
-    }
-
-    private class Auth2Parser extends DefaultHandler {
-        private StringBuilder mResult;
-        private boolean mParsed = false;
-
-        public Auth2Parser(StringBuilder result) {
-            mResult = result;
-        }
-
-        @Override
-        public void endElement(String uri, String localName, String qName) throws SAXException {
-            super.endElement(uri, localName, qName);
-            if(localName.equalsIgnoreCase("authorized") && !mParsed) {
-                mResult.append("authorized");
-                mParsed = true;
-            }
-            else if(localName.equalsIgnoreCase("unauthorized") && !mParsed) {
-                mResult.append("unauthorized");
-                mParsed = true;
-            }
-        }
-    }
-
-    /*
-     * Helper methods
-     */
-
-    private static final String modeName(int mode) {
-        switch(mode) {
-            case BOINCDefs.RUN_MODE_ALWAYS:
-                return "<always/>";
-            case BOINCDefs.RUN_MODE_AUTO:
-                return "<auto/>";
-            case BOINCDefs.RUN_MODE_NEVER:
-                return "<never/>";
-            case BOINCDefs.RUN_MODE_RESTORE:
-                return "<restore/>";
-            default:
-                return "";
-        }
-    }
-
-    /*
-     * Methods for connection - opening/closing/authorization/status
-     */
-
-    /**
-     * Connect to BOINC core client via Unix Domain Socket (abstract, "boinc_socket")
-     *
-     * @return true for success, false for failure
-     */
-    public boolean open(String socketAddress) {
-        if(isConnected()) {
-            // Already connected
-            if(edu.berkeley.boinc.utils.Logging.LOGLEVEL <= 4) {
-                Log.e(Logging.TAG, "Attempt to connect when already connected");
-            }
-            // We better close current connection and reconnect (address/port could be different)
-            close();
-        }
-        try {
-            mSocket = new LocalSocket();
-            mSocket.connect(new LocalSocketAddress(socketAddress));
-            mSocket.setSoTimeout(READ_TIMEOUT);
-            mInput = mSocket.getInputStream();
-            mOutput = new OutputStreamWriter(mSocket.getOutputStream(), "ISO8859_1");
-        }
-        catch(IllegalArgumentException e) {
-            if(edu.berkeley.boinc.utils.Logging.LOGLEVEL <= 4) {
-                Log.e(Logging.TAG, "connect failure: illegal argument", e);
-            }
-            mSocket = null;
-            return false;
-        }
-        catch(IOException e) {
-            if(Logging.WARNING) {
-                Log.w(Logging.TAG, "connect failure: IO", e);
-            }
-            mSocket = null;
-            return false;
-        }
-        catch(Exception e) {
-            if(Logging.WARNING) {
-                Log.w(Logging.TAG, "connect failure", e);
-            }
-            mSocket = null;
-            return false;
-        }
-        if(Logging.DEBUG) {
-            Log.d(Logging.TAG, "Connected successfully");
-        }
-        return true;
-    }
-
-    /**
-     * Closes the currently opened connection to BOINC core client
-     */
-    public synchronized void close() {
-        if(!isConnected()) {
-            // Not connected - just return (can be cleanup "for sure")
-            return;
-        }
-        try {
-            mInput.close();
-        }
-        catch(IOException e) {
-            if(Logging.WARNING) {
-                Log.w(Logging.TAG, "input close failure", e);
-            }
-        }
-        try {
-            mOutput.close();
-        }
-        catch(IOException e) {
-            if(Logging.WARNING) {
-                Log.w(Logging.TAG, "output close failure", e);
-            }
-        }
-        try {
-            mSocket.close();
-            if(Logging.DEBUG) {
-                Log.d(Logging.TAG, "close() - Socket closed");
-            }
-        }
-        catch(IOException e) {
-            if(Logging.WARNING) {
-                Log.w(Logging.TAG, "socket close failure", e);
-            }
-        }
-        mSocket = null;
-    }
-
-    public String getLastErrorMessage() {
-        return mLastErrorMessage;
-    }
-
-    /**
-     * Performs the BOINC authorization towards currently connected client.
-     * The authorization uses MD5 hash of client's password and random value.
-     * Clear-text password is never sent over network.
-     *
-     * @param password Clear text password used for authorization
-     * @return true for success, false for failure
-     */
-    public synchronized boolean authorize(String password) {
-        if(!isConnected()) {
-            return false;
-        }
-        if(password.length() == 0) {
-            return false;
-        }
-        try {
-            // Phase 1: get nonce
-            sendRequest("<auth1/>\n");
-            String auth1Rsp = receiveReply();
-            mRequest.setLength(0);
-            Xml.parse(auth1Rsp, new Auth1Parser(mRequest)); // get nonce value
-            // Operation: combine nonce & password, make MD5 hash
-            mRequest.append(password);
-            String nonceHash = Md5.hash(mRequest.toString());
-            // Phase 2: send hash to client
-            mRequest.setLength(0);
-            mRequest.append("<auth2>\n<nonce_hash>");
-            mRequest.append(nonceHash);
-            mRequest.append("</nonce_hash>\n</auth2>\n");
-            sendRequest(mRequest.toString());
-            String auth2Rsp = receiveReply();
-            mRequest.setLength(0);
-            Xml.parse(auth2Rsp, new Auth2Parser(mRequest));
-            if(!mRequest.toString().equals("authorized")) {
-                if(Logging.DEBUG) {
-                    Log.d(Logging.TAG, "authorize() - Failure");
-                }
-                return false;
-            }
-        }
-        catch(IOException e) {
-            if(Logging.WARNING) {
-                Log.w(Logging.TAG, "error in authorize()", e);
-            }
-            return false;
-        }
-        catch(SAXException e) {
-            Log.i(Logging.TAG, "Malformed XML received in authorize()");
-            return false;
-        }
-        if(Logging.DEBUG) {
-            Log.d(Logging.TAG, "authorize() - Successful");
-        }
-        return true;
-    }
-
-    /**
-     * Checks the current state of connection
-     *
-     * @return true if connected to BOINC core client, false if not connected
-     */
-    public final boolean isConnected() {
-        return (mSocket != null && mSocket.isConnected());
-    }
-
-    /**
-     * Checks whether current connection can be used (data can be sent and received)
-     * This is achieved by sending the empty BOINC command - so in case there is
-     * socket still opened, but other side already closed connection, it will be detected.
-     *
-     * @return true if other side responds, false if data cannot be sent or received
-     */
-    public synchronized boolean connectionAlive() {
-        if(!isConnected()) {
-            return false;
-        }
-        try {
-            // We just get the status via socket and do not parse reply
-            sendRequest("<get_cc_status/>\n");
-            String result = receiveReply();
+	private static final int READ_TIMEOUT = 15000;         // 15s
+	private static final int READ_BUF_SIZE = 2048;
+	private static final int RESULT_BUILDER_INIT_SIZE = 131072; // Yes, 128K
+	private static final int REQUEST_BUILDER_INIT_SIZE = 80;
+	
+	public static final int SUCCESS = 0;
+	public static final int ERR_RETRY = -199;
+	public static final int ERR_IN_PROGRESS = -204;
+	
+	public static final int PROJECT_UPDATE  = 1;
+	public static final int PROJECT_SUSPEND = 2;
+	public static final int PROJECT_RESUME  = 3;
+	public static final int PROJECT_NNW     = 4;
+	public static final int PROJECT_ANW     = 5;
+	public static final int PROJECT_DETACH	= 6;
+	public static final int PROJECT_RESET	= 7;
+
+	public static final int RESULT_SUSPEND  = 10;
+	public static final int RESULT_RESUME   = 11;
+	public static final int RESULT_ABORT    = 12;
+
+	public static final int TRANSFER_RETRY  = 20;
+	public static final int TRANSFER_ABORT  = 21;
+	
+	public static final int MGR_DETACH = 30;
+	public static final int MGR_SYNC = 31;
+	
+	private LocalSocket mSocket;
+	private OutputStreamWriter mOutput;
+	private InputStream mInput;
+	private byte[] mReadBuffer = new byte[READ_BUF_SIZE];
+	protected StringBuilder mResult = new StringBuilder(RESULT_BUILDER_INIT_SIZE);
+	protected StringBuilder mRequest = new StringBuilder(REQUEST_BUILDER_INIT_SIZE);
+
+	protected String mLastErrorMessage = null;
+	
+	public RpcClient() {}
+
+
+	/*
+	 * Private classes - Helpers
+	 */
+
+	private class Auth1Parser extends DefaultHandler {
+		private StringBuilder mResult;
+		private String mCurrentElement = null;
+		private boolean mNonceParsed = false;
+
+		public Auth1Parser(StringBuilder result) {
+			mResult = result;
+		}
+
+		@Override
+		public void characters(char[] ch, int start, int length) throws SAXException {
+			super.characters(ch, start, length);
+			// put it into StringBuilder
+	        mCurrentElement = new String(ch, start, length);
+		}
+
+		@Override
+		public void endElement(String uri, String localName, String qName) throws SAXException {
+			super.endElement(uri, localName, qName);
+			if (localName.equalsIgnoreCase("nonce") && !mNonceParsed) {
+				mResult.append(mCurrentElement);
+				mNonceParsed = true;
+			}
+			mCurrentElement = null;
+		}
+	}
+
+	private class Auth2Parser extends DefaultHandler {
+		private StringBuilder mResult;
+		private boolean mParsed = false;
+
+		public Auth2Parser(StringBuilder result) {
+			mResult = result;
+		}
+
+		@Override
+		public void endElement(String uri, String localName, String qName) throws SAXException {
+			super.endElement(uri, localName, qName);
+			if (localName.equalsIgnoreCase("authorized") && !mParsed) {
+				mResult.append("authorized");
+				mParsed = true;
+			}
+			else if (localName.equalsIgnoreCase("unauthorized") && !mParsed) {
+				mResult.append("unauthorized");
+				mParsed = true;
+			}
+		}
+	}
+
+	/*
+	 * Helper methods
+	 */
+
+	private static final String modeName(int mode) {
+		switch (mode) {
+		case BOINCDefs.RUN_MODE_ALWAYS: return "<always/>";
+		case BOINCDefs.RUN_MODE_AUTO: return "<auto/>";
+		case BOINCDefs.RUN_MODE_NEVER: return "<never/>";
+		case BOINCDefs.RUN_MODE_RESTORE: return "<restore/>";
+		default: return "";
+		}
+	}
+
+	/*
+	 * Methods for connection - opening/closing/authorization/status
+	 */
+
+	/**
+	 * Connect to BOINC core client via Unix Domain Socket (abstract, "boinc_socket")
+	 * @return true for success, false for failure
+	 */
+	public boolean open(String socketAddress) {
+		if (isConnected()) {
+			// Already connected
+			if(edu.berkeley.boinc.utils.Logging.LOGLEVEL <= 4) Log.e(Logging.TAG, "Attempt to connect when already connected");
+			// We better close current connection and reconnect (address/port could be different)
+			close();
+		}
+		try {
+			mSocket = new LocalSocket();
+			mSocket.connect(new LocalSocketAddress(socketAddress));
+			mSocket.setSoTimeout(READ_TIMEOUT);
+			mInput = mSocket.getInputStream();
+			mOutput = new OutputStreamWriter(mSocket.getOutputStream(), "ISO8859_1");
+		}
+		catch (IllegalArgumentException e) {
+			if(edu.berkeley.boinc.utils.Logging.LOGLEVEL <= 4) Log.e(Logging.TAG, "connect failure: illegal argument", e);
+			mSocket = null;
+			return false;
+		}
+		catch (IOException e) {
+			if(Logging.WARNING) Log.w(Logging.TAG, "connect failure: IO", e);
+			mSocket = null;
+			return false;
+		}
+		catch (Exception e) {
+			if(Logging.WARNING) Log.w(Logging.TAG, "connect failure", e);
+			mSocket = null;
+			return false;
+		}
+		if(Logging.DEBUG) Log.d(Logging.TAG, "Connected successfully");
+		return true;
+	}
+
+	/**
+	 * Closes the currently opened connection to BOINC core client
+	 */
+	public synchronized void close() {
+		if (!isConnected()) {
+			// Not connected - just return (can be cleanup "for sure")
+			return;
+		}
+		try {
+			mInput.close();
+		}
+		catch (IOException e) {
+			if(Logging.WARNING) Log.w(Logging.TAG, "input close failure", e);
+		}
+		try {
+			mOutput.close();
+		}
+		catch (IOException e) {
+			if(Logging.WARNING) Log.w(Logging.TAG, "output close failure", e);
+		}
+		try {
+			mSocket.close();
+			if(Logging.DEBUG) Log.d(Logging.TAG, "close() - Socket closed");
+		}
+		catch (IOException e) {
+			if(Logging.WARNING) Log.w(Logging.TAG, "socket close failure", e);
+		}
+		mSocket = null;
+	}
+	
+	public String getLastErrorMessage() {
+		return mLastErrorMessage;
+	}
+
+	/**
+	 * Performs the BOINC authorization towards currently connected client. 
+	 * The authorization uses MD5 hash of client's password and random value. 
+	 * Clear-text password is never sent over network.
+	 * @param password Clear text password used for authorization
+	 * @return true for success, false for failure
+	 */
+	public synchronized boolean authorize(String password) {
+		if (!isConnected()) {
+			return false;
+		}
+		if(password.length() == 0) return false;
+		try {
+			// Phase 1: get nonce
+			sendRequest("<auth1/>\n");
+			String auth1Rsp = receiveReply();
+			mRequest.setLength(0);
+			Xml.parse(auth1Rsp, new Auth1Parser(mRequest)); // get nonce value
+			// Operation: combine nonce & password, make MD5 hash
+			mRequest.append(password);
+			String nonceHash = Md5.hash(mRequest.toString());
+			// Phase 2: send hash to client
+			mRequest.setLength(0);
+			mRequest.append("<auth2>\n<nonce_hash>");
+			mRequest.append(nonceHash);
+			mRequest.append("</nonce_hash>\n</auth2>\n");
+			sendRequest(mRequest.toString());
+			String auth2Rsp = receiveReply();
+			mRequest.setLength(0);
+			Xml.parse(auth2Rsp, new Auth2Parser(mRequest));
+			if (!mRequest.toString().equals("authorized")) {
+				if(Logging.DEBUG) Log.d(Logging.TAG, "authorize() - Failure");
+				return false;
+			}
+		}
+		catch (IOException e) {
+			if(Logging.WARNING) Log.w(Logging.TAG, "error in authorize()", e);
+			return false;
+		}
+		catch (SAXException e) {
+			Log.i(Logging.TAG, "Malformed XML received in authorize()");
+			return false;
+		}
+		if(Logging.DEBUG) Log.d(Logging.TAG, "authorize() - Successful");
+		return true;
+	}
+
+	/**
+	 * Checks the current state of connection
+	 * @return true if connected to BOINC core client, false if not connected
+	 */
+	public final boolean isConnected() {
+		return (mSocket != null && mSocket.isConnected());
+	}
+
+	/**
+	 * Checks whether current connection can be used (data can be sent and received)
+	 * This is achieved by sending the empty BOINC command - so in case there is
+	 * socket still opened, but other side already closed connection, it will be detected.
+	 * @return true if other side responds, false if data cannot be sent or received
+	 */
+	public synchronized boolean connectionAlive() {
+		if (!isConnected()) return false;
+		try {
+			// We just get the status via socket and do not parse reply
+			sendRequest("<get_cc_status/>\n");
+			String result = receiveReply();
             // If end of stream reached and no data were received in reply
             // we assume that socket is closed on the other side, most probably client shut down
             return (result.length() != 0);
         }
-<<<<<<< HEAD
 		catch (IOException e) {
 			return false;
 		}
@@ -1486,1341 +1446,4 @@
 		}
 		
 	}
-=======
-        catch(IOException e) {
-            return false;
-        }
-    }
-
-    /*
-     * Private methods for send/receive data
-     */
-
-    /**
-     * Send RPC request to BOINC core client (XML-formatted)
-     *
-     * @param request The request itself
-     * @throws IOException if error occurs when sending the request
-     */
-    protected void sendRequest(String request) throws IOException {
-        if(Logging.RPC_PERFORMANCE) {
-            if(Logging.DEBUG) {
-                Log.d(Logging.TAG, "mRequest.capacity() = " + mRequest.capacity());
-            }
-        }
-        if(Logging.RPC_DATA) {
-            if(Logging.DEBUG) {
-                Log.d(Logging.TAG, "Sending request: \n" + request);
-            }
-        }
-        if(mOutput == null) {
-            return;
-        }
-        mOutput.write("<boinc_gui_rpc_request>\n");
-        mOutput.write(request);
-        mOutput.write("</boinc_gui_rpc_request>\n\003");
-        mOutput.flush();
-    }
-
-    /**
-     * Read the reply from BOINC core client
-     *
-     * @return the data read from socket
-     * @throws IOException if error occurs when reading from socket
-     */
-    protected String receiveReply() throws IOException {
-        mResult.setLength(0);
-        if(Logging.RPC_PERFORMANCE) {
-            if(Logging.DEBUG) {
-                Log.d(Logging.TAG, "mResult.capacity() = " + mResult.capacity());
-            }
-        }
-
-        long readStart = System.nanoTime();
-
-        // Speed is (with large data): ~ 45 KB/s for buffer size 1024
-        //                             ~ 90 KB/s for buffer size 2048
-        //                             ~ 95 KB/s for buffer size 4096
-        // The chosen buffer size is 2048
-        int bytesRead;
-        if(mInput == null) {
-            return mResult.toString();    // empty string
-        }
-        do {
-            bytesRead = mInput.read(mReadBuffer);
-            if(bytesRead == -1) {
-                break;
-            }
-            mResult.append(new String(mReadBuffer, 0, bytesRead));
-            if(mReadBuffer[bytesRead - 1] == '\003') {
-                // Last read byte marks the end of transfer
-                mResult.setLength(mResult.length() - 1);
-                break;
-            }
-        }
-        while(true);
-
-        if(Logging.RPC_PERFORMANCE) {
-            float duration = (System.nanoTime() - readStart) / 1000000000.0F;
-            long bytesCount = mResult.length();
-            if(duration == 0) {
-                duration = 0.001F;
-            }
-            if(Logging.DEBUG) {
-                Log.d(Logging.TAG,
-                      "Reading from socket took " + duration + " seconds, " + bytesCount + " bytes read (" +
-                      (bytesCount / duration) + " bytes/second)");
-            }
-        }
-
-        if(Logging.RPC_PERFORMANCE) {
-            if(Logging.DEBUG) {
-                Log.d(Logging.TAG, "mResult.capacity() = " + mResult.capacity());
-            }
-        }
-
-        if(Logging.RPC_DATA) {
-            BufferedReader dbr = new BufferedReader(new StringReader(mResult.toString()));
-            String dl;
-            int ln = 0;
-            try {
-                while((dl = BOINCUtils.readLineLimit(dbr, 4096)) != null) {
-                    ++ln;
-                    if(Logging.DEBUG) {
-                        Log.d(Logging.TAG, String.format("%4d: %s", ln, dl));
-                    }
-                }
-            }
-            catch(IOException e) {
-                if(Logging.ERROR) {
-                    Log.e(Logging.TAG, "RpcClient.receiveReply error: ", e);
-                }
-            }
-        }
-        return mResult.toString();
-    }
-
-    /*
-     * GUI RPC calls
-     */
-
-    public synchronized VersionInfo exchangeVersions() {
-        mLastErrorMessage = null;
-        mRequest.setLength(0);
-        mRequest.append("<exchange_versions>\n  <major>");
-        mRequest.append(Boinc.MAJOR_VERSION);
-        mRequest.append("</major>\n  <minor>");
-        mRequest.append(Boinc.MINOR_VERSION);
-        mRequest.append("</minor>\n  <release>");
-        mRequest.append(Boinc.RELEASE);
-        mRequest.append("</release>\n</exchange_versions>\n");
-        try {
-            sendRequest(mRequest.toString());
-            return VersionInfoParser.parse(receiveReply());
-        }
-        catch(IOException e) {
-            if(Logging.WARNING) {
-                Log.w(Logging.TAG, "error in exchangeVersions()", e);
-            }
-            return null;
-        }
-    }
-
-
-    /**
-     * Performs get_cc_status RPC towards BOINC client
-     *
-     * @return result of RPC call in case of success, null otherwise
-     */
-    public synchronized CcStatus getCcStatus() {
-        mLastErrorMessage = null;
-        try {
-            sendRequest("<get_cc_status/>\n");
-            return CcStatusParser.parse(receiveReply());
-        }
-        catch(IOException e) {
-            if(Logging.WARNING) {
-                Log.w(Logging.TAG, "error in getCcStatus()", e);
-            }
-            e.printStackTrace();
-            return null;
-        }
-    }
-
-    /**
-     * Performs get_file_transfers RPC towards BOINC client
-     *
-     * @return result of RPC call in case of success, null otherwise
-     */
-    public synchronized ArrayList<Transfer> getFileTransfers() {
-        mLastErrorMessage = null;
-        try {
-            sendRequest("<get_file_transfers/>\n");
-            return TransfersParser.parse(receiveReply());
-        }
-        catch(IOException e) {
-            if(Logging.WARNING) {
-                Log.w(Logging.TAG, "error in getFileTransfers()", e);
-            }
-            return null;
-        }
-    }
-
-    /**
-     * Performs get_host_info RPC towards BOINC client
-     *
-     * @return result of RPC call in case of success, null otherwise
-     */
-    public synchronized HostInfo getHostInfo() {
-        mLastErrorMessage = null;
-        try {
-            sendRequest("<get_host_info/>\n");
-            return HostInfoParser.parse(receiveReply());
-        }
-        catch(IOException e) {
-            if(Logging.WARNING) {
-                Log.w(Logging.TAG, "error in getHostInfo()", e);
-            }
-            return null;
-        }
-    }
-
-    /**
-     * Performs get_message_count RPC towards BOINC client
-     * Returns highest seqNo
-     *
-     * @return result of RPC call in case of success, null otherwise
-     */
-    public synchronized int getMessageCount() {
-        mLastErrorMessage = null;
-        try {
-            sendRequest("<get_message_count/>\n");
-            int seqNo = MessageCountParser.getSeqno(receiveReply());
-            if(Logging.DEBUG) {
-                Log.d(Logging.TAG, "RpcClient.getMessageCount returning: " + seqNo);
-            }
-            return seqNo;
-        }
-        catch(IOException e) {
-            if(Logging.WARNING) {
-                Log.w(Logging.TAG, "error in getMessageCount()", e);
-            }
-            return -1;
-        }
-    }
-
-    /**
-     * Performs get_messages RPC towards BOINC client
-     * Returns client messages that are more recent than seqNo param
-     *
-     * @return result of RPC call in case of success, null otherwise
-     */
-    public synchronized ArrayList<Message> getMessages(int seqNo) {
-        mLastErrorMessage = null;
-        try {
-            String request;
-            if(seqNo == 0) {
-                // get all messages
-                request = "<get_messages/>\n";
-            }
-            else {
-                request =
-                        "<get_messages>\n" +
-                        " <seqno>" + seqNo + "</seqno>\n" +
-                        "</get_messages>\n";
-            }
-            sendRequest(request);
-            return MessagesParser.parse(receiveReply());
-        }
-        catch(IOException e) {
-            if(Logging.WARNING) {
-                Log.w(Logging.TAG, "error in getMessages()", e);
-            }
-            return null;
-        }
-    }
-
-    /**
-     * Performs get_notices PRC towards BOINC client
-     * Returns client messages that are more recent than seqNo param
-     *
-     * @return List of Notices
-     */
-    public synchronized ArrayList<Notice> getNotices(int seqNo) {
-        mLastErrorMessage = null;
-        try {
-            String request;
-            if(seqNo == 0) {
-                // get all notices
-                request = "<get_notices/>\n";
-            }
-            else {
-                request =
-                        "<get_notices>\n" +
-                        " <seqno>" + seqNo + "</seqno>\n" +
-                        "</get_notices>\n";
-            }
-            sendRequest(request);
-            ArrayList<Notice> notices = NoticesParser.parse(receiveReply());
-            if(notices == null) {
-                notices = new ArrayList<>(); // do not return null
-            }
-            return notices;
-        }
-        catch(IOException e) {
-            if(Logging.WARNING) {
-                Log.w(Logging.TAG, "error in getMessages()", e);
-            }
-            return new ArrayList<>();
-        }
-    }
-
-    /**
-     * Performs get_project_status RPC towards BOINC client
-     *
-     * @return result of RPC call in case of success, null otherwise
-     */
-    public synchronized ArrayList<Project> getProjectStatus() {
-        mLastErrorMessage = null;
-        try {
-            sendRequest("<get_project_status/>\n");
-            return ProjectsParser.parse(receiveReply());
-        }
-        catch(IOException e) {
-            if(Logging.WARNING) {
-                Log.w(Logging.TAG, "error in getProjectStatus()", e);
-            }
-            return null;
-        }
-    }
-
-    /**
-     * Performs get_results RPC towards BOINC client (only active results)
-     *
-     * @return result of RPC call in case of success, null otherwise
-     */
-    public synchronized ArrayList<Result> getActiveResults() {
-        mLastErrorMessage = null;
-        final String request =
-                "<get_results>\n" +
-                "<active_only>1</active_only>\n" +
-                "</get_results>\n";
-        try {
-            sendRequest(request);
-            return ResultsParser.parse(receiveReply());
-        }
-        catch(IOException e) {
-            if(Logging.WARNING) {
-                Log.w(Logging.TAG, "error in getActiveResults()", e);
-            }
-            return null;
-        }
-    }
-
-    /**
-     * Performs get_results RPC towards BOINC client (all results)
-     *
-     * @return result of RPC call in case of success, null otherwise
-     */
-    public synchronized ArrayList<Result> getResults() {
-        mLastErrorMessage = null;
-        try {
-            sendRequest("<get_results/>\n");
-            return ResultsParser.parse(receiveReply());
-        }
-        catch(IOException e) {
-            if(Logging.WARNING) {
-                Log.w(Logging.TAG, "error in getResults()", e);
-            }
-            return null;
-        }
-    }
-
-    /**
-     * Performs get_state RPC towards BOINC client
-     *
-     * @return result of RPC call in case of success, null otherwise
-     */
-    public synchronized CcState getState() {
-        mLastErrorMessage = null;
-        try {
-            sendRequest("<get_state/>\n");
-            return CcStateParser.parse(receiveReply());
-        }
-        catch(IOException e) {
-            if(Logging.WARNING) {
-                Log.w(Logging.TAG, "error in getState()", e);
-            }
-            return null;
-        }
-    }
-
-    /**
-     * Reports the current device state to the BOINC core client,
-     * if not called frequently, BOINC core client will suspend
-     *
-     * @return true for success, false for failure
-     */
-    public synchronized boolean reportDeviceStatus(DeviceStatusData deviceStatus) {
-        mLastErrorMessage = null;
-        mRequest.setLength(0);
-        mRequest.append("<report_device_status>\n <device_status>\n  <on_ac_power>");
-        mRequest.append(deviceStatus.on_ac_power ? 1 : 0);
-        mRequest.append("</on_ac_power>\n  <on_usb_power>");
-        mRequest.append(deviceStatus.on_usb_power ? 1 : 0);
-        mRequest.append("</on_usb_power>\n  <battery_charge_pct>");
-        mRequest.append(deviceStatus.battery_charge_pct);
-        mRequest.append("</battery_charge_pct>\n  <battery_state>");
-        mRequest.append(deviceStatus.battery_state);
-        mRequest.append("</battery_state>\n  <battery_temperature_celsius>");
-        mRequest.append(deviceStatus.battery_temperature_celsius);
-        mRequest.append("</battery_temperature_celsius>\n  <wifi_online>");
-        mRequest.append(deviceStatus.wifi_online ? 1 : 0);
-        mRequest.append("</wifi_online>\n  <user_active>");
-        mRequest.append(deviceStatus.user_active ? 1 : 0);
-        mRequest.append("</user_active>\n </device_status>\n</report_device_status>\n");
-        try {
-            sendRequest(mRequest.toString());
-            SimpleReplyParser parser = SimpleReplyParser.parse(receiveReply());
-            if(parser == null) {
-                return false;
-            }
-            mLastErrorMessage = parser.getErrorMessage();
-            return parser.result();
-        }
-        catch(Exception e) {
-            if(Logging.WARNING) {
-                Log.w(Logging.TAG, "RpcClient.reportDeviceStatus() error: ", e);
-            }
-            return false;
-        }
-    }
-
-    /**
-     * Reports the Android model as host info to the client
-     *
-     * @param productName Device model
-     * @param osVersion   OS Version
-     * @return true for success, false for failure
-     */
-    public synchronized boolean setHostInfo(String productName, String osVersion) {
-        mLastErrorMessage = null;
-        mRequest.setLength(0);
-        mRequest.append("<set_host_info>\n");
-        mRequest.append("  <host_info>\n");
-        mRequest.append("    <product_name>");
-        mRequest.append(productName);
-        mRequest.append("    </product_name>\n");
-        mRequest.append("    <os_name>Android</os_name>");
-        mRequest.append("    <os_version>");
-        mRequest.append(osVersion);
-        mRequest.append("    </os_version>\n");
-        mRequest.append("  </host_info>\n");
-        mRequest.append("</set_host_info>\n");
-        try {
-            sendRequest(mRequest.toString());
-            SimpleReplyParser parser = SimpleReplyParser.parse(receiveReply());
-            if(parser == null) {
-                return false;
-            }
-            mLastErrorMessage = parser.getErrorMessage();
-            return parser.result();
-        }
-        catch(Exception e) {
-            if(Logging.WARNING) {
-                Log.w(Logging.TAG, "RpcClient.setHostInfo() error: ", e);
-            }
-            return false;
-        }
-    }
-
-    /**
-     * Reports the device name as host info to the client
-     *
-     * @param deviceName The name you want to set as device name.
-     * @return true for success, false for failure
-     */
-    public synchronized boolean setDomainNameRpc(String deviceName) {
-        mLastErrorMessage = null;
-        mRequest.setLength(0);
-        mRequest.append("<set_host_info>\n");
-        mRequest.append("  <host_info>\n");
-        mRequest.append("    <domain_name>");
-        mRequest.append(deviceName);
-        mRequest.append("    </domain_name>\n");
-        mRequest.append("  </host_info>\n");
-        mRequest.append("</set_host_info>\n");
-        try {
-            sendRequest(mRequest.toString());
-            SimpleReplyParser parser = SimpleReplyParser.parse(receiveReply());
-            if(parser == null) {
-                return false;
-            }
-            mLastErrorMessage = parser.getErrorMessage();
-            return parser.result();
-        }
-        catch(Exception e) {
-            if(Logging.WARNING) {
-                Log.w(Logging.TAG, "RpcClient.setDomainNameRpc() error: ", e);
-            }
-            return false;
-        }
-    }
-
-    /**
-     * Tells the BOINC core client that a network connection is available,
-     * and that it should do as much network activity as it can.
-     *
-     * @return true for success, false for failure
-     */
-    public synchronized boolean networkAvailable() {
-        mLastErrorMessage = null;
-        try {
-            sendRequest("<network_available/>\n");
-            SimpleReplyParser parser = SimpleReplyParser.parse(receiveReply());
-            if(parser == null) {
-                return false;
-            }
-            mLastErrorMessage = parser.getErrorMessage();
-            return parser.result();
-        }
-        catch(IOException e) {
-            if(Logging.WARNING) {
-                Log.w(Logging.TAG, "error in networkAvailable()", e);
-            }
-            return false;
-        }
-    }
-
-    /**
-     * Triggers change of state of project in BOINC core client
-     *
-     * @param operation  operation to be triggered
-     * @param projectUrl master URL of project
-     * @return true for success, false for failure
-     */
-    public synchronized boolean projectOp(int operation, String projectUrl) {
-        try {
-            String opTag;
-            switch(operation) {
-                case PROJECT_UPDATE:
-                    opTag = "project_update";
-                    break;
-                case PROJECT_SUSPEND:
-                    opTag = "project_suspend";
-                    break;
-                case PROJECT_RESUME:
-                    opTag = "project_resume";
-                    break;
-                case PROJECT_NNW:
-                    opTag = "project_nomorework";
-                    break;
-                case PROJECT_ANW:
-                    opTag = "project_allowmorework";
-                    break;
-                case PROJECT_DETACH:
-                    opTag = "project_detach";
-                    break;
-                case PROJECT_RESET:
-                    opTag = "project_reset";
-                    break;
-                default:
-                    if(edu.berkeley.boinc.utils.Logging.LOGLEVEL <= 4) {
-                        Log.e(Logging.TAG, "projectOp() - unsupported operation: " + operation);
-                    }
-                    return false;
-            }
-            String request =
-                    "<" + opTag + ">\n" +
-                    "<project_url>" + projectUrl + "</project_url>\n" +
-                    "</" + opTag + ">\n";
-
-            sendRequest(request);
-            SimpleReplyParser parser = SimpleReplyParser.parse(receiveReply());
-            if(parser == null) {
-                return false;
-            }
-            mLastErrorMessage = parser.getErrorMessage();
-            return parser.result();
-        }
-        catch(IOException e) {
-            if(Logging.WARNING) {
-                Log.w(Logging.TAG, "error in projectOp()", e);
-            }
-            return false;
-        }
-    }
-
-    private String getPasswdHash(String passwd, String email_addr) {
-        return Md5.hash(passwd + email_addr);
-    }
-
-    /**
-     * Creates account
-     *
-     * @param accountIn - account info
-     * @return true for success, false for failure
-     */
-    public synchronized boolean createAccount(AccountIn accountIn) {
-        try {
-            mRequest.setLength(0);
-            mRequest.append("<create_account>\n   <url>");
-            mRequest.append(accountIn.url);
-            mRequest.append("</url>\n   <email_addr>");
-            mRequest.append(accountIn.email_addr);
-            mRequest.append("</email_addr>\n   <passwd_hash>");
-            mRequest.append(getPasswdHash(accountIn.passwd, accountIn.email_addr));
-            mRequest.append("</passwd_hash>\n   <user_name>");
-            if(accountIn.user_name != null) {
-                mRequest.append(accountIn.user_name);
-            }
-            mRequest.append("</user_name>\n   <team_name>");
-            if(accountIn.team_name != null) {
-                mRequest.append(accountIn.team_name);
-            }
-            mRequest.append("</team_name>\n<create_account>\n");
-
-            sendRequest(mRequest.toString());
-
-            SimpleReplyParser parser = SimpleReplyParser.parse(receiveReply());
-            if(parser == null) {
-                return false;
-            }
-            mLastErrorMessage = parser.getErrorMessage();
-            return parser.result();
-        }
-        catch(IOException e) {
-            if(Logging.WARNING) {
-                Log.w(Logging.TAG, "error in createAccount()", e);
-            }
-            return false;
-        }
-    }
-
-    /**
-     * polling create account
-     *
-     * @return account output
-     */
-    public synchronized AccountOut createAccountPoll() {
-        try {
-            mRequest.setLength(0);
-            mRequest.append("<create_account_poll/>");
-
-            sendRequest(mRequest.toString());
-            return AccountOutParser.parse(receiveReply());
-        }
-        catch(IOException e) {
-            if(Logging.WARNING) {
-                Log.w(Logging.TAG, "error in getCreateAccountPoll()", e);
-            }
-            return null;
-        }
-    }
-
-    /**
-     * Looks up account
-     *
-     * @param accountIn - account info
-     * @return true for success, false for failure
-     */
-    public synchronized boolean lookupAccount(AccountIn accountIn) {
-        try {
-            String id;
-            if(accountIn.uses_name) {
-                id = accountIn.user_name;
-            }
-            else {
-                id = accountIn.email_addr;
-            }
-            mRequest.setLength(0);
-            mRequest.append("<lookup_account>\n <url>");
-            mRequest.append(accountIn.url);
-            mRequest.append("</url>\n <email_addr>");
-            mRequest.append(id.toLowerCase(Locale.US));
-            mRequest.append("</email_addr>\n <passwd_hash>");
-            mRequest.append(getPasswdHash(accountIn.passwd, id.toLowerCase(Locale.US)));
-            mRequest.append("</passwd_hash>\n</lookup_account>\n");
-            sendRequest(mRequest.toString());
-
-            SimpleReplyParser parser = SimpleReplyParser.parse(receiveReply());
-            if(parser == null) {
-                return false;
-            }
-            mLastErrorMessage = parser.getErrorMessage();
-            return parser.result();
-        }
-        catch(IOException e) {
-            if(Logging.WARNING) {
-                Log.w(Logging.TAG, "error in lookupAccount()", e);
-            }
-            return false;
-        }
-    }
-
-    /**
-     * polling lookup account
-     *
-     * @return account output
-     */
-    public synchronized AccountOut lookupAccountPoll() {
-        try {
-            mRequest.setLength(0);
-            mRequest.append("<lookup_account_poll/>");
-
-            sendRequest(mRequest.toString());
-            return AccountOutParser.parse(receiveReply());
-        }
-        catch(IOException e) {
-            if(Logging.WARNING) {
-                Log.w(Logging.TAG, "error in getLookupAccountPoll()", e);
-            }
-            return null;
-        }
-    }
-
-    /**
-     * Attach to project
-     *
-     * @param url           project url
-     * @param authenticator account key
-     * @param name          project name
-     * @return success
-     */
-    public synchronized boolean projectAttach(String url, String authenticator, String name) {
-        try {
-            mRequest.setLength(0);
-            mRequest.append("<project_attach>\n   <project_url>");
-            mRequest.append(url);
-            mRequest.append("</project_url>\n   <authenticator>");
-            mRequest.append(authenticator);
-            mRequest.append("</authenticator>\n   <project_name>");
-            mRequest.append(name);
-            mRequest.append("</project_name>\n</project_attach>\n");
-
-            sendRequest(mRequest.toString());
-            SimpleReplyParser parser = SimpleReplyParser.parse(receiveReply());
-            if(parser == null) {
-                return false;
-            }
-            mLastErrorMessage = parser.getErrorMessage();
-            return parser.result();
-        }
-        catch(IOException e) {
-            if(Logging.WARNING) {
-                Log.w(Logging.TAG, "error in projectAttach()", e);
-            }
-            return false;
-        }
-    }
-
-    /**
-     * polling project attach
-     *
-     * @return project attach reply
-     */
-    public synchronized ProjectAttachReply projectAttachPoll() {
-        try {
-            mRequest.setLength(0);
-            mRequest.append("<project_attach_poll/>");
-
-            sendRequest(mRequest.toString());
-            return ProjectAttachReplyParser.parse(receiveReply());
-        }
-        catch(IOException e) {
-            if(Logging.WARNING) {
-                Log.w(Logging.TAG, "error in projectAttachPoll()", e);
-            }
-            return null;
-        }
-    }
-
-    /**
-     * performs acct_mgr_rpc towards client
-     * attaches account manager to client
-     * requires polling of status
-     *
-     * @param url    URL of project
-     * @param name   user name
-     * @param passwd password
-     * @return success
-     */
-    public synchronized boolean acctMgrRPC(String url, String name, String passwd) {
-        try {
-            mRequest.setLength(0);
-            mRequest.append("<acct_mgr_rpc>\n   <url>");
-            mRequest.append(url);
-            mRequest.append("</url>\n   <name>");
-            mRequest.append(name);
-            mRequest.append("</name>\n   <password>");
-            mRequest.append(passwd);
-            mRequest.append("</password>\n</acct_mgr_rpc>\n");
-
-            sendRequest(mRequest.toString());
-            SimpleReplyParser parser = SimpleReplyParser.parse(receiveReply());
-            mLastErrorMessage = parser.getErrorMessage();
-            return parser.result();
-        }
-        catch(IOException e) {
-            if(Logging.WARNING) {
-                Log.w(Logging.TAG, "error in acctMgrRPC()", e);
-            }
-            return false;
-        }
-    }
-
-    /**
-     * performs acct_mgr_rpc with <use_config_file/> instead of login information
-     *
-     * @return success
-     */
-    public synchronized boolean acctMgrRPC() {
-        try {
-            mRequest.setLength(0);
-            mRequest.append("<acct_mgr_rpc>\n<use_config_file/>\n</acct_mgr_rpc>\n");
-
-            sendRequest(mRequest.toString());
-            SimpleReplyParser parser = SimpleReplyParser.parse(receiveReply());
-            mLastErrorMessage = parser.getErrorMessage();
-            return parser.result();
-        }
-        catch(IOException e) {
-            if(Logging.WARNING) {
-                Log.w(Logging.TAG, "error in acctMgrRPC()", e);
-            }
-            return false;
-        }
-    }
-
-    /**
-     * performs acct_mgr_rpc_poll towards client
-     * polls status of acct_mgr_rpc
-     *
-     * @return status class AcctMgrRPCReply
-     */
-    public synchronized AcctMgrRPCReply acctMgrRPCPoll() {
-        try {
-            mRequest.setLength(0);
-            mRequest.append("<acct_mgr_rpc_poll/>");
-
-            sendRequest(mRequest.toString());
-            return AcctMgrRPCReplyParser.parse(receiveReply());
-        }
-        catch(IOException e) {
-            if(Logging.WARNING) {
-                Log.w(Logging.TAG, "error in acctMgrRPCPoll()", e);
-            }
-            return null;
-        }
-    }
-
-    /**
-     * performs acct_mgr_info towards client
-     *
-     * @return status class AcctMgrInfo
-     */
-    public synchronized AcctMgrInfo getAcctMgrInfo() {
-        mLastErrorMessage = null;
-        try {
-            sendRequest("<acct_mgr_info/>\n");
-            return AcctMgrInfoParser.parse(receiveReply());
-        }
-        catch(IOException e) {
-            if(Logging.WARNING) {
-                Log.w(Logging.TAG, "error in getAcctMgrInfo()", e);
-            }
-            return null;
-        }
-    }
-
-    public synchronized boolean getProjectConfig(String url) {
-        try {
-            mRequest.setLength(0);
-            mRequest.append("<get_project_config>\n   <url>");
-            mRequest.append(url);
-            mRequest.append("</url>\n</get_project_config>\n");
-
-            sendRequest(mRequest.toString());
-            SimpleReplyParser parser = SimpleReplyParser.parse(receiveReply());
-            if(parser == null) {
-                return false;
-            }
-            mLastErrorMessage = parser.getErrorMessage();
-            return parser.result();
-        }
-        catch(IOException e) {
-            if(Logging.WARNING) {
-                Log.w(Logging.TAG, "error in getProjectConfig()", e);
-            }
-            return false;
-        }
-    }
-
-    public synchronized ProjectConfig getProjectConfigPoll() {
-        try {
-            mRequest.setLength(0);
-            mRequest.append("<get_project_config_poll/>");
-
-            sendRequest(mRequest.toString());
-            return ProjectConfigReplyParser.parse(receiveReply());
-        }
-        catch(IOException e) {
-            if(Logging.WARNING) {
-                Log.w(Logging.TAG, "error in getProjectConfigPoll()", e);
-            }
-            return null;
-        }
-    }
-
-    public synchronized ArrayList<ProjectInfo> getAllProjectsList() {
-        try {
-            mRequest.setLength(0);
-            mRequest.append("<get_all_projects_list/>");
-
-            sendRequest(mRequest.toString());
-            return ProjectInfoParser.parse(receiveReply());
-        }
-        catch(IOException e) {
-            if(Logging.WARNING) {
-                Log.w(Logging.TAG, "error in getAllProjectsList()", e);
-            }
-            return null;
-        }
-
-    }
-
-    public synchronized GlobalPreferences getGlobalPrefsWorkingStruct() {
-        try {
-            mRequest.setLength(0);
-            mRequest.append("<get_global_prefs_working/>");
-
-            sendRequest(mRequest.toString());
-            return GlobalPreferencesParser.parse(receiveReply());
-        }
-        catch(IOException e) {
-            if(Logging.WARNING) {
-                Log.w(Logging.TAG, "error in globalPrefsWorking()", e);
-            }
-            return null;
-        }
-    }
-
-    public synchronized boolean setGlobalPrefsOverride(String globalPrefs) {
-        try {
-            mRequest.setLength(0);
-            mRequest.append("<set_global_prefs_override>\n");
-            mRequest.append(globalPrefs);
-            mRequest.append("</set_global_prefs_override>\n");
-
-            sendRequest(mRequest.toString());
-            receiveReply();
-            return true;
-        }
-        catch(IOException e) {
-            if(Logging.WARNING) {
-                Log.w(Logging.TAG, "error in setGlobalPrefsOverride()", e);
-            }
-            return false;
-        }
-    }
-
-    public synchronized boolean setGlobalPrefsOverrideStruct(GlobalPreferences globalPrefs) {
-        try {
-            mRequest.setLength(0);
-            mRequest.append("<set_global_prefs_override>\n<global_preferences>\n  <run_on_batteries>");
-            mRequest.append(globalPrefs.run_on_batteries ? 1 : 0);
-            mRequest.append("</run_on_batteries>\n  <battery_charge_min_pct>");
-            mRequest.append(globalPrefs.battery_charge_min_pct);
-            mRequest.append("</battery_charge_min_pct>\n  <battery_max_temperature>");
-            mRequest.append(globalPrefs.battery_max_temperature);
-            mRequest.append("</battery_max_temperature>\n  <run_gpu_if_user_active>");
-            mRequest.append(globalPrefs.run_gpu_if_user_active ? 1 : 0);
-            mRequest.append("</run_gpu_if_user_active>\n  <run_if_user_active>");
-            mRequest.append(globalPrefs.run_if_user_active ? 1 : 0);
-            mRequest.append("</run_if_user_active>\n  <idle_time_to_run>");
-            mRequest.append(globalPrefs.idle_time_to_run);
-            mRequest.append("</idle_time_to_run>\n  <suspend_cpu_usage>");
-            mRequest.append(globalPrefs.suspend_cpu_usage);
-            mRequest.append("</suspend_cpu_usage>\n  <start_hour>");
-            mRequest.append(globalPrefs.cpu_times.start_hour);
-            mRequest.append("</start_hour>\n  <end_hour>");
-            mRequest.append(globalPrefs.cpu_times.end_hour);
-            mRequest.append("</end_hour>\n  <net_start_hour>");
-            mRequest.append(globalPrefs.net_times.start_hour);
-            mRequest.append("</net_start_hour>\n  <net_end_hour>");
-            mRequest.append(globalPrefs.net_times.end_hour);
-            mRequest.append("</net_end_hour>\n  <max_ncpus_pct>");
-            mRequest.append(globalPrefs.max_ncpus_pct);
-            mRequest.append("</max_ncpus_pct>\n  <leave_apps_in_memory>");
-            mRequest.append(globalPrefs.leave_apps_in_memory ? 1 : 0);
-            mRequest.append("</leave_apps_in_memory>\n  <dont_verify_images>");
-            mRequest.append(globalPrefs.dont_verify_images ? 1 : 0);
-            mRequest.append("</dont_verify_images>\n  <work_buf_min_days>");
-            mRequest.append(globalPrefs.work_buf_min_days);
-            mRequest.append("</work_buf_min_days>\n  <work_buf_additional_days>");
-            mRequest.append(globalPrefs.work_buf_additional_days);
-            mRequest.append("</work_buf_additional_days>\n  <disk_interval>");
-            mRequest.append(globalPrefs.disk_interval);
-            mRequest.append("</disk_interval>\n  <cpu_scheduling_period_minutes>");
-            mRequest.append(globalPrefs.cpu_scheduling_period_minutes);
-            mRequest.append("</cpu_scheduling_period_minutes>\n  <disk_max_used_gb>");
-            mRequest.append(globalPrefs.disk_max_used_gb);
-            mRequest.append("</disk_max_used_gb>\n  <disk_max_used_pct>");
-            mRequest.append(globalPrefs.disk_max_used_pct);
-            mRequest.append("</disk_max_used_pct>\n  <disk_min_free_gb>");
-            mRequest.append(globalPrefs.disk_min_free_gb);
-            mRequest.append("</disk_min_free_gb>\n  <ram_max_used_busy_pct>");
-            mRequest.append(globalPrefs.ram_max_used_busy_frac);
-            mRequest.append("</ram_max_used_busy_pct>\n  <ram_max_used_idle_pct>");
-            mRequest.append(globalPrefs.ram_max_used_idle_frac);
-            mRequest.append("</ram_max_used_idle_pct>\n  <max_bytes_sec_up>");
-            mRequest.append(globalPrefs.max_bytes_sec_up);
-            mRequest.append("</max_bytes_sec_up>\n  <max_bytes_sec_down>");
-            mRequest.append(globalPrefs.max_bytes_sec_down);
-            mRequest.append("</max_bytes_sec_down>\n  <cpu_usage_limit>");
-            mRequest.append(globalPrefs.cpu_usage_limit);
-            mRequest.append("</cpu_usage_limit>\n  <daily_xfer_limit_mb>");
-            mRequest.append(globalPrefs.daily_xfer_limit_mb);
-            mRequest.append("</daily_xfer_limit_mb>\n  <daily_xfer_period_days>");
-            mRequest.append(globalPrefs.daily_xfer_period_days);
-            mRequest.append("</daily_xfer_period_days>\n  <network_wifi_only>");
-            mRequest.append(globalPrefs.network_wifi_only ? 1 : 0);
-            mRequest.append("</network_wifi_only>\n");
-
-            // write days prefs
-            TimePreferences.TimeSpan[] weekPrefs = globalPrefs.cpu_times.week_prefs;
-            for(int i = 0; i < weekPrefs.length; i++) {
-                TimePreferences.TimeSpan timeSpan = weekPrefs[i];
-                if(timeSpan == null) {
-                    continue;
-                }
-                mRequest.append("  <day_prefs>\n    <day_of_week>");
-                mRequest.append(i);
-                mRequest.append("</day_of_week>\n    <start_hour>");
-                mRequest.append(timeSpan.start_hour);
-                mRequest.append("</start_hour>\n    <end_hour>");
-                mRequest.append(timeSpan.end_hour);
-                mRequest.append("</end_hour>\n  </day_prefs>\n");
-            }
-
-            weekPrefs = globalPrefs.net_times.week_prefs;
-            for(int i = 0; i < weekPrefs.length; i++) {
-                TimePreferences.TimeSpan timeSpan = weekPrefs[i];
-                if(timeSpan == null) {
-                    continue;
-                }
-                mRequest.append("  <day_prefs>\n    <day_of_week>");
-                mRequest.append(i);
-                mRequest.append("</day_of_week>\n    <net_start_hour>");
-                mRequest.append(timeSpan.start_hour);
-                mRequest.append("</net_start_hour>\n    <net_end_hour>");
-                mRequest.append(timeSpan.end_hour);
-                mRequest.append("</net_end_hour>\n  </day_prefs>\n");
-            }
-
-            mRequest.append("</global_preferences>\n</set_global_prefs_override>\n");
-            sendRequest(mRequest.toString());
-            receiveReply();
-            return true;
-        }
-        catch(IOException e) {
-            if(Logging.WARNING) {
-                Log.w(Logging.TAG, "error in setGlobalPrefsOverrideStruct()", e);
-            }
-            return false;
-        }
-    }
-
-    public synchronized boolean readGlobalPrefsOverride() {
-        try {
-            mRequest.setLength(0);
-            mRequest.append("<read_global_prefs_override/>");
-            sendRequest(mRequest.toString());
-
-            // TODO: handle errors
-            receiveReply();
-            return true;
-        }
-        catch(IOException e) {
-            if(Logging.WARNING) {
-                Log.w(Logging.TAG, "error in setGlobalPrefsOverrideStruct()", e);
-            }
-            return false;
-        }
-    }
-
-    /**
-     * Tells the BOINC core client to exit.
-     *
-     * @return true for success, false for failure
-     */
-    public synchronized boolean quit() {
-        try {
-            sendRequest("<quit/>\n");
-            SimpleReplyParser parser = SimpleReplyParser.parse(receiveReply());
-            if(parser == null) {
-                return false;
-            }
-            mLastErrorMessage = parser.getErrorMessage();
-            return parser.result();
-        }
-        catch(IOException e) {
-            if(Logging.WARNING) {
-                Log.w(Logging.TAG, "error in quit()", e);
-            }
-            return false;
-        }
-    }
-
-    /**
-     * Set the network mode
-     *
-     * @param mode     1 = always, 2 = auto, 3 = never, 4 = restore
-     * @param duration If duration is zero, mode is permanent. Otherwise revert to
-     *                 last permanent mode after duration seconds elapse.
-     * @return true for success, false for failure
-     */
-    public synchronized boolean setNetworkMode(int mode, double duration) {
-        final String request =
-                "<set_network_mode>\n" +
-                modeName(mode) + "\n" +
-                "<duration>" + duration + "</duration>\n" +
-                "</set_network_mode>\n";
-        try {
-            sendRequest(request);
-            SimpleReplyParser parser = SimpleReplyParser.parse(receiveReply());
-            if(parser == null) {
-                return false;
-            }
-            mLastErrorMessage = parser.getErrorMessage();
-            return parser.result();
-        }
-        catch(IOException e) {
-            if(Logging.WARNING) {
-                Log.w(Logging.TAG, "error in setNetworkMode()", e);
-            }
-            return false;
-        }
-    }
-
-    /**
-     * Set the run mode
-     *
-     * @param mode     1 = always, 2 = auto, 3 = never, 4 = restore
-     * @param duration If duration is zero, mode is permanent. Otherwise revert to
-     *                 last permanent mode after duration seconds elapse.
-     * @return true for success, false for failure
-     */
-    public synchronized boolean setRunMode(int mode, double duration) {
-        final String request =
-                "<set_run_mode>\n" +
-                modeName(mode) + "\n" +
-                "<duration>" + duration + "</duration>\n" +
-                "</set_run_mode>\n";
-        try {
-            sendRequest(request);
-            SimpleReplyParser parser = SimpleReplyParser.parse(receiveReply());
-            if(parser == null) {
-                return false;
-            }
-            mLastErrorMessage = parser.getErrorMessage();
-            return parser.result();
-        }
-        catch(IOException e) {
-            if(Logging.WARNING) {
-                Log.w(Logging.TAG, "error in setRunMode()", e);
-            }
-            return false;
-        }
-    }
-
-    /**
-     * Triggers operation on transfer in BOINC core client
-     *
-     * @param operation  operation to be triggered
-     * @param projectUrl master URL of project
-     * @param fileName   name of the file
-     * @return true for success, false for failure
-     */
-    public synchronized boolean transferOp(int operation, String projectUrl, String fileName) {
-        try {
-            String opTag;
-            switch(operation) {
-                case TRANSFER_RETRY:
-                    opTag = "retry_file_transfer";
-                    break;
-                case TRANSFER_ABORT:
-                    opTag = "abort_file_transfer";
-                    break;
-                default:
-                    if(edu.berkeley.boinc.utils.Logging.LOGLEVEL <= 4) {
-                        Log.e(Logging.TAG, "transferOp() - unsupported operation: " + operation);
-                    }
-                    return false;
-            }
-            mRequest.setLength(0);
-            mRequest.append("<");
-            mRequest.append(opTag);
-            mRequest.append(">\n   <project_url>");
-            mRequest.append(projectUrl);
-            mRequest.append("</project_url>\n   <filename>");
-            mRequest.append(fileName);
-            mRequest.append("</filename>\n</");
-            mRequest.append(opTag);
-            mRequest.append(">\n");
-            sendRequest(mRequest.toString());
-
-            SimpleReplyParser parser = SimpleReplyParser.parse(receiveReply());
-            if(parser == null) {
-                return false;
-            }
-            mLastErrorMessage = parser.getErrorMessage();
-            return parser.result();
-        }
-        catch(IOException e) {
-            if(Logging.WARNING) {
-                Log.w(Logging.TAG, "error in transferOp()", e);
-            }
-            return false;
-        }
-    }
-
-    /**
-     * Triggers operation on task in BOINC core client
-     *
-     * @param operation  operation to be triggered
-     * @param projectUrl master URL of project
-     * @return true for success, false for failure
-     */
-    public boolean resultOp(int operation, String projectUrl, String resultName) {
-        try {
-            String opTag;
-            switch(operation) {
-                case RESULT_SUSPEND:
-                    opTag = "suspend_result";
-                    break;
-                case RESULT_RESUME:
-                    opTag = "resume_result";
-                    break;
-                case RESULT_ABORT:
-                    opTag = "abort_result";
-                    break;
-                default:
-                    if(edu.berkeley.boinc.utils.Logging.LOGLEVEL <= 4) {
-                        Log.e(Logging.TAG, "resultOp() - unsupported operation: " + operation);
-                    }
-                    return false;
-            }
-            mRequest.setLength(0);
-            mRequest.append("<");
-            mRequest.append(opTag);
-            mRequest.append(">\n   <project_url>");
-            mRequest.append(projectUrl);
-            mRequest.append("</project_url>\n   <name>");
-            mRequest.append(resultName);
-            mRequest.append("</name>\n</");
-            mRequest.append(opTag);
-            mRequest.append(">\n");
-            sendRequest(mRequest.toString());
-
-            SimpleReplyParser parser = SimpleReplyParser.parse(receiveReply());
-            if(parser == null) {
-                return false;
-            }
-            mLastErrorMessage = parser.getErrorMessage();
-            return parser.result();
-        }
-        catch(IOException e) {
-            if(Logging.WARNING) {
-                Log.w(Logging.TAG, "error in transferOp()", e);
-            }
-            return false;
-        }
-    }
-
-    public synchronized boolean setCcConfig(String ccConfig) {
-        final String request =
-                "<set_cc_config>\n" +
-                ccConfig +
-                "\n</set_cc_config>\n";
-        try {
-            sendRequest(request);
-            SimpleReplyParser parser = SimpleReplyParser.parse(receiveReply());
-            if(parser == null) {
-                return false;
-            }
-            mLastErrorMessage = parser.getErrorMessage();
-            return parser.result();
-        }
-        catch(IOException e) {
-            if(Logging.WARNING) {
-                Log.w(Logging.TAG, "error in setCcConfig()", e);
-            }
-            return false;
-        }
-
-    }
-
-    public synchronized String getCcConfig() {
-        //TODO: needs proper parsing
-        try {
-            mRequest.setLength(0);
-            mRequest.append("<get_cc_config/>");
-
-            sendRequest(mRequest.toString());
-            String reply = receiveReply();
-            Log.d(Logging.TAG, reply);
-            return reply;
-        }
-        catch(IOException e) {
-            if(Logging.WARNING) {
-                Log.w(Logging.TAG, "error in getCcConfig()", e);
-            }
-            return "";
-        }
-    }
-
-    public synchronized Boolean readCcConfig() {
-        try {
-            mRequest.setLength(0);
-            mRequest.append("<read_cc_config/>");
-
-            sendRequest(mRequest.toString());
-            SimpleReplyParser parser = SimpleReplyParser.parse(receiveReply());
-            if(parser == null) {
-                return false;
-            }
-            mLastErrorMessage = parser.getErrorMessage();
-            return parser.result();
-        }
-        catch(IOException e) {
-            if(Logging.WARNING) {
-                Log.w(Logging.TAG, "error in readCcConfig()", e);
-            }
-            return false;
-        }
-    }
-
-    public synchronized Boolean runBenchmarks() {
-        try {
-            mRequest.setLength(0);
-            mRequest.append("<run_benchmarks/>");
-
-            sendRequest(mRequest.toString());
-            SimpleReplyParser parser = SimpleReplyParser.parse(receiveReply());
-            if(parser == null) {
-                return false;
-            }
-            mLastErrorMessage = parser.getErrorMessage();
-            return parser.result();
-        }
-        catch(IOException e) {
-            if(Logging.WARNING) {
-                Log.w(Logging.TAG, "error in runBenchmark()", e);
-            }
-            return false;
-        }
-
-    }
->>>>>>> c5d6fc08
 }