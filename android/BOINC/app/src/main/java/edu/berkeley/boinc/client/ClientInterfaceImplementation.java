--- conflicted
+++ resolved
@@ -192,15 +192,10 @@
 					return true;
 				}
 			}
-<<<<<<< HEAD
 		} catch(Exception e){
-			if(Logging.ERROR) Log.e(Logging.TAG,"ClientInterfaceImplementation.checkProjectAttached error: ",e);
-		}
-		return match;
-=======
-		} catch(Exception e){}
+			if(Logging.ERROR) Log.e(Logging.TAG,"ClientInterfaceImplementation.checkProjectAttached() error: ", e);
+		}
 		return false;
->>>>>>> f7dc0415
 	}
 	
 	/**
