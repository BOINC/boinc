--- conflicted
+++ resolved
@@ -1,23 +1,5 @@
 package edu.berkeley.boinc.client;
 
-<<<<<<< HEAD
-import org.apache.commons.lang3.StringUtils;
-
-import java.io.BufferedReader;
-import java.io.File;
-import java.io.FileNotFoundException;
-import java.io.FileReader;
-import java.io.IOException;
-import java.util.ArrayList;
-import java.util.Collections;
-import java.util.List;
-
-import javax.inject.Inject;
-import javax.inject.Singleton;
-
-=======
-import android.util.Log;
->>>>>>> ae75f80c
 import edu.berkeley.boinc.rpc.AccountIn;
 import edu.berkeley.boinc.rpc.AccountManager;
 import edu.berkeley.boinc.rpc.AccountOut;
@@ -125,13 +107,9 @@
         } catch (IOException ioe) {
             Logging.logException(Logging.CATEGORY.CLIENT, "IOException: ", ioe);
         }
-<<<<<<< HEAD
-
-        Logging.logDebug(Logging.CATEGORY.CLIENT, "Authentication key acquired. length: " + StringUtils.length(authKey));
-=======
+
         int authKeyLength = authKey == null ? 0 : authKey.length();
-        Log.d(Logging.TAG, "Authentication key acquired. length: " + authKeyLength);
->>>>>>> ae75f80c
+        Logging.logDebug(Logging.CATEGORY.CLIENT, "Authentication key acquired. length: " + authKeyLength);
 
         return authKey;
     }
