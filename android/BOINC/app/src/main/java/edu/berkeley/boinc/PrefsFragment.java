--- conflicted
+++ resolved
@@ -389,13 +389,8 @@
          			item.ID == R.string.prefs_disk_max_pct_header || 
          			item.ID == R.string.prefs_cpu_time_max_header ||
          			item.ID == R.string.prefs_cpu_other_load_suspension_header || 
-<<<<<<< HEAD
-         			item.ID == R.string.prefs_memory_max_idle_header) {
-         		   SeekBar slider = (SeekBar) dialog.findViewById(R.id.seekbar);
-=======
          			item.ID == R.string.prefs_memory_max_idle_header ) {
          		   SeekBar slider = dialog.findViewById(R.id.seekbar);
->>>>>>> 75f9044e
          		   double value = slider.getProgress()*10;
          		   writeClientValuePreference(item.ID, value);
          	   } else if(item.ID == R.string.prefs_cpu_number_cpus_header) {
@@ -416,15 +411,10 @@
          	   } else if(item.ID == R.string.prefs_network_daily_xfer_limit_mb_header ||
          			   item.ID == R.string.battery_temperature_max_header ||
          			   item.ID == R.string.prefs_disk_min_free_gb_header ||
-<<<<<<< HEAD
          			   item.ID == R.string.prefs_disk_access_interval_header ||
          			   item.ID == R.string.prefs_other_store_at_least_x_days_of_work_header ||
 					   item.ID == R.string.prefs_other_store_up_to_an_additional_x_days_of_work_header) {
-         		   EditText edit = (EditText) dialog.findViewById(R.id.Input);
-=======
-         			   item.ID == R.string.prefs_disk_access_interval_header) {
          		   EditText edit = dialog.findViewById(R.id.Input);
->>>>>>> 75f9044e
          		   String input = edit.getText().toString();
          		   Double valueTmp = parseInputValueToDouble(input);
          		   if(valueTmp == null) return;
