--- conflicted
+++ resolved
@@ -402,47 +402,6 @@
 		confirm.setOnClickListener(new OnClickListener() {
 			@Override
 			public void onClick(View v) {
-<<<<<<< HEAD
-         	   if(item.ID == R.string.battery_charge_min_pct_header || 
-         			item.ID == R.string.prefs_disk_max_pct_header || 
-         			item.ID == R.string.prefs_cpu_time_max_header ||
-         			item.ID == R.string.prefs_cpu_other_load_suspension_header || 
-         			item.ID == R.string.prefs_memory_max_idle_header ) {
-         		   SeekBar slider = dialog.findViewById(R.id.seekbar);
-         		   double value = slider.getProgress()*10;
-         		   writeClientValuePreference(item.ID, value);
-         	   } else if(item.ID == R.string.prefs_cpu_number_cpus_header) {
-         		   SeekBar slider = dialog.findViewById(R.id.seekbar);
-         		   int sbProgress = slider.getProgress();
-         		   double value = numberCpuCoresToPct(sbProgress <= 0 ? 1 : sbProgress + 1);
-         		   writeClientValuePreference(item.ID, value);
-         	   } else if(item.ID == R.string.prefs_gui_log_level_header) {
-         		   SeekBar slider = dialog.findViewById(R.id.seekbar);
-         		   int sbProgress = slider.getProgress();
-         		   try {
-         			   // monitor and UI in two different processes. set static variable in both
-          			  Logging.setLogLevel(sbProgress);
-         			  BOINCActivity.monitor.setLogLevel(sbProgress);
-         		   } catch (RemoteException e) {
-         			  if(Logging.ERROR) Log.e(Logging.TAG,"PrefsFragment.setupSelectionListDialog.setOnClickListener: OnClick() error: ", e);
-         		   }
-         		   updateValuePref(item.ID, (double) sbProgress);
-         		   updateLayout();
-         	   } else if(item.ID == R.string.prefs_network_daily_xfer_limit_mb_header ||
-         			   item.ID == R.string.battery_temperature_max_header ||
-         			   item.ID == R.string.prefs_disk_min_free_gb_header ||
-         			   item.ID == R.string.prefs_disk_access_interval_header ||
-         			   item.ID == R.string.prefs_other_store_at_least_x_days_of_work_header ||
-         			   item.ID == R.string.prefs_other_store_up_to_an_additional_x_days_of_work_header) {
-         		   EditText edit = dialog.findViewById(R.id.Input);
-         		   String input = edit.getText().toString();
-         		   Double valueTmp = parseInputValueToDouble(input);
-         		   if(valueTmp == null) return;
-         		   double value = valueTmp;
-         		   writeClientValuePreference(item.ID, value);
-         	   }
-         	   dialog.dismiss();
-=======
 				// Sliders
 				if(item.ID == R.string.battery_charge_min_pct_header ||
 					item.ID == R.string.prefs_disk_max_pct_header ||
@@ -464,7 +423,9 @@
 						// monitor and UI in two different processes. set static variable in both
 						Logging.setLogLevel(sbProgress);
 						BOINCActivity.monitor.setLogLevel(sbProgress);
-					} catch (RemoteException e) {}
+					} catch (RemoteException e) {
+         			  if(Logging.ERROR) Log.e(Logging.TAG,"PrefsFragment.setupSelectionListDialog.setOnClickListener: OnClick() error: ", e);
+         		   }
 					updateValuePref(item.ID, (double) sbProgress);
 					updateLayout();
 				}
@@ -496,7 +457,6 @@
 					updateTextPreference(item.ID, input.getText().toString());
 				}
 				dialog.dismiss();
->>>>>>> 2f53aab3
 			}
 		});
 		// cancel
