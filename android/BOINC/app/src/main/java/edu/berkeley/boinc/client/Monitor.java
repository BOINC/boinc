--- conflicted
+++ resolved
@@ -157,25 +157,15 @@
 		// there might be still other AsyncTasks executing RPCs
 		// close sockets in a synchronized way
 		clientInterface.close();
-<<<<<<< HEAD
-
+		
 		try {
-			// remove screen on/off receiver
-			unregisterReceiver(screenOnOffReceiver);
-		} catch (Exception ex) {}
-
-		updateBroadcastEnabled = false; // prevent broadcast from currently running update task
-=======
-		
-    	try {
-    		// remove screen on/off receiver
-    		unregisterReceiver(screenOnOffReceiver);
-    	} catch (Exception e) {
-    		if(Logging.ERROR) Log.e(Logging.TAG,"Monitor.onDestroy error: ",e);
-    	}
+		  // remove screen on/off receiver
+		  unregisterReceiver(screenOnOffReceiver);
+		} catch (Exception e) {
+		  if(Logging.ERROR) Log.e(Logging.TAG,"Monitor.onDestroy error: ",e);
+		}
         
-    	updateBroadcastEnabled = false; // prevent broadcast from currently running update task
->>>>>>> e6dd2465
+    updateBroadcastEnabled = false; // prevent broadcast from currently running update task
 		updateTimer.cancel(); // cancel task
 
 		mutex.release(); // release BOINC mutex
@@ -184,20 +174,15 @@
 		try {
 			clientStatus.setWakeLock(false);
 			clientStatus.setWifiLock(false);
-<<<<<<< HEAD
-		} catch (Exception ex) {}
-	}
-
-	@Override
+		} catch (Exception e) {
+			if(Logging.ERROR) Log.e(Logging.TAG,"Monitor.onDestroy error: ",e);
+		}
+	}
+
+  @Override
 	public int onStartCommand(Intent intent, int flags, int startId) {
 		//this gets called after startService(intent) (either by BootReceiver or SplashActivity, depending on the user's autostart configuration)
 		if(Logging.ERROR) Log.d(Logging.TAG, "Monitor onStartCommand()");
-=======
-		} catch (Exception e) {
-			if(Logging.ERROR) Log.e(Logging.TAG,"Monitor.onDestroy error: ",e);
-		}
-    }
->>>>>>> e6dd2465
 
 		// try to acquire BOINC mutex
 		// run here in order to recover, if mutex holding app gets closed.
@@ -286,20 +271,6 @@
 	public boolean boincMutexAcquired() {
 		return mutex.acquired;
 	}
-<<<<<<< HEAD
-
-	/**
-	 * Force refresh of client status data model, will fire Broadcast upon success.
-	 */
-	public void forceRefresh() {
-		if(!mutex.acquired) return; // do not try to update if client is not running
-		if(Logging.DEBUG) Log.d(Logging.TAG,"forceRefresh()");
-		try{
-			updateTimer.schedule(new StatusUpdateTimerTask(), 0);
-		} catch (Exception e){} // throws IllegalStateException if called after timer got cancelled, i.e. after manual shutdown
-	}
-
-=======
 	
     /**
      * Force refresh of client status data model, will fire Broadcast upon success.
@@ -314,7 +285,6 @@
     	} // throws IllegalStateException if called after timer got cancelled, i.e. after manual shutdown
     }
 	
->>>>>>> e6dd2465
 	/**
 	 * Determines BOINC platform name corresponding to device's cpu architecture (ARM, x86 or MIPS).
 	 * Defaults to ARM
@@ -530,19 +500,6 @@
 			if (getPidForProcessName(clientProcessName) != null) {
 				if(connectClient()) {
 					clientInterface.quit();
-<<<<<<< HEAD
-					Integer attempts = getApplicationContext().getResources().getInteger(R.integer.shutdown_graceful_rpc_check_attempts);
-					Integer sleepPeriod = getApplicationContext().getResources().getInteger(R.integer.shutdown_graceful_rpc_check_rate_ms);
-					for(int x = 0; x < attempts; x++) {
-						try {
-							Thread.sleep(sleepPeriod);
-						} catch (Exception e) {}
-						if(getPidForProcessName(clientProcessName) == null) { //client is now closed
-							if(Logging.DEBUG) Log.d(Logging.TAG,"quitClient: gracefull RPC shutdown successful after " + x + " seconds");
-							x = attempts;
-						}
-					}
-=======
 		    		Integer attempts = getApplicationContext().getResources().getInteger(R.integer.shutdown_graceful_rpc_check_attempts);
 		    		Integer sleepPeriod = getApplicationContext().getResources().getInteger(R.integer.shutdown_graceful_rpc_check_rate_ms);
 		    		for(int x = 0; x < attempts; x++) {
@@ -554,7 +511,6 @@
 		    				x = attempts;
 		    			}
 		    		}
->>>>>>> e6dd2465
 				}
 			}
 
@@ -946,27 +902,6 @@
 		for(int x = 0; x < attempts; x++) {
 			try {
 				Thread.sleep(sleepPeriod);
-<<<<<<< HEAD
-			} catch (Exception e) {}
-			if(getPidForProcessName(processName) == null) { //client is now closed
-				if(Logging.DEBUG) Log.d(Logging.TAG,"quitClient: gracefull SIGQUIT shutdown successful after " + x + " seconds");
-				x = attempts;
-			}
-		}
-
-		clientPid = getPidForProcessName(processName);
-		if(clientPid != null) {
-			// Process is still alive, send SIGKILL
-			if(Logging.ERROR) Log.w(Logging.TAG, "SIGQUIT failed. SIGKILL pid: " + clientPid);
-			android.os.Process.killProcess(clientPid);
-		}
-
-		clientPid = getPidForProcessName(processName);
-		if(clientPid != null) {
-			if(Logging.ERROR) Log.w(Logging.TAG, "SIGKILL failed. still living pid: " + clientPid);
-		}
-	}
-=======
 			} catch (Exception ignored) {}
     		if(getPidForProcessName(processName) == null) { //client is now closed
         		if(Logging.DEBUG) Log.d(Logging.TAG,"quitClient: gracefull SIGQUIT shutdown successful after " + x + " seconds");
@@ -986,7 +921,6 @@
     		if(Logging.ERROR) Log.w(Logging.TAG, "SIGKILL failed. still living pid: " + clientPid);
     	}
     }
->>>>>>> e6dd2465
 // --end-- BOINC client installation and run-time management
 
 // broadcast receiver
