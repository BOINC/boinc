/*
 * This file is part of BOINC.
 * http://boinc.berkeley.edu
 * Copyright (C) 2012 University of California
 *
 * BOINC is free software; you can redistribute it and/or modify it
 * under the terms of the GNU Lesser General Public License
 * as published by the Free Software Foundation,
 * either version 3 of the License, or (at your option) any later version.
 *
 * BOINC is distributed in the hope that it will be useful,
 * but WITHOUT ANY WARRANTY; without even the implied warranty of
 * MERCHANTABILITY or FITNESS FOR A PARTICULAR PURPOSE.
 * See the GNU Lesser General Public License for more details.
 *
 * You should have received a copy of the GNU Lesser General Public License
 * along with BOINC.  If not, see <http://www.gnu.org/licenses/>.
 */
package edu.berkeley.boinc.client;

import edu.berkeley.boinc.rpc.AccountManager;
import edu.berkeley.boinc.utils.*;

import java.io.File;
import java.io.FileInputStream;
import java.io.FileOutputStream;
import java.io.IOException;
import java.io.InputStream;
import java.io.InputStreamReader;
import java.io.OutputStream;
import java.security.MessageDigest;
import java.security.NoSuchAlgorithmException;
import java.util.ArrayList;
import java.util.List;
import java.util.Locale;
import java.util.Timer;
import java.util.TimerTask;
import android.app.Service;
import android.content.BroadcastReceiver;
import android.content.Context;
import android.content.Intent;
import android.content.IntentFilter;
import android.graphics.Bitmap;
import android.os.AsyncTask;
import android.os.Build;
import android.os.IBinder;
import android.os.PowerManager;
import android.os.RemoteException;
import android.util.Log;
import edu.berkeley.boinc.R;
import edu.berkeley.boinc.mutex.BoincMutex;
import edu.berkeley.boinc.rpc.AccountIn;
import edu.berkeley.boinc.rpc.AccountOut;
import edu.berkeley.boinc.rpc.AcctMgrRPCReply;
import edu.berkeley.boinc.rpc.CcState;
import edu.berkeley.boinc.rpc.CcStatus;
import edu.berkeley.boinc.rpc.GlobalPreferences;
import edu.berkeley.boinc.rpc.HostInfo;
import edu.berkeley.boinc.rpc.ImageWrapper;
import edu.berkeley.boinc.rpc.Notice;
import edu.berkeley.boinc.rpc.Project;
import edu.berkeley.boinc.rpc.ProjectConfig;
import edu.berkeley.boinc.rpc.ProjectInfo;
import edu.berkeley.boinc.rpc.Result;
import edu.berkeley.boinc.rpc.Transfer;
import edu.berkeley.boinc.rpc.AcctMgrInfo;

/**
 * Main Service of BOINC on Android
 * - manages life-cycle of the BOINC Client.
 * - frequently polls the latest status of the client (e.g. running tasks, attached projects etc)
 * - reports device status (e.g. battery level, connected to charger etc) to the client
 * - holds singleton of client status data model and applications persistent preferences
 */
public class Monitor extends Service {

	private static BoincMutex mutex = new BoincMutex(); // holds the BOINC mutex, only compute if acquired
	private static ClientStatus clientStatus; //holds the status of the client as determined by the Monitor
	private static AppPreferences appPrefs; //hold the status of the app, controlled by AppPreferences
	private static DeviceStatus deviceStatus; // holds the status of the device, i.e. status information that can only be obtained trough Java APIs

	public ClientInterfaceImplementation clientInterface = new ClientInterfaceImplementation(); //provides functions for interaction with client via rpc

	// XML defined variables, populated in onCreate
	private String fileNameClient;
	private String fileNameCLI;
	private String fileNameCABundle;
	private String fileNameClientConfig;
	private String fileNameGuiAuthentication;
	private String fileNameAllProjectsList;
	private String boincWorkingDir;
	private Integer clientStatusInterval;
	private Integer deviceStatusIntervalScreenOff;
	private String clientSocketAddress;

	private Timer updateTimer = new Timer(true); // schedules frequent client status update
	private TimerTask statusUpdateTask = new StatusUpdateTimerTask();
	private boolean updateBroadcastEnabled = false;
	private Integer screenOffStatusOmitCounter = 0;

	// screen on/off updated by screenOnOffBroadcastReceiver
	private boolean screenOn = false;

	private boolean forceReinstall = false; // for debugging purposes //TODO

	@Override
	public IBinder onBind(Intent intent) {
		if(Logging.DEBUG) Log.d(Logging.TAG,"Monitor onBind");
		return mBinder;
	}

	@Override
	public void onCreate() {

		Log.d(Logging.TAG,"Monitor onCreate()");

		// populate attributes with XML resource values
		boincWorkingDir = getString(R.string.client_path);
		fileNameClient = getString(R.string.client_name);
		fileNameCLI = getString(R.string.client_cli);
		fileNameCABundle = getString(R.string.client_cabundle);
		fileNameClientConfig = getString(R.string.client_config);
		fileNameGuiAuthentication = getString(R.string.auth_file_name);
		fileNameAllProjectsList = getString(R.string.all_projects_list);
		clientStatusInterval = getResources().getInteger(R.integer.status_update_interval_ms);
		deviceStatusIntervalScreenOff = getResources().getInteger(R.integer.device_status_update_screen_off_every_X_loop);
		clientSocketAddress = getString(R.string.client_socket_address);

		// initialize singleton helper classes and provide application context
		clientStatus = new ClientStatus(this);
		getAppPrefs().readPrefs(this);
		deviceStatus = new DeviceStatus(this, getAppPrefs());
		if(Logging.ERROR) Log.d(Logging.TAG,"Monitor onCreate(): singletons initialized");

		// set current screen on/off status
		PowerManager pm = (PowerManager)
				getSystemService(Context.POWER_SERVICE);
		screenOn = pm.isScreenOn();

		// initialize DeviceStatus wrapper
		deviceStatus = new DeviceStatus(getApplicationContext(), getAppPrefs());

		// register screen on/off receiver
		IntentFilter onFilter = new IntentFilter (Intent.ACTION_SCREEN_ON);
		IntentFilter offFilter = new IntentFilter (Intent.ACTION_SCREEN_OFF);
		registerReceiver(screenOnOffReceiver, onFilter);
		registerReceiver(screenOnOffReceiver, offFilter);
	}

	@Override
	public void onDestroy() {
		if(Logging.ERROR) Log.d(Logging.TAG,"Monitor onDestroy()");

		updateBroadcastEnabled = false; // prevent broadcast from currently running update task
		updateTimer.cancel(); // cancel task

		// there might be still other AsyncTasks executing RPCs
		// close sockets in a synchronized way
		clientInterface.close();

		try {
			// remove screen on/off receiver
			unregisterReceiver(screenOnOffReceiver);
		} catch (Exception ex) {}

		updateBroadcastEnabled = false; // prevent broadcast from currently running update task
		updateTimer.cancel(); // cancel task

		mutex.release(); // release BOINC mutex

		// release locks, if held.
		try {
			clientStatus.setWakeLock(false);
			clientStatus.setWifiLock(false);
		} catch (Exception ex) {}
	}

	@Override
	public int onStartCommand(Intent intent, int flags, int startId) {
		//this gets called after startService(intent) (either by BootReceiver or SplashActivity, depending on the user's autostart configuration)
		if(Logging.ERROR) Log.d(Logging.TAG, "Monitor onStartCommand()");

		// try to acquire BOINC mutex
		// run here in order to recover, if mutex holding app gets closed.
		if(!updateBroadcastEnabled && mutex.acquire()) {
			updateBroadcastEnabled = true;
			// register and start update task
			// using .scheduleAtFixedRate() can cause a series of bunched-up runs
			// when previous executions are delayed (e.g. during clientSetup() )
			updateTimer.schedule(statusUpdateTask, 0, clientStatusInterval);
		}
		if(!mutex.acquired) if(Logging.ERROR) Log.e(Logging.TAG, "Monitor.onStartCommand: mutex acquisition failed, do not start BOINC.");

		// execute action if one is explicitly requested (e.g. from notification)
		if(intent != null) {
			int actionCode = intent.getIntExtra("action", -1);
			if(Logging.DEBUG) Log.d(Logging.TAG, "Monitor.onStartCommand() with action code: " + actionCode);
			switch(actionCode) {
				case 1: // suspend
					new SetClientRunModeAsync().execute(BOINCDefs.RUN_MODE_NEVER);
					break;
				case 2: // resume
					new SetClientRunModeAsync().execute(BOINCDefs.RUN_MODE_AUTO);
					break;
			}
		}

		/*
		 * START_STICKY causes service to stay in memory until stopSelf() is called, even if all
		 * Activities get destroyed by the system. Important for GUI keep-alive
		 * For detailed service documentation see
		 * http://android-developers.blogspot.com.au/2010/02/service-api-changes-starting-with.html
		 */
		return START_STICKY;
	}
// --end-- attributes and methods related to Android Service life-cycle

// singleton getter
	/**
	 * Retrieve singleton of ClientStatus.
	 * @return ClientStatus, represents the data model of the BOINC client's status
	 * @throws Exception if client status has not been initialized
	 */
	public static ClientStatus getClientStatus() throws Exception{ //singleton pattern
		if (clientStatus == null) {
			// client status needs application context, but context might not be available
			// in static code. functions have to deal with Exception!
			if(Logging.WARNING) Log.w(Logging.TAG,"getClientStatus: clientStatus not yet initialized");
			throw new Exception("clientStatus not initialized");
		}
		return clientStatus;
	}

	/**
	 * Retrieve singleton of AppPreferences.
	 * @return AppPreferences, interface to Android applications persistent key-value store
	 */
	public static AppPreferences getAppPrefs() { //singleton pattern
		if (appPrefs == null) {
			appPrefs = new AppPreferences();
		}
		return appPrefs;
	}

	/**
	 * Retrieve singleton of DeviceStatus.
	 * @return DeviceStatus, represents data model of device information reported to the client
	 * @throws Exception if deviceStatus hast not been initialized
	 */
	public static DeviceStatus getDeviceStatus() throws Exception {//singleton pattern
		if (deviceStatus == null) {
			// device status needs application context, but context might not be available
			// in static code. functions have to deal with Exception!
			if(Logging.WARNING) Log.w(Logging.TAG,"getDeviceStatus: deviceStatus not yet initialized");
			throw new Exception("deviceStatus not initialized");
		}
		return deviceStatus;
	}
// --end-- singleton getter

// public methods for Activities
	/**
	 * Indicates whether service was able to obtain BOINC mutex.
	 * If not, BOINC has not started and all other calls will fail.
	 * @return BOINC mutex acquisition successful
	 */
	public boolean boincMutexAcquired() {
		return mutex.acquired;
	}

	/**
	 * Force refresh of client status data model, will fire Broadcast upon success.
	 */
	public void forceRefresh() {
		if(!mutex.acquired) return; // do not try to update if client is not running
		if(Logging.DEBUG) Log.d(Logging.TAG,"forceRefresh()");
		try{
			updateTimer.schedule(new StatusUpdateTimerTask(), 0);
		} catch (Exception e){} // throws IllegalStateException if called after timer got cancelled, i.e. after manual shutdown
	}

	/**
	 * Determines BOINC platform name corresponding to device's cpu architecture (ARM, x86 or MIPS).
	 * Defaults to ARM
	 * @return ID of BOINC platform name string in resources
	 */
	public int getBoincPlatform() {
		int platformId = 0;
		String arch = System.getProperty("os.arch");
		String normalizedArch = arch.toUpperCase(Locale.US);
		if (normalizedArch.contains("AARCH64")) platformId = R.string.boinc_platform_name_arm64;
		else if (normalizedArch.contains("ARM64")) platformId = R.string.boinc_platform_name_arm64;
		else if (normalizedArch.contains("MIPS64")) platformId = R.string.boinc_platform_name_mips64;
		else if (normalizedArch.contains("X86_64")) platformId= R.string.boinc_platform_name_x86_64;
		else if (normalizedArch.contains("ARM")) platformId = R.string.boinc_platform_name_arm;
		else if (normalizedArch.contains("MIPS")) platformId = R.string.boinc_platform_name_mips;
		else if (normalizedArch.contains("86")) platformId= R.string.boinc_platform_name_x86;
		else {
			if(Logging.ERROR) Log.w(Logging.TAG,"could not map os.arch (" + arch + ") to platform, default to arm.");
			platformId = R.string.boinc_platform_name_arm;
		}

		if(Logging.ERROR) Log.d(Logging.TAG,"BOINC platform: " + getString(platformId) + " for os.arch: " + arch);
		return platformId;
	}

	/**
	 * Determines BOINC alt platform name corresponding to device's cpu architecture (ARM, x86 or MIPS).
	 * @return  BOINC platform name string in resources
	 */
	public String getBoincAltPlatform() {
		String platformName = "";
		String arch = System.getProperty("os.arch");
		String normalizedArch = arch.toUpperCase(Locale.US);
		if (normalizedArch.contains("AARCH64")) platformName = getString(R.string.boinc_platform_name_arm);
		else if (normalizedArch.contains("ARM64")) platformName = getString(R.string.boinc_platform_name_arm);
		else if (normalizedArch.contains("MIPS64")) platformName = getString(R.string.boinc_platform_name_mips);
		else if (normalizedArch.contains("X86_64")) platformName = getString(R.string.boinc_platform_name_x86);

		if(Logging.ERROR) Log.d(Logging.TAG,"BOINC Alt platform: " + platformName + " for os.arch: " + arch);
		return platformName;
	}

	/**
	 * Returns path to file in BOINC's working directory that contains GUI authentication key
	 * @return absolute path to file holding GUI authentication key
	 */
	public String getAuthFilePath(){
		return boincWorkingDir + fileNameGuiAuthentication;
	}
// --end-- public methods for Activities

// multi-threaded frequent information polling
	/**
	 * Task to frequently and asynchronously poll the client's status. Executed in different thread.
	 */
	private final class StatusUpdateTimerTask extends TimerTask {
		@Override
		public void run() {
			updateStatus();
		}
	}

	/**
	 * Reports current device status to client and reads current client status.
	 * Updates ClientStatus and fires Broadcast.
	 * Called frequently to poll current status.
	 */
	private void updateStatus(){
		// check whether RPC client connection is alive
		if(!clientInterface.connectionAlive()) {
			if(clientSetup()) { // start setup routine
				// interact with client only if connection established successfully
				reportDeviceStatus();
				readClientStatus(true); // read initial data
			}
		}

		if(!screenOn && screenOffStatusOmitCounter < deviceStatusIntervalScreenOff) screenOffStatusOmitCounter++; // omit status reporting according to configuration
		else {
			// screen is on, or omit counter reached limit
			if(clientInterface.connectionAlive()) {
				reportDeviceStatus();
				readClientStatus(false); // readClientStatus is also required when screen is off, otherwise no wakeLock acquisition.
			}
		}
	}

	/**
	 * Reads client status via RPCs
	 * Optimized to retrieve only subset of information (required to determine wakelock state) if screen is turned off
	 * @param forceCompleteUpdate forces update of entire status information, regardless of screen status
	 */
	private void readClientStatus(Boolean forceCompleteUpdate) {
		try{
			CcStatus status; // read independently of screen status

			// complete status read, depending on screen status
			// screen off: only read computing status to adjust wakelock, do not send broadcast
			// screen on: read complete status, set ClientStatus, send broadcast
			// forceCompleteUpdate: read complete status, independently of screen setting
			if(screenOn || forceCompleteUpdate) {
				// complete status read, with broadcast
				if(Logging.VERBOSE) Log.d(Logging.TAG, "readClientStatus(): screen on, get complete status");
				status = clientInterface.getCcStatus();
				CcState state = clientInterface.getState();
				ArrayList<Transfer>  transfers = clientInterface.getFileTransfers();
				AcctMgrInfo acctMgrInfo = clientInterface.getAcctMgrInfo();
				ArrayList<Notice> newNotices = clientInterface.getNotices(Monitor.getClientStatus().getMostRecentNoticeSeqNo());

				if( (status != null) && (state != null) && (state.results != null) && (state.projects != null) && (transfers != null) && (state.host_info != null) && (acctMgrInfo != null)) {
					Monitor.getClientStatus().setClientStatus(status, state.results, state.projects, transfers, state.host_info, acctMgrInfo, newNotices);
				} else {
					String nullValues = "";
					try{
						if(state == null) nullValues += "state,";
						if(state.results == null) nullValues += "state.results,";
						if(state.projects == null) nullValues += "state.projects,";
						if(transfers == null) nullValues += "transfers,";
						if(state.host_info == null) nullValues += "state.host_info,";
						if(acctMgrInfo == null) nullValues += "acctMgrInfo,";
					} catch (NullPointerException e) {}
					if(Logging.ERROR) Log.e(Logging.TAG, "readClientStatus(): connection problem, null: " + nullValues);
				}

				// update notices notification
				NoticeNotification.getInstance(getApplicationContext()).update(Monitor.getClientStatus().getRssNotices(), Monitor.getAppPrefs().getShowNotificationForNotices());

				// check whether monitor is still intended to update, if not, skip broadcast and exit...
				if(updateBroadcastEnabled) {
					Intent clientStatus = new Intent();
					clientStatus.setAction("edu.berkeley.boinc.clientstatus");
					getApplicationContext().sendBroadcast(clientStatus);
				}
			} else {
				// read only ccStatus to adjust wakelocks and service state independently of screen status
				status = clientInterface.getCcStatus();
			}

			// independent of screen on off:
			// wake locks and foreground enabled when Client is not suspended, therefore also during
			// idle.
			// treat cpu throttling as if it was computing.
			Boolean computing = (status.task_suspend_reason == BOINCDefs.SUSPEND_NOT_SUSPENDED) || (status.task_suspend_reason == BOINCDefs.SUSPEND_REASON_CPU_THROTTLE);
			if(Logging.VERBOSE) Log.d(Logging.TAG,"readClientStatus(): computation enabled: " + computing);
			Monitor.getClientStatus().setWifiLock(computing);
			Monitor.getClientStatus().setWakeLock(computing);
			ClientNotification.getInstance(getApplicationContext()).update(Monitor.getClientStatus(), this, computing);

		}catch(Exception e) {
			if(Logging.ERROR) Log.e(Logging.TAG, "Monitor.readClientStatus excpetion: " + e.getMessage(),e);
		}
	}

	// reports current device status to the client via rpc
	// client uses data to enforce preferences, e.g. suspend on battery
	/**
	 * Reports current device status to the client via RPC
	 * BOINC client uses this data to enforce preferences, e.g. suspend battery but requires information only/best available through Java API calls.
	 */
	private void reportDeviceStatus() {
		if(Logging.VERBOSE) Log.d(Logging.TAG, "reportDeviceStatus()");
		try{
			// set devices status
			if(deviceStatus != null) { // make sure deviceStatus is initialized
				Boolean reportStatusSuccess = clientInterface.reportDeviceStatus(deviceStatus.update(screenOn)); // transmit device status via rpc
				if(reportStatusSuccess) screenOffStatusOmitCounter = 0;
				else if(Logging.DEBUG) Log.d(Logging.TAG,"reporting device status returned false.");
			} else if(Logging.WARNING) Log.w(Logging.TAG,"reporting device status failed, wrapper not initialized.");
		}catch(Exception e) {
			if(Logging.ERROR) Log.e(Logging.TAG, "Monitor.reportDeviceStatus excpetion: " + e.getMessage());
		}
	}
// --end-- multi-threaded frequent information polling

// BOINC client installation and run-time management
	/**
	 * installs client binaries(if changed) and other required files
	 * executes client process
	 * triggers initial reads (e.g. preferences, project list etc)
	 * @return Boolean whether connection established successfully
	 */
	private Boolean clientSetup() {
		if(Logging.ERROR) Log.d(Logging.TAG,"Monitor.clientSetup()");

		// try to get current client status from monitor
		ClientStatus status;
		try{
			status  = Monitor.getClientStatus();
		} catch (Exception e){
			if(Logging.WARNING) Log.w(Logging.TAG,"Monitor.clientSetup: Could not load data, clientStatus not initialized.");
			return false;
		}

		status.setSetupStatus(ClientStatus.SETUP_STATUS_LAUNCHING,true);
		String clientProcessName = boincWorkingDir + fileNameClient;

		String md5AssetClient = computeMd5(fileNameClient, true);
		//if(Logging.DEBUG) Log.d(Logging.TAG, "Hash of client (Asset): '" + md5AssetClient + "'");

		String md5InstalledClient = computeMd5(clientProcessName, false);
		//if(Logging.DEBUG) Log.d(Logging.TAG, "Hash of client (File): '" + md5InstalledClient + "'");

		// If client hashes do not match, we need to install the one that is a part
		// of the package. Shutdown the currently running client if needed.
		//
		if (forceReinstall || !md5InstalledClient.equals(md5AssetClient)) {
			if(Logging.DEBUG) Log.d(Logging.TAG,"Hashes of installed client does not match binary in assets - re-install.");

			// try graceful shutdown using RPC (faster)
			if (getPidForProcessName(clientProcessName) != null) {
				if(connectClient()) {
					clientInterface.quit();
					Integer attempts = getApplicationContext().getResources().getInteger(R.integer.shutdown_graceful_rpc_check_attempts);
					Integer sleepPeriod = getApplicationContext().getResources().getInteger(R.integer.shutdown_graceful_rpc_check_rate_ms);
					for(int x = 0; x < attempts; x++) {
						try {
							Thread.sleep(sleepPeriod);
						} catch (Exception e) {}
						if(getPidForProcessName(clientProcessName) == null) { //client is now closed
							if(Logging.DEBUG) Log.d(Logging.TAG,"quitClient: gracefull RPC shutdown successful after " + x + " seconds");
							x = attempts;
						}
					}
				}
			}

			// quit with OS signals
			if (getPidForProcessName(clientProcessName) != null) {
				quitProcessOsLevel(clientProcessName);
			}

			// at this point client is definitely not running. install new binary...
			if(!installClient()) {
				if(Logging.ERROR) Log.w(Logging.TAG, "BOINC client installation failed!");
				return false;
			}
		}

		// Start the BOINC client if we need to.
		//
		Integer clientPid = getPidForProcessName(clientProcessName);
		if(clientPid == null) {
			if(Logging.ERROR) Log.d(Logging.TAG, "Starting the BOINC client");
			if (!runClient()) {
				if(Logging.ERROR) Log.d(Logging.TAG, "BOINC client failed to start");
				return false;
			}
		}

		// Try to connect to executed Client in loop
		//
		Integer retryRate = getResources().getInteger(R.integer.monitor_setup_connection_retry_rate_ms);
		Integer retryAttempts = getResources().getInteger(R.integer.monitor_setup_connection_retry_attempts);
		Boolean connected = false;
		Integer counter = 0;
		while(!connected && (counter < retryAttempts)) {
			if(Logging.DEBUG) Log.d(Logging.TAG, "Attempting BOINC client connection...");
			connected = connectClient();
			counter++;

			try {
				Thread.sleep(retryRate);
			} catch (Exception e) {}
		}

		Boolean init = false;
		if(connected) { // connection established
			try {
				// read preferences for GUI to be able to display data
				GlobalPreferences clientPrefs = clientInterface.getGlobalPrefsWorkingStruct();
				if(clientPrefs == null) throw new Exception("client prefs null");
				status.setPrefs(clientPrefs);

				// set Android model as hostinfo
				// should output something like "Samsung Galaxy SII - SDK:15 ABI:armeabi-v7a"
				String model = Build.MANUFACTURER + " " + Build.MODEL + " - SDK:" + Build.VERSION.SDK_INT + " ABI: " + Build.CPU_ABI;
				String version = Build.VERSION.RELEASE;
				if(Logging.ERROR) Log.d(Logging.TAG,"reporting hostinfo model name: " + model);
				if(Logging.ERROR) Log.d(Logging.TAG,"reporting hostinfo os name: Android");
				if(Logging.ERROR) Log.d(Logging.TAG,"reporting hostinfo os version: " + version);
				clientInterface.setHostInfo(model, version);

				init = true;
			} catch(Exception e) {if(Logging.ERROR) Log.e(Logging.TAG,"Monitor.clientSetup() init failed: " + e.getMessage());}
		}

		if(init) {
			if(Logging.ERROR) Log.d(Logging.TAG, "Monitor.clientSetup() - setup completed successfully");
			status.setSetupStatus(ClientStatus.SETUP_STATUS_AVAILABLE,false);
		} else {
			if(Logging.ERROR) Log.e(Logging.TAG, "Monitor.clientSetup() - setup experienced an error");
			status.setSetupStatus(ClientStatus.SETUP_STATUS_ERROR,true);
		}

		return connected;
	}

	/**
	 * Executes BOINC client.
	 * Using Java Runtime exec method
	 * @return Boolean success
	 */
	private Boolean runClient() {
		Boolean success = false;
		try {
			String[] cmd = new String[3];

			cmd[0] = boincWorkingDir + fileNameClient;
			cmd[1] = "--daemon";
			cmd[2] = "--gui_rpc_unix_domain";

			if(Logging.ERROR) Log.w(Logging.TAG, "Launching '" + cmd[0] + "' from '" + boincWorkingDir + "'");
			Runtime.getRuntime().exec(cmd, null, new File(boincWorkingDir));
			success = true;
		} catch (IOException e) {
			if(Logging.ERROR) Log.d(Logging.TAG, "Starting BOINC client failed with exception: " + e.getMessage());
			if(Logging.ERROR) Log.e(Logging.TAG, "IOException", e);
		}
		return success;
	}

	/**
	 * Establishes connection to client and handles initial authentication
	 * @return Boolean success
	 */
	private Boolean connectClient() {
		Boolean success = false;

		success = clientInterface.open(clientSocketAddress);
		if(!success) {
			if(Logging.ERROR) Log.e(Logging.TAG, "connection failed!");
			return success;
		}

		//authorize
		success = clientInterface.authorizeGuiFromFile(boincWorkingDir + fileNameGuiAuthentication);
		if(!success) {
			if(Logging.ERROR) Log.e(Logging.TAG, "authorization failed!");
		}
		return success;
	}

	/**
	 * Installs required files from APK's asset directory to the applications' internal storage.
	 * File attributes override and executable are defined here
	 * @return Boolean success
	 */
	private Boolean installClient() {

		if (!installFile(fileNameClient, true, true)) {
			if(Logging.ERROR) Log.d(Logging.TAG, "Failed to install: " + fileNameClient);
			return false;
		}
		if (!installFile(fileNameCLI, true, true)) {
			if(Logging.ERROR) Log.d(Logging.TAG, "Failed to install: " + fileNameCLI);
			return false;
		}
		if (!installFile(fileNameCABundle, true, false)) {
			if(Logging.ERROR) Log.d(Logging.TAG, "Failed to install: " + fileNameCABundle);
			return false;
		}
		if (!installFile(fileNameClientConfig, true, false)) {
			if(Logging.ERROR) Log.d(Logging.TAG, "Failed to install: " + fileNameClientConfig);
			return false;
		}
		if (!installFile(fileNameAllProjectsList, true, false)) {
			if(Logging.ERROR) Log.d(Logging.TAG, "Failed to install: " + fileNameAllProjectsList);
			return false;
		}

		return true;
	}

	/**
	 * Copies given file from APK assets to internal storage.
	 * @param file name of file as it appears in assets directory
	 * @param override define override, if already present in internal storage
	 * @param executable set executable flag of file in internal storage
	 * @return Boolean success
	 */
	private Boolean installFile(String file, Boolean override, Boolean executable) {
		Boolean success = false;
		byte[] b = new byte [1024];
		int count;

		// If file is executable, cpu architecture has to be evaluated
		// and assets directory select accordingly
		String source = "";
		if(executable) source = getAssestsDirForCpuArchitecture() + file;
		else source = file;

		try {
			if(Logging.ERROR) Log.d(Logging.TAG, "installing: " + source);

			File target = new File(boincWorkingDir + file);

			// Check path and create it
			File installDir = new File(boincWorkingDir);
			if(!installDir.exists()) {
				installDir.mkdir();
				installDir.setWritable(true);
			}

			if(target.exists()) {
				if(override) target.delete();
				else {
					if(Logging.DEBUG) Log.d(Logging.TAG,"skipped file, exists and ovverride is false");
					return true;
				}
			}

			// Copy file from the asset manager to clientPath
			InputStream asset = getApplicationContext().getAssets().open(source);
			OutputStream targetData = new FileOutputStream(target);
			while((count = asset.read(b)) != -1){
				targetData.write(b, 0, count);
			}
			asset.close();
			targetData.flush();
			targetData.close();

			success = true; //copy succeeded without exception

			// Set executable, if requested
			Boolean isExecutable = false;
			if(executable) {
				target.setExecutable(executable);
				isExecutable = target.canExecute();
				success = isExecutable; // return false, if not executable
			}

			if(Logging.ERROR) Log.d(Logging.TAG, "install of " + source + " successfull. executable: " + executable + "/" + isExecutable);

		} catch (IOException e) {
			if(Logging.ERROR) Log.e(Logging.TAG, "IOException: " + e.getMessage());
			if(Logging.ERROR) Log.d(Logging.TAG, "install of " + source + " failed.");
		}

		return success;
	}

	/**
	 * Determines assets directory (contains BOINC client binaries) corresponding to device's cpu architecture (ARM, x86 or MIPS)
	 * @return name of assets directory for given platform, not an absolute path.
	 */
	private String getAssestsDirForCpuArchitecture() {
		String archAssetsDirectory="";
		switch(getBoincPlatform()) {
			case R.string.boinc_platform_name_arm:
				archAssetsDirectory = getString(R.string.assets_dir_arm);
				break;
			case R.string.boinc_platform_name_arm64:
				archAssetsDirectory = getString(R.string.assets_dir_arm64);
				break;
			case R.string.boinc_platform_name_x86:
				archAssetsDirectory = getString(R.string.assets_dir_x86);
				break;
			case R.string.boinc_platform_name_x86_64:
				archAssetsDirectory = getString(R.string.assets_dir_x86_64);
				break;
			case R.string.boinc_platform_name_mips:
				archAssetsDirectory = getString(R.string.assets_dir_mips);
				break;
			case R.string.boinc_platform_name_mips64:
				archAssetsDirectory = getString(R.string.assets_dir_mips64);
				break;
		}
		return archAssetsDirectory;
	}

	/**
	 * Computes MD5 hash of requested file
	 * @param fileName absolute path or name of file in assets directory, see inAssets parameter
	 * @param inAssets if true, fileName is file name in assets directory, if not, absolute path
	 * @return md5 hash of file
	 */
	private String computeMd5(String fileName, Boolean inAssets) {
		byte[] b = new byte [1024];
		int count;

		try {
			MessageDigest md5 = MessageDigest.getInstance("MD5");

			InputStream fs = null;
			if(inAssets) fs = getApplicationContext().getAssets().open(getAssestsDirForCpuArchitecture() + fileName);
			else fs = new FileInputStream(new File(fileName));

			while((count = fs.read(b)) != -1){
				md5.update(b, 0, count);
			}
			fs.close();

			byte[] md5hash = md5.digest();
			StringBuilder sb = new StringBuilder();
			for (byte singleMd5hash : md5hash) {
				sb.append(String.format("%02x", singleMd5hash));
			}

			return sb.toString();
		} catch (IOException e) {
			if(Logging.ERROR) Log.e(Logging.TAG, "IOException: " + e.getMessage());
		} catch (NoSuchAlgorithmException e) {
			if(Logging.ERROR) Log.e(Logging.TAG, "NoSuchAlgorithmException: " + e.getMessage());
		}

		return "";
	}

	/**
	 * Determines ProcessID corresponding to given process name
	 * @param processName name of process, according to output of "ps"
	 * @return process id, according to output of "ps"
	 */
<<<<<<< HEAD
	private Integer getPidForProcessName(String processName) {
		int count;
		char[] buf = new char[1024];
		StringBuilder sb = new StringBuilder();

		//run ps and read output
		try {
			Process p = Runtime.getRuntime().exec("ps");
			p.waitFor();
			InputStreamReader isr = new InputStreamReader(p.getInputStream());
			while((count = isr.read(buf)) != -1)
			{
				sb.append(buf, 0, count);
			}
		} catch (Exception e) {
			if(Logging.ERROR) Log.e(Logging.TAG, "Exception: " + e.getMessage());
			return null;
		}

		String [] processLinesAr = sb.toString().split("\n");
		if (processLinesAr.length < 2) {
			if(Logging.ERROR) Log.e(Logging.TAG,"getPidForProcessName(): ps output has less than 2 lines, failure!");
			return null;
		}

		// figure out what index PID has
		String [] headers = processLinesAr[0].split("[\\s]+");
		Integer PidIndex = 1;
		for (int x = 0; x < headers.length; x++) {
			if(headers[x].equals("PID")) {
				PidIndex = x;
				continue;
			}
		}
		if(Logging.DEBUG) Log.d(Logging.TAG,"getPidForProcessName(): PID at index: " + PidIndex + " for output: " + processLinesAr[0]);

		Integer pid = null;
		for(int y = 1; y < processLinesAr.length; y++) {
			Boolean found = false;
			String [] comps = processLinesAr[y].split("[\\s]+");
			for(String arg: comps) {
				if(arg.equals(processName)) {
					if(Logging.DEBUG) Log.d(Logging.TAG,"getPidForProcessName(): " + processName + " found in line: " + y);
					found = true;
				}
			}
			if(found) {
				try{
					pid = Integer.parseInt(comps[PidIndex]);
					if(Logging.ERROR) Log.d(Logging.TAG,"getPidForProcessName(): pid: " + pid);
				}catch (NumberFormatException e) {if(Logging.ERROR) Log.e(Logging.TAG,"getPidForProcessName(): NumberFormatException for " + comps[PidIndex] + " at index: " + PidIndex);}
				continue;
			}
		}
		// if not happen in ps output, not running?!
		if(pid == null) if(Logging.ERROR) Log.d(Logging.TAG,"getPidForProcessName(): " + processName + " not found in ps output!");

		// Find required pid
		return pid;
	}

	/**
	 * Exits a process by sending it Linux SIGQUIT and SIGKILL signals
	 * @param processName name of process to be killed, according to output of "ps"
	 */
	private void quitProcessOsLevel(String processName) {
		Integer clientPid = getPidForProcessName(processName);

		// client PID could not be read, client already ended / not yet started?
		if (clientPid == null) {
			if(Logging.ERROR) Log.d(Logging.TAG, "quitProcessOsLevel could not find PID, already ended or not yet started?");
			return;
		}

		if(Logging.DEBUG) Log.d(Logging.TAG, "quitProcessOsLevel for " + processName + ", pid: " + clientPid);

		// Do not just kill the client on the first attempt.  That leaves dangling
=======
    private Integer getPidForProcessName(String processName) {
    	int count;
    	char[] buf = new char[1024];
    	StringBuilder sb = new StringBuilder();
    	
    	//run ps and read output
    	try {
	    	Process p = Runtime.getRuntime().exec("ps");
	    	p.waitFor();
	    	InputStreamReader isr = new InputStreamReader(p.getInputStream());
	    	while((count = isr.read(buf)) != -1)
	    	{
	    	    sb.append(buf, 0, count);
	    	}
    	} catch (Exception e) {
    		if(Logging.ERROR) Log.e(Logging.TAG, "Exception: " + e.getMessage());
    		return null;
    	}

    	String [] processLinesAr = sb.toString().split("\n");
    	if (processLinesAr.length < 2) {
    		if(Logging.ERROR) Log.e(Logging.TAG,"getPidForProcessName(): ps output has less than 2 lines, failure!");
    		return null;
    	}
    	
    	// figure out what index PID has
    	String [] headers = processLinesAr[0].split("[\\s]+");
    	Integer PidIndex = -1;
    	for (int x = 0; x < headers.length; x++) {
    		if(headers[x].equals("PID")) {
    			PidIndex = x;
    			break;
    		}
    	}

    	if (PidIndex == -1) {
    		return null;
    	}

    	if (Logging.DEBUG)
    		Log.d(Logging.TAG, "getPidForProcessName(): PID at index: " + PidIndex + " for output: " + processLinesAr[0]);

    	Integer pid = null;
    	for (int y = 1; y < processLinesAr.length; y++) {
    		Boolean found = false;
    		String[] comps = processLinesAr[y].split("[\\s]+");
    		for (String arg : comps) {
    			if (arg.equals(processName)) {
    				if (Logging.DEBUG) Log.d(Logging.TAG, "getPidForProcessName(): " + processName + " found in line: " + y);
    				found = true;
    				break; // Break out of inner foreach (comps) loop
    			}
    		}
    		if (found) {
    			try {
    				pid = Integer.parseInt(comps[PidIndex]);
    				if (Logging.ERROR) Log.d(Logging.TAG, "getPidForProcessName(): pid: " + pid);
    			} catch (NumberFormatException e) {
    				if (Logging.ERROR) Log.e(Logging.TAG, "getPidForProcessName(): NumberFormatException for " + comps[PidIndex] + " at index: " + PidIndex);
    			}
    			break;// Break out of outer for (processLinesAr) loop
    		}
    	}
    	// if not happen in ps output, not running?!
    	if(pid == null)
    		if(Logging.ERROR) Log.d(Logging.TAG,"getPidForProcessName(): " + processName + " not found in ps output!");
    	
    	// Find required pid
    	return pid;
    }
    
    /**
     * Exits a process by sending it Linux SIGQUIT and SIGKILL signals
     * @param processName name of process to be killed, according to output of "ps"
     */
    private void quitProcessOsLevel(String processName) {
    	Integer clientPid = getPidForProcessName(processName);
    	
    	// client PID could not be read, client already ended / not yet started?
    	if (clientPid == null) {
    		if(Logging.ERROR) Log.d(Logging.TAG, "quitProcessOsLevel could not find PID, already ended or not yet started?");
    		return;
    	}
    	
    	if(Logging.DEBUG) Log.d(Logging.TAG, "quitProcessOsLevel for " + processName + ", pid: " + clientPid);
    	
    	// Do not just kill the client on the first attempt.  That leaves dangling 
>>>>>>> f7dc0415
		// science applications running which causes repeated spawning of applications.
		// Neither the UI or client are happy and each are trying to recover from the
		// situation.  Instead send SIGQUIT and give the client time to clean up.
		//
		android.os.Process.sendSignal(clientPid, android.os.Process.SIGNAL_QUIT);

		// Wait for the client to shutdown gracefully
		Integer attempts = getApplicationContext().getResources().getInteger(R.integer.shutdown_graceful_os_check_attempts);
		Integer sleepPeriod = getApplicationContext().getResources().getInteger(R.integer.shutdown_graceful_os_check_rate_ms);
		for(int x = 0; x < attempts; x++) {
			try {
				Thread.sleep(sleepPeriod);
			} catch (Exception e) {}
			if(getPidForProcessName(processName) == null) { //client is now closed
				if(Logging.DEBUG) Log.d(Logging.TAG,"quitClient: gracefull SIGQUIT shutdown successful after " + x + " seconds");
				x = attempts;
			}
		}

		clientPid = getPidForProcessName(processName);
		if(clientPid != null) {
			// Process is still alive, send SIGKILL
			if(Logging.ERROR) Log.w(Logging.TAG, "SIGQUIT failed. SIGKILL pid: " + clientPid);
			android.os.Process.killProcess(clientPid);
		}

		clientPid = getPidForProcessName(processName);
		if(clientPid != null) {
			if(Logging.ERROR) Log.w(Logging.TAG, "SIGKILL failed. still living pid: " + clientPid);
		}
	}
// --end-- BOINC client installation and run-time management

// broadcast receiver
	/**
	 * broadcast receiver to detect changes to screen on or off, used to adapt scheduling of StatusUpdateTimerTask
	 * e.g. avoid polling GUI status RPCs while screen is off in order to save battery
	 */
	BroadcastReceiver screenOnOffReceiver = new BroadcastReceiver() {
		@Override
		public void onReceive(Context context, Intent intent) {
			String action = intent.getAction();
			if(action.equals(Intent.ACTION_SCREEN_OFF)) {
				screenOn = false;
				// forces report of device status at next scheduled update
				// allows timely reaction to screen off for resume of computation
				screenOffStatusOmitCounter = deviceStatusIntervalScreenOff;
				if(Logging.DEBUG) Log.d(Logging.TAG, "screenOnOffReceiver: screen turned off");
			}
			if(action.equals(Intent.ACTION_SCREEN_ON)) {
				screenOn = true;
				if(Logging.DEBUG) Log.d(Logging.TAG, "screenOnOffReceiver: screen turned on, force data refresh...");
				forceRefresh();
			}
		}
	};
// --end-- broadcast receiver

	// async tasks
	private final class SetClientRunModeAsync extends AsyncTask<Integer, Void, Void> {
		@Override
		protected Void doInBackground(Integer... params) {
			try {
				mBinder.setRunMode(params[0]);
			} catch (RemoteException e) {}
			return null;
		}
	}
// --end -- async tasks

	// remote service
	private final IMonitor.Stub mBinder = new IMonitor.Stub() {

		@Override
		public boolean transferOperation(List<Transfer> list, int op) throws RemoteException {
			return clientInterface.transferOperation((ArrayList<Transfer>)list, op);
		}

		@Override
		public boolean synchronizeAcctMgr(String url) throws RemoteException {
			return clientInterface.synchronizeAcctMgr(url);
		}

		@Override
		public boolean setRunMode(int mode) throws RemoteException {
			return clientInterface.setRunMode(mode);
		}

		@Override
		public boolean setNetworkMode(int mode) throws RemoteException {
			return clientInterface.setNetworkMode(mode);
		}

		@Override
		public boolean setGlobalPreferences(GlobalPreferences pref)
				throws RemoteException {
			return clientInterface.setGlobalPreferences(pref);
		}

		@Override
		public boolean setCcConfig(String config) throws RemoteException {
			return clientInterface.setCcConfig(config);
		}

		@Override
		public boolean resultOp(int op, String url, String name)
				throws RemoteException {
			return clientInterface.resultOp(op, url, name);
		}

		@Override
		public String readAuthToken(String path) throws RemoteException {
			return clientInterface.readAuthToken(path);
		}

		@Override
		public boolean projectOp(int status, String url) throws RemoteException {
			return clientInterface.projectOp(status, url);
		}

		@Override
		public int getBoincPlatform() throws RemoteException {
			return Monitor.this.getBoincPlatform();
		}

		@Override
		public AccountOut lookupCredentials(AccountIn credentials) throws RemoteException {
			return clientInterface.lookupCredentials(credentials);
		}

		@Override
		public boolean isStationaryDeviceSuspected() throws RemoteException {
			try {
				return Monitor.getDeviceStatus().isStationaryDeviceSuspected();
			} catch (Exception e) {}
			return false;
		}

		@Override
		public List<Notice> getServerNotices() throws RemoteException {
			return clientStatus.getServerNotices();
		}

		@Override
		public ProjectConfig getProjectConfigPolling(String url)
				throws RemoteException {
			return clientInterface.getProjectConfigPolling(url);
		}

		@Override
		public List<Notice> getNotices(int seq) throws RemoteException {
			return clientInterface.getNotices(seq);
		}

		@Override
		public List<edu.berkeley.boinc.rpc.Message> getMessages(int seq) throws RemoteException {
			return clientInterface.getMessages(seq);
		}

		@Override
		public List<edu.berkeley.boinc.rpc.Message> getEventLogMessages(int seq, int num)
				throws RemoteException {
			return clientInterface.getEventLogMessages(seq, num);
		}

		@Override
		public int getBatteryChargeStatus() throws RemoteException{
			try {
				return getDeviceStatus().getStatus().battery_charge_pct;
			} catch (Exception e) {}
			return 0;
		}

		@Override
		public AcctMgrInfo getAcctMgrInfo() throws RemoteException {
			return clientInterface.getAcctMgrInfo();
		}

		@Override
		public void forceRefresh() throws RemoteException {
			Monitor.this.forceRefresh();
		}

		@Override
		public AccountOut createAccountPolling(AccountIn information) throws RemoteException {
			return clientInterface.createAccountPolling(information);
		}

		@Override
		public boolean checkProjectAttached(String url) throws RemoteException {
			return clientInterface.checkProjectAttached(url);
		}

		@Override
		public boolean attachProject(String url, String projectName, String authenticator)
				throws RemoteException {
			return clientInterface.attachProject(url, projectName, authenticator);
		}

		@Override
		public int addAcctMgrErrorNum(String url, String userName, String pwd)
				throws RemoteException {
			AcctMgrRPCReply acctMgr =clientInterface.addAcctMgr(url, userName, pwd);
			if (acctMgr!=null) {
				return acctMgr.error_num;
			}
			return -1;
		}

		@Override
		public String getAuthFilePath() throws RemoteException {
			return Monitor.this.getAuthFilePath();
		}

		@Override
		public List<ProjectInfo> getAttachableProjects() throws RemoteException {
			return clientInterface.getAttachableProjects(getString(getBoincPlatform()), getBoincAltPlatform());
		}

        @Override
        public List<AccountManager> getAccountManagers() throws RemoteException {
            return clientInterface.getAccountManagers();
        }

		@Override
		public boolean getAcctMgrInfoPresent() throws RemoteException {
			return clientStatus.getAcctMgrInfo().present;
		}

		@Override
		public int getSetupStatus() throws RemoteException {
			return clientStatus.setupStatus;
		}

		@Override
		public int getComputingStatus() throws RemoteException {
			return clientStatus.computingStatus;
		}

		@Override
		public int getComputingSuspendReason() throws RemoteException {
			return clientStatus.computingSuspendReason;
		}

		@Override
		public int getNetworkSuspendReason() throws RemoteException {
			return clientStatus.networkSuspendReason;
		}

		@Override
		public HostInfo getHostInfo() throws RemoteException {
			return clientStatus.getHostInfo();
		}

		@Override
		public GlobalPreferences getPrefs() throws RemoteException {
			return clientStatus.getPrefs();
		}

		@Override
		public List<Project> getProjects() throws RemoteException {
			return clientStatus.getProjects();
		}

		@Override
		public AcctMgrInfo getClientAcctMgrInfo() throws RemoteException {
			return clientStatus.getAcctMgrInfo();
		}

		@Override
		public List<Transfer> getTransfers() throws RemoteException {
			return clientStatus.getTransfers();
		}

		@Override
		public void setAutostart(boolean isAutoStart) throws RemoteException {
			Monitor.getAppPrefs().setAutostart(isAutoStart);
		}

		@Override
		public void setShowNotificationForNotices(boolean isShow) throws RemoteException {
			Monitor.getAppPrefs().setShowNotificationForNotices(isShow);
		}

		@Override
		public boolean getShowAdvanced() throws RemoteException {
			return Monitor.getAppPrefs().getShowAdvanced();
		}

		@Override
		public boolean getAutostart() throws RemoteException {
			return Monitor.getAppPrefs().getAutostart();
		}

		@Override
		public boolean getShowNotificationForNotices() throws RemoteException {
			return  Monitor.getAppPrefs().getShowNotificationForNotices();
		}

		@Override
		public int getLogLevel() throws RemoteException {
			return Monitor.getAppPrefs().getLogLevel();
		}

		@Override
		public void setLogLevel(int level) throws RemoteException {
			Monitor.getAppPrefs().setLogLevel(level);
		}

		@Override
		public void setPowerSourceAc(boolean src) throws RemoteException {
			Monitor.getAppPrefs().setPowerSourceAc(src);
		}

		@Override
		public void setPowerSourceUsb(boolean src) throws RemoteException {
			Monitor.getAppPrefs().setPowerSourceUsb(src);
		}

		@Override
		public void setPowerSourceWireless(boolean src) throws RemoteException {
			Monitor.getAppPrefs().setPowerSourceWireless(src);
		}

		@Override
		public List<Result> getTasks() throws RemoteException {
			return clientStatus.getTasks();
		}

		@Override
		public String getProjectStatus(String url) throws RemoteException {
			return clientStatus.getProjectStatus(url);
		}

		@Override
		public List<Notice> getRssNotices() throws RemoteException {
			return clientStatus.getRssNotices();
		}

		@Override
		public List<ImageWrapper> getSlideshowForProject(String url)
				throws RemoteException {
			return clientStatus.getSlideshowForProject(url);
		}

		@Override
		public boolean getStationaryDeviceMode() throws RemoteException {
			return Monitor.getAppPrefs().getStationaryDeviceMode();
		}

		@Override
		public boolean getPowerSourceAc() throws RemoteException {
			return Monitor.getAppPrefs().getPowerSourceAc();
		}

		@Override
		public boolean getPowerSourceUsb() throws RemoteException {
			return Monitor.getAppPrefs().getPowerSourceUsb();
		}

		@Override
		public boolean getPowerSourceWireless() throws RemoteException {
			return Monitor.getAppPrefs().getPowerSourceWireless();
		}

		@Override
		public void setShowAdvanced(boolean isShow) throws RemoteException {
			Monitor.getAppPrefs().setShowAdvanced(isShow);
		}

		@Override
		public void setStationaryDeviceMode(boolean mode)
				throws RemoteException {
			Monitor.getAppPrefs().setStationaryDeviceMode(mode);

		}

		@Override
		public Bitmap getProjectIconByName(String name) throws RemoteException {
			return clientStatus.getProjectIconByName(name);
		}

		@Override
		public Bitmap getProjectIcon(String id) throws RemoteException {
			return clientStatus.getProjectIcon(id);
		}

		@Override
		public boolean getSuspendWhenScreenOn() throws RemoteException {
			return Monitor.getAppPrefs().getSuspendWhenScreenOn();
		}

		@Override
		public void setSuspendWhenScreenOn(boolean swso) throws RemoteException {
			Monitor.getAppPrefs().setSuspendWhenScreenOn(swso);
		}

		@Override
		public String getCurrentStatusTitle() throws RemoteException {
			return clientStatus.getCurrentStatusTitle();
		}

		@Override
		public String getCurrentStatusDescription() throws RemoteException {
			return clientStatus.getCurrentStatusDescription();
		}

		@Override
		public void cancelNoticeNotification() throws RemoteException {
			NoticeNotification.getInstance(getApplicationContext()).cancelNotification();
		}

		@Override
		public void setShowNotificationDuringSuspend(boolean isShow) throws RemoteException {
			Monitor.getAppPrefs().setShowNotificationDuringSuspend(isShow);

		}

		@Override
		public boolean getShowNotificationDuringSuspend() throws RemoteException {
			return Monitor.getAppPrefs().getShowNotificationDuringSuspend();
		}

		@Override
		public boolean runBenchmarks() throws RemoteException {
			return clientInterface.runBenchmarks();
		}

		@Override
		public ProjectInfo getProjectInfo(String url) throws RemoteException {
			return clientInterface.getProjectInfo(url);
		}

		@Override
		public boolean boincMutexAcquired() throws RemoteException {
			return mutex.acquired;
		}
	};
// --end-- remote service
}<|MERGE_RESOLUTION|>--- conflicted
+++ resolved
@@ -792,85 +792,6 @@
 	 * @param processName name of process, according to output of "ps"
 	 * @return process id, according to output of "ps"
 	 */
-<<<<<<< HEAD
-	private Integer getPidForProcessName(String processName) {
-		int count;
-		char[] buf = new char[1024];
-		StringBuilder sb = new StringBuilder();
-
-		//run ps and read output
-		try {
-			Process p = Runtime.getRuntime().exec("ps");
-			p.waitFor();
-			InputStreamReader isr = new InputStreamReader(p.getInputStream());
-			while((count = isr.read(buf)) != -1)
-			{
-				sb.append(buf, 0, count);
-			}
-		} catch (Exception e) {
-			if(Logging.ERROR) Log.e(Logging.TAG, "Exception: " + e.getMessage());
-			return null;
-		}
-
-		String [] processLinesAr = sb.toString().split("\n");
-		if (processLinesAr.length < 2) {
-			if(Logging.ERROR) Log.e(Logging.TAG,"getPidForProcessName(): ps output has less than 2 lines, failure!");
-			return null;
-		}
-
-		// figure out what index PID has
-		String [] headers = processLinesAr[0].split("[\\s]+");
-		Integer PidIndex = 1;
-		for (int x = 0; x < headers.length; x++) {
-			if(headers[x].equals("PID")) {
-				PidIndex = x;
-				continue;
-			}
-		}
-		if(Logging.DEBUG) Log.d(Logging.TAG,"getPidForProcessName(): PID at index: " + PidIndex + " for output: " + processLinesAr[0]);
-
-		Integer pid = null;
-		for(int y = 1; y < processLinesAr.length; y++) {
-			Boolean found = false;
-			String [] comps = processLinesAr[y].split("[\\s]+");
-			for(String arg: comps) {
-				if(arg.equals(processName)) {
-					if(Logging.DEBUG) Log.d(Logging.TAG,"getPidForProcessName(): " + processName + " found in line: " + y);
-					found = true;
-				}
-			}
-			if(found) {
-				try{
-					pid = Integer.parseInt(comps[PidIndex]);
-					if(Logging.ERROR) Log.d(Logging.TAG,"getPidForProcessName(): pid: " + pid);
-				}catch (NumberFormatException e) {if(Logging.ERROR) Log.e(Logging.TAG,"getPidForProcessName(): NumberFormatException for " + comps[PidIndex] + " at index: " + PidIndex);}
-				continue;
-			}
-		}
-		// if not happen in ps output, not running?!
-		if(pid == null) if(Logging.ERROR) Log.d(Logging.TAG,"getPidForProcessName(): " + processName + " not found in ps output!");
-
-		// Find required pid
-		return pid;
-	}
-
-	/**
-	 * Exits a process by sending it Linux SIGQUIT and SIGKILL signals
-	 * @param processName name of process to be killed, according to output of "ps"
-	 */
-	private void quitProcessOsLevel(String processName) {
-		Integer clientPid = getPidForProcessName(processName);
-
-		// client PID could not be read, client already ended / not yet started?
-		if (clientPid == null) {
-			if(Logging.ERROR) Log.d(Logging.TAG, "quitProcessOsLevel could not find PID, already ended or not yet started?");
-			return;
-		}
-
-		if(Logging.DEBUG) Log.d(Logging.TAG, "quitProcessOsLevel for " + processName + ", pid: " + clientPid);
-
-		// Do not just kill the client on the first attempt.  That leaves dangling
-=======
     private Integer getPidForProcessName(String processName) {
     	int count;
     	char[] buf = new char[1024];
@@ -958,7 +879,6 @@
     	if(Logging.DEBUG) Log.d(Logging.TAG, "quitProcessOsLevel for " + processName + ", pid: " + clientPid);
     	
     	// Do not just kill the client on the first attempt.  That leaves dangling 
->>>>>>> f7dc0415
 		// science applications running which causes repeated spawning of applications.
 		// Neither the UI or client are happy and each are trying to recover from the
 		// situation.  Instead send SIGQUIT and give the client time to clean up.
