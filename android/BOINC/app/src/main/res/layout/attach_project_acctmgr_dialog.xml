<?xml version="1.0" encoding="utf-8"?><!--
  This file is part of BOINC.
  http://boinc.berkeley.edu
  Copyright (C) 2012 University of California
  
  BOINC is free software; you can redistribute it and/or modify it
  under the terms of the GNU Lesser General Public License
  as published by the Free Software Foundation,
  either version 3 of the License, or (at your option) any later version.
  
  BOINC is distributed in the hope that it will be useful,
  but WITHOUT ANY WARRANTY; without even the implied warranty of
  MERCHANTABILITY or FITNESS FOR A PARTICULAR PURPOSE.
  See the GNU Lesser General Public License for more details.
  
  You should have received a copy of the GNU Lesser General Public License
  along with BOINC.  If not, see <http://www.gnu.org/licenses/>.
-->
<LinearLayout xmlns:android="http://schemas.android.com/apk/res/android"
<<<<<<< HEAD
	android:layout_width="match_parent"
	android:layout_height="match_parent"
	android:background="@color/white"
	android:minWidth="200dp"
	android:orientation="vertical">

	<TextView
		android:id="@+id/title"
		android:layout_width="fill_parent"
		android:layout_height="wrap_content"
		android:background="@drawable/shape_light_blue_background"
		android:padding="20dp"
		android:singleLine="true"
		android:text="@string/attachproject_acctmgr_header"
		android:textAppearance="?android:attr/textAppearanceLarge"
		android:textStyle="bold" />

	<Spinner
		android:id="@+id/accountManager_spinner"
		android:layout_width="wrap_content"
		android:layout_height="wrap_content"
		android:layout_margin="10dp" />

	<EditText
		android:id="@+id/url_input"
		android:layout_width="fill_parent"
		android:layout_height="wrap_content"
		android:layout_margin="10dp"
		android:hint="@string/attachproject_acctmgr_header_url"
		android:inputType="textUri"
		android:minWidth="200dp" />

	<EditText
		android:id="@+id/name_input"
		android:layout_width="fill_parent"
		android:layout_height="wrap_content"
		android:layout_margin="10dp"
		android:hint="@string/attachproject_acctmgr_header_name"
		android:inputType="textNoSuggestions"
		android:minWidth="200dp" />

	<EditText
		android:id="@+id/pwd_input"
		android:layout_width="fill_parent"
		android:layout_height="wrap_content"
		android:layout_margin="10dp"
		android:hint="@string/attachproject_acctmgr_header_pwd"
		android:inputType="textPassword"
		android:minWidth="200dp" />

	<TextView
		android:id="@+id/warning"
		android:layout_width="fill_parent"
		android:layout_height="wrap_content"
		android:layout_marginTop="10dp"
		android:background="@drawable/shape_light_red_background"
		android:gravity="center"
		android:padding="10dp"
		android:textAppearance="?android:attr/textAppearanceMedium"
		android:visibility="gone" />

	<Button
		android:id="@+id/continue_button"
		android:layout_width="wrap_content"
		android:layout_height="wrap_content"
		android:layout_gravity="right"
		android:layout_margin="10dp"
		android:background="@drawable/shape_button_blue"
		android:minWidth="150dp"
		android:padding="5dp"
		android:text="@string/generic_button_continue"
		android:textAppearance="?android:attr/textAppearanceMedium"
		android:textColor="@android:color/white" />


	<LinearLayout
		android:id="@+id/ongoing_wrapper"
		android:layout_width="match_parent"
		android:layout_height="wrap_content"
		android:layout_marginTop="10dp"
		android:background="@drawable/shape_light_blue_background"
		android:orientation="horizontal"
		android:padding="20dp"
		android:visibility="gone">

		<ProgressBar
			style="?android:attr/progressBarStyleSmall"
			android:layout_width="wrap_content"
			android:layout_height="wrap_content"
			android:layout_gravity="center_vertical"
			android:layout_marginRight="10dp"
			android:background="@android:color/transparent" />

		<TextView
			android:id="@+id/ongoing_desc"
			android:layout_width="wrap_content"
			android:layout_height="wrap_content"
			android:gravity="center"
			android:text="@string/attachproject_acctmgr_header"
			android:textAppearance="?android:attr/textAppearanceMedium" />

	</LinearLayout>
=======
              android:layout_width="match_parent"
              android:layout_height="match_parent"
              android:orientation="vertical"
              android:minWidth="200dp"
              android:background="@color/white">

    <TextView
            android:id="@+id/title"
            android:layout_width="fill_parent"
            android:layout_height="wrap_content"
            android:textAppearance="?android:attr/textAppearanceLarge"
            android:textStyle="bold"
            android:singleLine="true"
            android:padding="20dp"
            android:background="@drawable/shape_light_blue_background"
            android:text="@string/attachproject_acctmgr_header"/>

    <Spinner
            android:id="@+id/url_spinner"
            android:layout_width="wrap_content"
            android:layout_height="wrap_content"
            android:layout_margin="10dp"/>

    <EditText
        android:id="@+id/url_input"
        android:layout_width="fill_parent"
        android:layout_height="wrap_content"
        android:layout_margin="10dp"
        android:hint="@string/attachproject_acctmgr_header_url"
        android:inputType="textUri"
        android:minWidth="200dp"/>

    <EditText
            android:id="@+id/name_input"
            android:inputType="textNoSuggestions"
            android:hint="@string/attachproject_acctmgr_header_name"
            android:layout_width="fill_parent"
            android:layout_height="wrap_content"
            android:layout_margin="10dp"
            android:minWidth="200dp"/>

    <EditText
            android:id="@+id/pwd_input"
            android:inputType="textPassword"
            android:hint="@string/attachproject_acctmgr_header_pwd"
            android:layout_width="fill_parent"
            android:layout_height="wrap_content"
            android:layout_margin="10dp"
            android:minWidth="200dp"/>

    <TextView
            android:id="@+id/warning"
            android:layout_width="fill_parent"
            android:layout_height="wrap_content"
            android:gravity="center"
            android:textAppearance="?android:attr/textAppearanceMedium"
            android:visibility="gone"
            android:background="@drawable/shape_light_red_background"
            android:padding="10dp"
            android:layout_marginTop="10dp"/>

    <Button
            android:id="@+id/continue_button"
            android:layout_width="wrap_content"
            android:layout_height="wrap_content"
            android:text="@string/generic_button_continue"
            android:textColor="@android:color/white"
            android:textAppearance="?android:attr/textAppearanceMedium"
            android:background="@drawable/shape_button_blue"
            android:minWidth="150dp"
            android:padding="5dp"
            android:layout_gravity="right"
            android:layout_margin="10dp"/>


    <LinearLayout
            android:id="@+id/ongoing_wrapper"
            android:layout_width="match_parent"
            android:layout_height="wrap_content"
            android:orientation="horizontal"
            android:background="@drawable/shape_light_blue_background"
            android:padding="20dp"
            android:layout_marginTop="10dp"
            android:visibility="gone">

        <ProgressBar
                android:layout_width="wrap_content"
                android:layout_height="wrap_content"
                style="?android:attr/progressBarStyleSmall"
                android:background="@android:color/transparent"
                android:layout_marginRight="10dp"
                android:layout_gravity="center_vertical"/>

        <TextView
                android:id="@+id/ongoing_desc"
                android:layout_width="wrap_content"
                android:layout_height="wrap_content"
                android:textAppearance="?android:attr/textAppearanceMedium"
                android:gravity="center"
                android:text="@string/attachproject_acctmgr_header"/>

    </LinearLayout>
>>>>>>> c5d6fc08

</LinearLayout><|MERGE_RESOLUTION|>--- conflicted
+++ resolved
@@ -17,110 +17,6 @@
   along with BOINC.  If not, see <http://www.gnu.org/licenses/>.
 -->
 <LinearLayout xmlns:android="http://schemas.android.com/apk/res/android"
-<<<<<<< HEAD
-	android:layout_width="match_parent"
-	android:layout_height="match_parent"
-	android:background="@color/white"
-	android:minWidth="200dp"
-	android:orientation="vertical">
-
-	<TextView
-		android:id="@+id/title"
-		android:layout_width="fill_parent"
-		android:layout_height="wrap_content"
-		android:background="@drawable/shape_light_blue_background"
-		android:padding="20dp"
-		android:singleLine="true"
-		android:text="@string/attachproject_acctmgr_header"
-		android:textAppearance="?android:attr/textAppearanceLarge"
-		android:textStyle="bold" />
-
-	<Spinner
-		android:id="@+id/accountManager_spinner"
-		android:layout_width="wrap_content"
-		android:layout_height="wrap_content"
-		android:layout_margin="10dp" />
-
-	<EditText
-		android:id="@+id/url_input"
-		android:layout_width="fill_parent"
-		android:layout_height="wrap_content"
-		android:layout_margin="10dp"
-		android:hint="@string/attachproject_acctmgr_header_url"
-		android:inputType="textUri"
-		android:minWidth="200dp" />
-
-	<EditText
-		android:id="@+id/name_input"
-		android:layout_width="fill_parent"
-		android:layout_height="wrap_content"
-		android:layout_margin="10dp"
-		android:hint="@string/attachproject_acctmgr_header_name"
-		android:inputType="textNoSuggestions"
-		android:minWidth="200dp" />
-
-	<EditText
-		android:id="@+id/pwd_input"
-		android:layout_width="fill_parent"
-		android:layout_height="wrap_content"
-		android:layout_margin="10dp"
-		android:hint="@string/attachproject_acctmgr_header_pwd"
-		android:inputType="textPassword"
-		android:minWidth="200dp" />
-
-	<TextView
-		android:id="@+id/warning"
-		android:layout_width="fill_parent"
-		android:layout_height="wrap_content"
-		android:layout_marginTop="10dp"
-		android:background="@drawable/shape_light_red_background"
-		android:gravity="center"
-		android:padding="10dp"
-		android:textAppearance="?android:attr/textAppearanceMedium"
-		android:visibility="gone" />
-
-	<Button
-		android:id="@+id/continue_button"
-		android:layout_width="wrap_content"
-		android:layout_height="wrap_content"
-		android:layout_gravity="right"
-		android:layout_margin="10dp"
-		android:background="@drawable/shape_button_blue"
-		android:minWidth="150dp"
-		android:padding="5dp"
-		android:text="@string/generic_button_continue"
-		android:textAppearance="?android:attr/textAppearanceMedium"
-		android:textColor="@android:color/white" />
-
-
-	<LinearLayout
-		android:id="@+id/ongoing_wrapper"
-		android:layout_width="match_parent"
-		android:layout_height="wrap_content"
-		android:layout_marginTop="10dp"
-		android:background="@drawable/shape_light_blue_background"
-		android:orientation="horizontal"
-		android:padding="20dp"
-		android:visibility="gone">
-
-		<ProgressBar
-			style="?android:attr/progressBarStyleSmall"
-			android:layout_width="wrap_content"
-			android:layout_height="wrap_content"
-			android:layout_gravity="center_vertical"
-			android:layout_marginRight="10dp"
-			android:background="@android:color/transparent" />
-
-		<TextView
-			android:id="@+id/ongoing_desc"
-			android:layout_width="wrap_content"
-			android:layout_height="wrap_content"
-			android:gravity="center"
-			android:text="@string/attachproject_acctmgr_header"
-			android:textAppearance="?android:attr/textAppearanceMedium" />
-
-	</LinearLayout>
-=======
               android:layout_width="match_parent"
               android:layout_height="match_parent"
               android:orientation="vertical"
@@ -223,6 +119,5 @@
                 android:text="@string/attachproject_acctmgr_header"/>
 
     </LinearLayout>
->>>>>>> c5d6fc08
 
 </LinearLayout>