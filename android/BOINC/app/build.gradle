--- conflicted
+++ resolved
@@ -38,11 +38,7 @@
 // Derive version name from release tag and add commit SHA1
 def buildVersionName() {
     def pattern = /(?<tag>.+)-(?<offset>\d+)-g(?<hash>[0-9a-f]+)/
-<<<<<<< HEAD
-    def version = '8.2.4'
-=======
     def version = '8.3.0 : DEVELOPMENT'
->>>>>>> 02ee54ab
     def isDev = true
     def offset = -1
     def tag = ""
