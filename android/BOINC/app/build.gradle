--- conflicted
+++ resolved
@@ -415,7 +415,6 @@
     powermock_version = '2.0.9'
     junit5_version = '5.9.1'
     guava_version = '31.1-jre'
-    fragment_version = '1.5.3'
 }
 
 dependencies {
@@ -456,14 +455,9 @@
     testImplementation 'androidx.test:core:1.4.0'
     testImplementation "com.google.guava:guava-testlib:$guava_version"
     testImplementation 'junit:junit:4.13.2'
-<<<<<<< HEAD
     testImplementation 'org.robolectric:robolectric:4.9'
     testImplementation 'io.mockk:mockk:1.13.2'
-=======
-    testImplementation 'org.robolectric:robolectric:4.8.1'
-    testImplementation 'io.mockk:mockk:1.12.4'
     debugImplementation "androidx.fragment:fragment-testing:$fragment_version"
->>>>>>> c748e0f1
 
     // powermock dependencies
     testImplementation "org.powermock:powermock-module-junit4:$powermock_version"
