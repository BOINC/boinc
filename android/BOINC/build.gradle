--- conflicted
+++ resolved
@@ -6,16 +6,10 @@
             url 'https://maven.google.com/'
             name 'Google'
         }
-<<<<<<< HEAD
-    }
-    dependencies {
-        classpath 'com.android.tools.build:gradle:3.1.4'
-=======
         google()
     }
     dependencies {
         classpath 'com.android.tools.build:gradle:3.2.1'
->>>>>>> e6dd2465
     }
 }
 
