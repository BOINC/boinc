// Top-level build file where you can add configuration options common to all sub-projects/modules.
buildscript {
    ext.kotlin_version = '1.4.0'
    repositories {
        jcenter()
        maven {
            url 'https://maven.google.com/'
            name 'Google'
        }
        google()
    }
    dependencies {
<<<<<<< HEAD
        classpath 'com.android.tools.build:gradle:4.0.1'
=======
        classpath 'com.android.tools.build:gradle:4.1.0'
>>>>>>> 418cc0da
        classpath "org.jetbrains.kotlin:kotlin-gradle-plugin:$kotlin_version"
        classpath 'com.vanniktech:gradle-android-junit-jacoco-plugin:0.16.0'
    }
}

allprojects {
    repositories {
        jcenter()
        maven {
            url 'https://maven.google.com/'
            name 'Google'
        }
    }
}

apply plugin: "com.vanniktech.android.junit.jacoco"<|MERGE_RESOLUTION|>--- conflicted
+++ resolved
@@ -10,11 +10,7 @@
         google()
     }
     dependencies {
-<<<<<<< HEAD
-        classpath 'com.android.tools.build:gradle:4.0.1'
-=======
         classpath 'com.android.tools.build:gradle:4.1.0'
->>>>>>> 418cc0da
         classpath "org.jetbrains.kotlin:kotlin-gradle-plugin:$kotlin_version"
         classpath 'com.vanniktech:gradle-android-junit-jacoco-plugin:0.16.0'
     }
