# -*- mode: ruby -*-
# vi: set ft=ruby :

# All Vagrant configuration is done below. The "2" in Vagrant.configure
# configures the configuration version (we support older styles for
# backwards compatibility). Please don't change it unless you know what
# you're doing.
Vagrant.configure("2") do |config|
  # The most common configuration options are documented and commented below.
  # For a complete reference, please see the online documentation at
  # https://docs.vagrantup.com.

  # Every Vagrant development environment requires a box. You can search for
  # boxes at https://atlas.hashicorp.com/search.
  config.vm.box = "bento/ubuntu-18.04"

  # Disable automatic box update checking. If you disable this, then
  # boxes will only be checked for updates when the user runs
  # `vagrant box outdated`. This is not recommended.
  # config.vm.box_check_update = false

  # Create a forwarded port mapping which allows access to a specific port
  # within the machine from a port on the host machine. In the example below,
  # accessing "localhost:8080" will access port 80 on the guest machine.
  # config.vm.network "forwarded_port", guest: 80, host: 8080

  # Create a private network, which allows host-only access to the machine
  # using a specific IP.
  # config.vm.network "private_network", ip: "192.168.33.10"

  # Create a public network, which generally matched to bridged network.
  # Bridged networks make the machine appear as another physical device on
  # your network.
  # config.vm.network "public_network"

  # Share an additional folder to the guest VM. The first argument is
  # the path on the host to the actual folder. The second argument is
  # the path on the guest to mount the folder. And the optional third
  # argument is a set of non-required options.
  # config.vm.synced_folder "../data", "/vagrant_data"
  config.vm.synced_folder ".", "/vagrant_data", disabled: true
  
  # Provider-specific configuration so you can fine-tune various
  # backing providers for Vagrant. These expose provider-specific options.
  # Example for VirtualBox:
  #
  config.vm.provider "virtualbox" do |vb|
      # Set VM name
      vb.name = "BOINC-Android-Development"

      # Display the VirtualBox GUI when booting the machine
      vb.gui = true

      # Customize the number of CPU cores on the VM:
      vb.cpus = 2

      # Customize the amount of memory on the VM:
      vb.memory = "2048"

      # Increase video memory to 128 MB
      vb.customize ["modifyvm", :id, "--vram", "128"]

      # Enable 3D acceleration
      vb.customize ["modifyvm", :id, "--accelerate3d", "on"]

      # Enable USB
      vb.customize ["modifyvm", :id, "--usb", "on"]
      vb.customize ["modifyvm", :id, "--usbxhci", "on"]
  end

  # Example of Hyper-V:
  #
  config.vm.provider "hyperv" do |hv, override|

      # Set VM name
      hv.vmname = "BOINC-Android-Development"

      # Customize the number of CPU cores on the VM:
      hv.cpus = 2

      # Customize the amount of memory on the VM:
      hv.memory = "4096"
      
      # Enable virtualization extensions for the virtual CPUs. 
      hv.enable_virtualization_extensions = true

      hv.vm_integration_services = {
        guest_service_interface: true,
        heartbeat: false,
        shutdown: true,
        time_synchronization: true
      }

      override.ssh.username = "vagrant"
      config.ssh.password =  "vagrant"

  end

  #
  # View the documentation for the provider you are using for more
  # information on available options.

  # Define a Vagrant Push strategy for pushing to Atlas. Other push strategies
  # such as FTP and Heroku are also available. See the documentation at
  # https://docs.vagrantup.com/v2/push/atlas.html for more information.
  # config.push.define "atlas" do |push|
  #   push.app = "YOUR_ATLAS_USERNAME/YOUR_APPLICATION_NAME"
  # end

  # Enable provisioning with a shell script. Additional provisioners such as
  # Puppet, Chef, Ansible, Salt, and Docker are also available. Please see the
  # documentation for more information about their specific syntax and use.
  config.vm.provision "shell", name: "Preparing desktop environment...", inline: <<-SHELL
      add-apt-repository ppa:lyzardking/ubuntu-make
      apt-get update
      apt-get dist-upgrade
      apt-get --assume-yes install ubuntu-mate-core virtualbox-guest-x11
      apt-get --assume-yes install ubuntu-make git automake libtool pkg-config
      update-locale LC_ALL=en_US.UTF-8
  SHELL

  config.vm.provision "shell" do |s|
      s.name = "Installing Android Studio..."
      s.privileged  = false
      s.inline = <<-SHELL
          umake --verbose android android-studio --accept-license $HOME/Android/Android-Studio
          printf "\n# umake fix-up\nexport ANDROID_HOME=\$HOME/Android/Sdk\n" >> $HOME/.profile
          umake --verbose android android-sdk --accept-license $HOME/Android/Sdk
          printf "\n# umake fix-up\nexport NDK_ROOT=\$HOME/Android/Ndk\n" >> $HOME/.profile
          umake --verbose android android-ndk --accept-license $HOME/Android/Ndk
          yes | $HOME/Android/Sdk/tools/bin/sdkmanager --update
          yes | $HOME/Android/Sdk/tools/bin/sdkmanager "extras;android;m2repository" "extras;google;m2repository"
          mkdir $HOME/Desktop
          cp $HOME/.local/share/applications/android-studio.desktop $HOME/Desktop/
          chmod +x $HOME/Desktop/android-studio.desktop
      SHELL
  end

  config.vm.provision "shell" do |s|
      s.name = "Cloning BOINC repository and configuring toolchain..."
      s.privileged  = false
      s.inline  = <<-SHELL
<<<<<<< HEAD
          export OPENSSL_VERSION=1.0.2p
          export CURL_VERSION=7.61.0
=======
          export OPENSSL_VERSION=1.0.2q
          export CURL_VERSION=7.62.0
>>>>>>> e6dd2465
          git clone https://github.com/BOINC/boinc.git $HOME/BOINC
          export BUILD_TOOLS=`sed -n "s/.*buildToolsVersion\\s*\\"\\(.*\\)\\"/\\1/p" $HOME/BOINC/android/BOINC/app/build.gradle`
          export COMPILE_SDK=`sed -n "s/.*compileSdkVersion\\s*\\(\\d*\\)/\\1/p" $HOME/BOINC/android/BOINC/app/build.gradle`
          yes | $HOME/Android/Sdk/tools/bin/sdkmanager "build-tools;${BUILD_TOOLS}"
          yes | $HOME/Android/Sdk/tools/bin/sdkmanager "platforms;android-${COMPILE_SDK}"
          printf "\n# Build toolchains\nexport ANDROID_TC=\$HOME/Android/Toolchains\n" >> $HOME/.profile
          mkdir $HOME/3rdParty
          wget -O /tmp/openssl.tgz https://www.openssl.org/source/openssl-${OPENSSL_VERSION}.tar.gz
          tar xzf /tmp/openssl.tgz --directory=$HOME/3rdParty
          printf "\n# OpenSSL sources\nexport OPENSSL_SRC=\$HOME/3rdParty/openssl-${OPENSSL_VERSION}\n" >> $HOME/.profile
          wget -O /tmp/curl.tgz https://curl.haxx.se/download/curl-${CURL_VERSION}.tar.gz
          tar xzf /tmp/curl.tgz --directory=$HOME/3rdParty
          printf "\n# cURL sources\nexport CURL_SRC=\$HOME/3rdParty/curl-${CURL_VERSION}\n" >> $HOME/.profile
      SHELL
  end

  config.vm.provision "shell", name: "Final update, cleanup and reboot...", inline: <<-SHELL
      export DEBIAN_FRONTEND=noninteractive;
      apt-get update
      apt-get --assume-yes upgrade
      apt-get --assume-yes dist-upgrade
      apt-get clean
      reboot
  SHELL
end<|MERGE_RESOLUTION|>--- conflicted
+++ resolved
@@ -140,13 +140,8 @@
       s.name = "Cloning BOINC repository and configuring toolchain..."
       s.privileged  = false
       s.inline  = <<-SHELL
-<<<<<<< HEAD
-          export OPENSSL_VERSION=1.0.2p
-          export CURL_VERSION=7.61.0
-=======
           export OPENSSL_VERSION=1.0.2q
           export CURL_VERSION=7.62.0
->>>>>>> e6dd2465
           git clone https://github.com/BOINC/boinc.git $HOME/BOINC
           export BUILD_TOOLS=`sed -n "s/.*buildToolsVersion\\s*\\"\\(.*\\)\\"/\\1/p" $HOME/BOINC/android/BOINC/app/build.gradle`
           export COMPILE_SDK=`sed -n "s/.*compileSdkVersion\\s*\\(\\d*\\)/\\1/p" $HOME/BOINC/android/BOINC/app/build.gradle`
