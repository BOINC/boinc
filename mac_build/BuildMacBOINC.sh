--- conflicted
+++ resolved
@@ -32,8 +32,8 @@
 #
 ## This script requires OS 10.8 or later
 #
-## If you drag-install Xcode 4.3 or later, you must have opened Xcode 
-## and clicked the Install button on the dialog which appears to 
+## If you drag-install Xcode 4.3 or later, you must have opened Xcode
+## and clicked the Install button on the dialog which appears to
 ## complete the Xcode installation before running this script.
 ##
 
@@ -48,7 +48,7 @@
 ##      ./BuildMacBOINC.sh [-dev] [-noclean] [-libc++] [-c++11] [-all] [-lib] [-client] [-help]
 ##
 ## optional arguments
-## -dev         build the development (debug) version. 
+## -dev         build the development (debug) version.
 ##              default is deployment (release) version.
 ##
 ## -noclean     don't do a "clean" of each target before building.
@@ -63,11 +63,7 @@
 ## -all         build all targets (i.e. target "Build_All" -- this is the default)
 ##
 ## -lib         build the six libraries: libboinc_api.a, libboinc_graphics2.a,
-<<<<<<< HEAD
-##              libboinc.a, libboinc_opencl.a, libboinc_zip.a, jpeglib.a.
-=======
 ##              libboinc.a, libboinc_opencl.a, libboinc_zip.a, jpeglib.a
->>>>>>> 554c1d41
 ##
 ## -client      build two targets: boinc client and command-line utility boinc_cmd
 ##              (also builds libboinc.a if needed, since boinc_cmd requires it.)
@@ -93,7 +89,7 @@
 fi
 
 while [ $# -gt 0 ]; do
-  case "$1" in 
+  case "$1" in
     -noclean ) doclean="" ; shift 1 ;;
     -dev ) style="Development" ; shift 1 ;;
     -libc++ ) uselibcplusplus="CLANG_CXX_LIBRARY=libc++ MACOSX_DEPLOYMENT_TARGET=10.7" ; shift 1 ;;
