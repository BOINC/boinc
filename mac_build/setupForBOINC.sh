--- conflicted
+++ resolved
@@ -40,17 +40,9 @@
 # Updated 3/2/16 for curl 7.47.1, openssl 1.0.2g, sqlite 3.11.0
 # Updated 9/10/16 for c-ares 1.11.0, curl 7.50.2, openssl 1.1.0
 #
-<<<<<<< HEAD
-# When updating versions here also change them in build/buildMacDependencies.sh
-#
 # Download these seven packages and place them in a common parent directory
 # with the BOINC source tree.
 #
-=======
-# Download these seven packages and place them in a common parent directory
-# with the BOINC source tree.
-#
->>>>>>> aaa0254e
 ## In Terminal, cd to the mac_build directory of the boinc tree; for
 ## example:
 ##     cd [path]/boinc/mac_build/
