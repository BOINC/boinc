--- conflicted
+++ resolved
@@ -35,10 +35,6 @@
 # Updated 1/25/18 for bulding openssl 1.1.0g (updated comemnts only)
 # Updated 1/23/19 use libc++ instead of libstdc++ for Xcode 10 compatibility
 # Updated 10/20/20 To build Apple Silicon / arm64 and x86_64 Universal binary
-<<<<<<< HEAD
-=======
-# Updated 12/24/20 for openssl-1.1.0l
->>>>>>> a66001d1
 #
 ## This script requires OS 10.8 or later
 #
@@ -133,11 +129,7 @@
     cat >> /tmp/0-main_conf_diff << ENDOFFILE
 --- 10-main.conf    2017-11-02 07:29:01.000000000 -0700
 +++ 10-main_patched.con2020-10-19 01:34:06.000000000 -0700
-<<<<<<< HEAD
 @@ -1614,6 +1614,14 @@
-=======
-@@ -1599,6 +1599,14 @@
->>>>>>> a66001d1
          perlasm_scheme   => "macosx",
          shared_ldflag    => "-arch x86_64 -dynamiclib",
      },
