--- conflicted
+++ resolved
@@ -1,10 +1,6 @@
 name: boinc
 base: core22
-<<<<<<< HEAD
-version: "8.2.4"
-=======
 version: "8.3.0"
->>>>>>> 02ee54ab
 type: app
 title: BOINC Manager
 summary: BOINC lets you help cutting-edge science research using your computer.
