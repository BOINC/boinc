## $Id$

# module for setting up a new project (either a real project or a test project
# see tools/makeproject, test/testbase.py).

# TODO: make sure things work if build_dir != src_dir

import boinc_path_config
from Boinc import database, db_mid, configxml, tools
from Boinc.boinc_db import *
import os, sys, glob, time, shutil, re, random

class Options:
    pass

options = Options()
errors = Options()
errors.count = 0

options.have_init = False
options.install_method = None
options.is_test = False
options.drop_db_first = False

def init():
    if options.have_init: return
    options.have_init = True

    if options.install_method == 'copy':
        options.install_function = shutil.copy
    elif options.install_method == 'link' or options.install_method == 'hardlink':
        options.install_function = my_link
    elif options.install_method == 'symlink' or options.install_method == 'softlink':
        options.install_function = my_symlink
    else:
        fatal_error("Invalid install method: %s"%options.install_method)

def verbose_echo(level, line):
    print line
    sys.stdout.flush()

def fatal_error(msg):
    errors.count += 1
    verbose_echo(0, "FATAL ERROR: "+msg)
    sys.exit(1)

def error(msg, fatal=0):
    if fatal: fatal_error(msg)
    errors.count += 1
    verbose_echo(0, "ERROR: "+msg)

def verbose_sleep(msg, wait):
    front = msg + ' [sleep '
    back = ']'
    for i in range(1,wait+1):
        verbose_echo(1, msg + ' [sleep ' + ('.'*i).ljust(wait) + ']')
        time.sleep(1)

def get_env_var(name, default = None):
    value = os.environ.get(name, default)
    if value == None:
        print "Environment variable %s not defined" % name
        sys.exit(1)
    return value

def shell_call(cmd, doexec=False, failok=False):
    if doexec:
        os.execl('/bin/sh', 'sh', '-c', cmd)
        error("Command failed: "+cmd, fatal=(not failok))
        os._exit(1)
    if os.system(cmd):
        error("Command failed: "+cmd, fatal=(not failok))
        return 1
    return 0

def verbose_shell_call(cmd, doexec=False, failok=False):
    verbose_echo(2, "   "+cmd)
    return shell_call(cmd, doexec, failok)

def destpath(src,dest):
    if dest.endswith('/'):
        return dest + os.path.basename(src)
    else:
        return dest

# my_symlink and my_link just add the filename to the exception object if one
# is raised - don't know why it's not already there
def my_symlink(src,dest):
    dest = destpath(src,dest)
    try:
        os.symlink(src,dest)
    except OSError, e:
        e.filename = src + ' -> ' + dest
        raise

def my_link(src,dest):
    dest = destpath(src,dest)
    try:
        os.link(src,dest)
    except OSError, e:
        e.filename = src + ' -> ' + dest
        raise

# install = options.install_function
def install(src, dest, unless_exists=False):
    if unless_exists and os.path.exists(dest):
        return
    try:
        options.install_function(src, dest)
    except:
        print 'failed to copy ' + src + ' to ' + dest
        return


def install_glob(glob_source, dest, failok=False):
    dest = os.path.join(dest, '') # append '/' if necessary
    for src in glob.glob(glob_source):
        if not os.path.isdir(src):
            install(src, dest)

def macro_substitute(macro, replacement, infile, outfile):
    open(outfile, 'w').write(open(infile).read().replace(macro, replacement))
def macro_substitute_inplace(macro, replacement, inoutfile):
    old = inoutfile + '.old'
    os.rename(inoutfile, old)
    macro_substitute(macro, replacement, old, inoutfile)

def check_program_exists(prog):
    if not os.path.isfile(prog):
        fatal_error("""
Executable not found: %s
Did you `make' yet?
""" % prog)
def check_core_client_executable():
    check_program_exists(builddir('client', version.CLIENT_BIN_FILENAME))
def check_app_executable(app):
    check_program_exists(builddir('apps', app))

def make_executable(name):
    os.chmod(name, 755)
def force_symlink(src, dest):
    if os.path.exists(dest):
        os.unlink(dest)
    my_symlink(src, dest)
def rmtree(dir):
    # if os.path.exists(dir):
    #     shutil.rmtree(dir)
    if not dir or dir == '/' or dir == '.' or ' ' in dir:
        raise Exception
    os.system("rm -rf %s"%dir)

def _remove_trail(s, suffix):
    if s.endswith(suffix):
        return s[:-len(suffix)]
    else:
        return s

def _url_to_filename(url):
    s=""
    for c in url.replace('http://',''):
        if (c.isalnum()):
            s += c
        else:
            s += '_'
    return _remove_trail(s,'_')

def account_file_name(url):
    return 'account_' + _url_to_filename(url) + '.xml'

def srcdir(*dirs):
    return apply(os.path.join,(options.srcdir,)+dirs)

def builddir(*dirs):
    return apply(os.path.join,(boinc_path_config.TOP_BUILD_DIR,)+dirs)

def run_tool(cmd):
    verbose_shell_call(builddir('tools', cmd))

def _gen_key_p(private_key, public_key):
    shell_call("%s/crypt_prog -genkey 1024 %s %s >/dev/null" % (
        builddir('lib'),
        private_key,
        public_key))
def _gen_key(key):
    _gen_key_p(key+'_private', key+'_public')

def get_int(s):
    '''Convert a string to an int; return 0 on error.'''
    try: return int(s)
    except: return 0

def unique(list):
    d = {}
    for i in list:
        d[i] = 1
    return d.keys()

def map_xml(dic, keys):
    if not isinstance(dic,dict):
        dic = dic.__dict__
    s = ''
    for key in keys:
        s += "<%s>%s</%s>\n" % (key, dic[key], key)
    return s[:-1]

def generate_shmem_key():
    return '0x1111%x' % random.randrange(0,2**16)

def _check_vars(dict, **names):
    for key in names:
        value = names[key]
        if not key in dict:
            if value == None:
                raise SystemExit('error in test script: required parameter "%s" not specified'%key)
            dict[key] = value
    for key in dict:
        if not key in names:
            raise SystemExit('error in test script: extraneous parameter "%s" unknown'%key)

# def db_query(db, query):
#     db.query(query)
#     result = db.use_result()
#     return result and result.fetch_row(0,1)

def num_results():
    return database.Results.count()
def num_results_unsent():
    return database.Results.count(server_state = RESULT_SERVER_STATE_UNSENT)
def num_results_in_progress():
    return database.Results.count(server_state = RESULT_SERVER_STATE_IN_PROGRESS)
def num_results_over():
    return database.Results.count(server_state = RESULT_SERVER_STATE_OVER)
def num_wus():
    return database.Workunits.count()
def num_wus_assimilated():
    return database.Workunits.count(assimilate_state = ASSIMILATE_DONE)
def num_wus_to_transition():
    return database.Workunits.count(_extra_params = ['transition_time<%d'%(time.time()+30*86400)])

def build_command_line(cmd, **kwargs):
    for (key, value) in kwargs.items():
        cmd += " -%s '%s'" %(key,value)
    return cmd

def create_project_dirs(dest_dir):
    def dir(*d):
        return apply(os.path.join,(dest_dir,)+d)
    def mkdir2(d):
        try:
            os.makedirs(d)
        except OSError as e:
            if not os.path.isdir(d):
                raise SystemExit(e)
    map(lambda d: mkdir2(dir(d)),
        [   '',
            'cgi-bin',
            'bin',
            'py',
            'py/Boinc',
            'templates',
            'upload',
            'download',
            'apps',
            'html',
            'html/cache',
            'html/inc',
<<<<<<< HEAD
            'html/inc/password_compat',
=======
            'html/inc/random_compat',
>>>>>>> f02629a6
            'html/inc/ReCaptcha',
            'html/inc/ReCaptcha/RequestMethod',
            'html/languages',
            'html/languages/compiled',
            'html/languages/translations',
            'html/languages/project_specific_translations',
            'html/ops',
            'html/ops/ffmail',
            'html/ops/mass_email',
            'html/ops/remind_email',
            'html/project',
            'html/stats',
            'html/user',
            'html/user/img',
            'html/user_profile',
            'html/user_profile/images'
        ])

    # For all directories that apache will put files in,
    # make them group-writeable and setGID.
    # Assuming that the "apache" user belongs to our primary group,
    # any files or dirs created by apache will be owned by
    # our primary group (not Apache's).
    #
    map(lambda d: os.chmod(dir(d), 02770),
        [
            'upload',
            'html/cache',
            'html/inc',
            'html/languages',
            'html/languages/compiled',
            'html/user_profile/images'
        ])

def install_boinc_files(dest_dir, install_web_files, install_server_files):
    """Copy files from source dir to project dir.
        Used by the upgrade script, so don't copy sample files to real name."""

    def dir(*dirs):
        return apply(os.path.join,(dest_dir,)+dirs)

    create_project_dirs(dest_dir);

    # copy html/ops files in all cases.
    # The critical one is db_update.php,
    # which is needed even for a server_only upgrade

    install_glob(srcdir('html/ops/*.php'), dir('html/ops/'))

    if install_web_files:
        install_glob(srcdir('html/inc/*.inc'), dir('html/inc/'))
        install_glob(srcdir('html/inc/*.php'), dir('html/inc/'))
<<<<<<< HEAD
        install_glob(srcdir('html/inc/password_compat/*.inc'), dir('html/inc/password_compat/'))
=======
        install_glob(srcdir('html/inc/random_compat/*.inc'), dir('html/inc/random_compat/'))
>>>>>>> f02629a6
        install_glob(srcdir('html/inc/ReCaptcha/*.php'), dir('html/inc/ReCaptcha/'))
        install_glob(srcdir('html/inc/ReCaptcha/RequestMethod/*.php'), dir('html/inc/ReCaptcha/RequestMethod'))
        install_glob(srcdir('html/inc/*.dat'), dir('html/inc/'))
        install_glob(srcdir('html/ops/*.css'), dir('html/ops/'))
        install_glob(srcdir('html/ops/ffmail/sample*'), dir('html/ops/ffmail/'))
        install_glob(srcdir('html/ops/mass_email/sample*'), dir('html/ops/mass_email/'))
        install_glob(srcdir('html/ops/remind_email/sample*'), dir('html/ops/remind_email/'))
        install_glob(srcdir('html/user/*.php'), dir('html/user/'))
        install_glob(srcdir('html/user/*.inc'), dir('html/user/'))
        install_glob(srcdir('html/user/*.css'), dir('html/user/'))
        install_glob(srcdir('html/user/*.txt'), dir('html/user/'))
        install_glob(srcdir('html/user/*.js'), dir('html/user/'))
        install_glob(srcdir('html/user/*.png'), dir('html/user/img'))
        install_glob(srcdir('html/user/*.gif'), dir('html/user/img'))
        install_glob(srcdir('html/user/img/*.*'), dir('html/user/img'))
        if not os.path.exists(dir('html/user/motd.php')):
            shutil.copy(srcdir('html/user/sample_motd.php'), dir('html/user/motd.php'))
        os.system("rm -f "+dir('html/languages/translations/*'))
        install_glob(srcdir('html/languages/translations/*.po'), dir('html/languages/translations/'))

    # copy Python stuff
    map(lambda (s): install(srcdir('sched',s), dir('bin',s)),
        [ 'start' ])
    force_symlink(dir('bin', 'start'), dir('bin', 'stop'))
    force_symlink(dir('bin', 'start'), dir('bin', 'status'))
    map(lambda (s): install(srcdir('py/Boinc',s), dir('py/Boinc',s)),
        [
            '__init__.py',
            'add_util.py',
            'boinc_db.py',
            'boinc_project_path.py',
            'boincxml.py',
            'configxml.py',
            'database.py',
            'db_base.py',
            'db_mid.py',
            'projectxml.py',
            'sched_messages.py',
            'tools.py',
            'util.py'
        ])
    print >>open(dir('bin', 'boinc_path_config.py'), 'w'), '''
# Generated by make_project
import sys, os
sys.path.insert(0, os.path.join('%s', 'py'))
''' % dest_dir

    if not install_server_files:
        return

    # copy backend (C++) programs;
    # rename current web daemons in case they're in use

    if os.path.isfile(dir('cgi-bin', 'cgi')):
        os.rename(dir('cgi-bin', 'cgi'), dir('cgi-bin', 'cgi.old'))
    if os.path.isfile(dir('cgi-bin', 'fcgi')):
        os.rename(dir('cgi-bin', 'fcgi'), dir('cgi-bin', 'fcgi.old'))
        map(lambda (s): install(builddir('sched',s), dir('cgi-bin',s)),
            [ 'fcgi'])
    if os.path.isfile(dir('cgi-bin', 'file_upload_handler')):
        os.rename(dir('cgi-bin', 'file_upload_handler'), dir('cgi-bin', 'file_upload_handler.old'))

    map(lambda (s): install(builddir('sched',s), dir('cgi-bin',s)),
        [ 'cgi', 'file_upload_handler'])
    map(lambda (s): install(builddir('sched',s), dir('bin',s)),
        [
            'adjust_user_priority',
            'antique_file_deleter',
            'assimilator.py',
            'census',
            'db_dump',
            'db_purge',
            'delete_file',
            'feeder',
            'file_deleter',
            'get_file',
            'make_work',
            'pshelper',
            'put_file',
            'pymw_assimilator.py',
            'sample_assimilator',
            'sample_bitwise_validator',
            'sample_dummy_assimilator',
            'sample_substr_validator',
            'sample_trivial_validator',
            'sample_work_generator',
            'script_assimilator',
            'script_validator',
            'show_shmem',
            'single_job_assimilator', 
            'size_regulator', 
            'transitioner',
            'transitioner_catchup.php',
            'trickle_credit',
            'trickle_deadline',
            'trickle_echo',
            'update_stats',
            'wu_check'
        ])
    map(lambda (s): install(builddir('vda',s), dir('bin',s)),
        [ 'vda', 'vdad' ])
    map(lambda (s): install(srcdir('tools',s), dir('bin',s)),
        [
            'appmgr',
            'boinc_submit',
            'cancel_jobs',
            'create_work',
            'dbcheck_files_exist',
            'db_query',
            'demo_query',
            'demo_submit',
            'dir_hier_move',
            'dir_hier_path',
            'grep_logs',
            'manage_privileges',
            'parse_config',
            'run_in_ops',
            'sign_executable',
            'stage_file',
            'update_versions',
            'watch_tcp',
            'xadd'
        ])
    map(lambda (s): install(srcdir('lib',s), dir('bin',s)),
        [ 'crypt_prog' ])
    map(lambda (s): install(srcdir('sched',s), dir('',s)),
        [ 'db_dump_spec.xml' ])


class Project:
    def __init__(self,
                 short_name, long_name,
                 cgi_url,
                 project_dir=None, key_dir=None,
                 master_url=None,
                 db_name=None,
                 host=None,
                 web_only=False,
                 no_db=False,
                 production=False
                 ):
        init()

        self.production     = production
        self.web_only       = web_only
        self.no_db          = no_db
        self.short_name     = short_name
        self.long_name      = long_name or 'Project ' + self.short_name.replace('_',' ').capitalize()

        self.project_dir   = project_dir or os.path.join(options.projects_dir, self.short_name)

        self.config = configxml.ConfigFile(self.dir('config.xml')).init_empty()
        config = self.config.config

        # this is where default project config is defined

        config.long_name = self.long_name
        config.db_user = options.db_user
        config.db_name = db_name or options.user_name + '_' + self.short_name
        config.db_passwd = options.db_passwd
        config.db_host = options.db_host
        config.shmem_key = generate_shmem_key()
        config.uldl_dir_fanout = 1024
        config.host = host
        config.min_sendwork_interval = 0
        config.max_wus_to_send = 50
        config.daily_result_quota = 500
        config.disable_account_creation = 0
        config.disable_web_account_creation = 0
        config.show_results = 1
        config.cache_md5_info = 1
        config.sched_debug_level = 3
        config.fuh_debug_level = 3
        config.one_result_per_user_per_wu = 0
        config.send_result_abort = 1
        config.dont_generate_upload_certificates = 1
        config.ignore_upload_certificates = 1
        if web_only:
            config.no_computing = 1

        config.master_url    = master_url or os.path.join(options.html_url , self.short_name , '')
        config.download_url  = os.path.join(config.master_url, 'download')
        config.upload_url    = os.path.join(cgi_url     , 'file_upload_handler')
        config.download_dir  = os.path.join(self.project_dir , 'download')
        config.upload_dir    = os.path.join(self.project_dir , 'upload')
        config.key_dir       = key_dir or os.path.join(self.project_dir , 'keys')
        config.app_dir       = os.path.join(self.project_dir, 'apps')
        config.log_dir       = self.project_dir+'log_'+config.host
        if production:
            config.min_sendwork_interval = 6
        self.scheduler_url = os.path.join(cgi_url     , 'cgi')

    def dir(self, *dirs):
        return apply(os.path.join,(self.project_dir,)+dirs)

    def keydir(self, *dirs):
        return apply(os.path.join,(self.config.config.key_dir,)+dirs)

    def logdir(self):
        return os.path.join(self.project_dir, "log_"+self.config.config.host)

    def create_keys(self):
        if not os.path.exists(self.keydir()):
            os.mkdir(self.keydir())
        _gen_key(self.keydir('upload'))
        _gen_key(self.keydir('code_sign'))

    def create_logdir(self):
        os.mkdir(self.logdir())
        os.chmod(self.logdir(), 02770)

    def keys_exist(self):
        keys = ['upload_private', 'upload_public',
                'code_sign_private', 'code_sign_public' ]
        for key in keys:
            if not os.path.exists(self.keydir(key)): return False
        return True

    # create new project.  Called only from make_project
    def install_project(self):
        if os.path.exists(self.dir()):
            raise SystemExit('Project directory "%s" already exists; this would clobber it!'%self.dir())

        verbose_echo(1, "Creating directories");

        create_project_dirs(self.project_dir);

        if not self.web_only:
            if not self.keys_exist():
                verbose_echo(1, "Generating encryption keys");
                self.create_keys()

        # copy the user and administrative PHP files to the project dir,
        verbose_echo(1, "Copying files")

        # Create the project log directory
        self.create_logdir()

        install_boinc_files(self.dir(), True, not self.web_only)

        # copy sample web files to final names
        install(srcdir('html/user/sample_index.php'),
            self.dir('html/user/index.php'))
        install(srcdir('html/user/sample_bootstrap.min.css'),
            self.dir('html/user/bootstrap.min.css'))
        install(srcdir('html/user/sample_bootstrap.min.js'),
            self.dir('html/user/bootstrap.min.js'))
        install(srcdir('html/user/sample_jquery.min.js'),
            self.dir('html/user/jquery.min.js'))
        install(srcdir('html/project.sample/project.inc'),
            self.dir('html/project/project.inc'))
        install(srcdir('html/project.sample/project_specific_prefs.inc'),
            self.dir('html/project/project_specific_prefs.inc'))
        install(srcdir('html/project.sample/cache_parameters.inc'),
            self.dir('html/project/cache_parameters.inc'))
        install(srcdir('tools/project.xml'), self.dir('project.xml'))
        install(srcdir('tools/gui_urls.xml'), self.dir('gui_urls.xml'))
        if not self.production:
            install(srcdir('test/uc_result'), self.dir('templates/uc_result'))
            install(srcdir('test/uc_wu_nodelete'), self.dir('templates/uc_wu'))

        f = open(self.dir('html/user', 'schedulers.txt'), 'w')
        print >>f, "<!-- <scheduler>" + self.scheduler_url.strip() + "</scheduler> -->"
        print >>f, "<link rel=\"boinc_scheduler\" href=\"" + self.scheduler_url.strip()+ "\">"
        f.close()

        if self.no_db:
            verbose_echo(1, "Not setting up database (--no_db was specified)")
        else:
            verbose_echo(1, "Setting up database")
            database.create_database(
                srcdir = options.srcdir,
                config = self.config.config,
                drop_first = options.drop_db_first
                )

        verbose_echo(1, "Writing config files")

        self.config.write()

        # create symbolic links to the CGI and HTML directories
        verbose_echo(1, "Linking CGI programs")
        if options.__dict__.get('cgi_dir'):
            force_symlink(self.dir('cgi-bin'), os.path.join(options.cgi_dir, self.short_name))
        if options.__dict__.get('html_dir'):
            force_symlink(self.dir('html/user'), os.path.join(options.html_dir, self.short_name))
            force_symlink(self.dir('html/ops'), os.path.join(options.html_dir, self.short_name+'_admin'))

    def http_password(self, user, password):
        'Adds http password protection to the html/ops directory'
        passwd_file = self.dir('html/ops', '.htpassword')
        f = open(self.dir('html/ops', '.htaccess'), 'w')
        print >>f, "AuthName '%s Administration'" % self.long_name
        print >>f, "AuthType Basic"
        print >>f, "AuthUserFile %s" % passwd_file
        print >>f, "require valid-user"
        f.close()
        shell_call("htpassword -bc %s %s %s" % (passwd_file, user, password))

    def _run_sched_prog(self, prog, args='', logfile=None):
        verbose_shell_call("cd %s && ./%s %s >> %s.log 2>&1" %
                           (self.dir('bin'), prog, args, (logfile or prog)))

    def start_servers(self):
        self.started = True
        self._run_sched_prog('start', '-v --enable')
        verbose_sleep("Starting servers for project '%s'" % self.short_name, 1)

    def _build_sched_commandlines(self, progname, kwargs):
        '''Given a KWARGS dictionary build a list of command lines string depending on the program.'''
        each_app = False
        if progname == 'feeder':
            _check_vars(kwargs)
        elif progname == 'transitioner':
            _check_vars(kwargs)
        elif progname == 'make_work':
            work = kwargs.get('work', self.work)
            _check_vars(kwargs, cushion=30, max_wus=0, wu_name=work.wu_template)
        elif progname == 'sample_bitwise_validator':
            _check_vars(kwargs)
            each_app = True
        elif progname == 'file_deleter':
            _check_vars(kwargs)
        elif progname == 'antique_file_deleter':
            _check_vars(kwargs)
        elif progname == 'sample_dummy_assimilator':
            _check_vars(kwargs)
            each_app = True
        else:
            raise SystemExit("test script error: invalid progname '%s'"%progname)
        cmdline = apply(build_command_line, [''], kwargs)
        if each_app:
            return map(lambda av: '-app %s %s'%(av.app.name,cmdline), self.app_versions)
        else:
            return [cmdline]

    def sched_run(self, prog, **kwargs):
        for cmdline in self._build_sched_commandlines(prog, kwargs):
            self._run_sched_prog(prog, '-d 3 -one_pass '+cmdline)
    def sched_install(self, prog, **kwargs):
        for cmdline in self._build_sched_commandlines(prog, kwargs):
            self.config.daemons.make_node_and_append("daemon").cmd = "%s -d 3 %s" %(prog, cmdline)
        self.config.write()
    # def sched_uninstall(self, prog):
    #     self.config_daemons = XXX filter(lambda l: l.find(prog)==-1, self.config_daemons)
    #     self.config.write()

    def start_stripcharts(self):
        map(lambda l: self.copy(os.path.join('stripchart', l), 'cgi-bin/'),
            [ 'stripchart.cgi', 'stripchart', 'stripchart.cnf',
              'looper', 'db_looper', 'datafiles', 'get_load', 'dir_size' ])
        macro_substitute('BOINC_DB_NAME', self.db_name, srcdir('stripchart/samples/db_count'),
                         self.dir('bin/db_count'))
        make_executable(self.dir('bin/db_count'))

        self._run_sched_prog('looper'    , 'get_load 1'                            , 'get_load')
        self._run_sched_prog('db_looper' , '"result" 1'                            , 'count_results')
        self._run_sched_prog('db_looper' , '"workunit where assimilate_state=2" 1' , 'assimilated_wus')
        self._run_sched_prog('looper'    , '"dir_size ../download" 1'              , 'download_size')
        self._run_sched_prog('looper'    , '"dir_size ../upload" 1'                , 'upload_size')

    def stop(self):
        verbose_echo(1,"Stopping server(s) for project '%s'"%self.short_name)
        self._run_sched_prog('start', '-v --disable')
        self.started = False

    def maybe_stop(self):
        if self.started: self.stop()

def query_noyes(str):
    verbose_echo(0,'')
    return tools.query_noyes(str)

def query_yesno(str):
    verbose_echo(0,'')
    return tools.query_yesno(str)<|MERGE_RESOLUTION|>--- conflicted
+++ resolved
@@ -264,11 +264,8 @@
             'html',
             'html/cache',
             'html/inc',
-<<<<<<< HEAD
             'html/inc/password_compat',
-=======
             'html/inc/random_compat',
->>>>>>> f02629a6
             'html/inc/ReCaptcha',
             'html/inc/ReCaptcha/RequestMethod',
             'html/languages',
@@ -321,11 +318,8 @@
     if install_web_files:
         install_glob(srcdir('html/inc/*.inc'), dir('html/inc/'))
         install_glob(srcdir('html/inc/*.php'), dir('html/inc/'))
-<<<<<<< HEAD
         install_glob(srcdir('html/inc/password_compat/*.inc'), dir('html/inc/password_compat/'))
-=======
         install_glob(srcdir('html/inc/random_compat/*.inc'), dir('html/inc/random_compat/'))
->>>>>>> f02629a6
         install_glob(srcdir('html/inc/ReCaptcha/*.php'), dir('html/inc/ReCaptcha/'))
         install_glob(srcdir('html/inc/ReCaptcha/RequestMethod/*.php'), dir('html/inc/ReCaptcha/RequestMethod'))
         install_glob(srcdir('html/inc/*.dat'), dir('html/inc/'))
