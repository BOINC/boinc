// This file is part of BOINC.
// http://boinc.berkeley.edu
// Copyright (C) 2025 University of California
//
// BOINC is free software; you can redistribute it and/or modify it
// under the terms of the GNU Lesser General Public License
// as published by the Free Software Foundation,
// either version 3 of the License, or (at your option) any later version.
//
// BOINC is distributed in the hope that it will be useful,
// but WITHOUT ANY WARRANTY; without even the implied warranty of
// MERCHANTABILITY or FITNESS FOR A PARTICULAR PURPOSE.
// See the GNU Lesser General Public License for more details.
//
// You should have received a copy of the GNU Lesser General Public License
// along with BOINC.  If not, see <http://www.gnu.org/licenses/>.

#if defined(_WIN32)
#include "boinc_win.h"
#include "str_util.h"
#include "win_util.h"
#endif

#if defined(_MSC_VER) || defined(__MINGW32__)
#define finite   _finite
#define snprintf _snprintf
#endif

#ifndef M_LN2
#define M_LN2      0.693147180559945309417
#endif

#include "boinc_stdio.h"

#ifndef _WIN32
#include "config.h"
#if defined(__APPLE__)
#include <mach-o/dyld.h>
#endif
#include <unistd.h>
#include <sys/types.h>
#include <signal.h>
#include <sys/time.h>
#include <sys/wait.h>
#include <sys/resource.h>
#include <errno.h>
#include <string>
#include <cstring>
#include <cmath>
#if HAVE_IEEEFP_H
#include <ieeefp.h>
extern "C" {
    int finite(double);
}
#endif
#endif

#include "base64.h"
#include "common_defs.h"
#include "error_numbers.h"
#include "filesys.h"
#include "mfile.h"
#include "miofile.h"
#include "parse.h"
#include "hostinfo.h"
#include "str_replace.h"
#include "util.h"

using std::min;
using std::string;
using std::vector;

#define EPOCHFILETIME_SEC (11644473600.)
#define TEN_MILLION 10000000.

#ifdef GCL_SIMULATOR
double simtime;
#endif

// return time of day (seconds since 1970) as a double
//
double dtime() {
#ifdef GCL_SIMULATOR
    return simtime;
#else
#ifdef _WIN32
    LARGE_INTEGER time;
    FILETIME sysTime;
    double t;
    GetSystemTimeAsFileTime(&sysTime);
    time.LowPart = sysTime.dwLowDateTime;
    time.HighPart = sysTime.dwHighDateTime;  // Time is in 100 ns units
    t = (double)time.QuadPart;    // Convert to 1 s units
    t /= TEN_MILLION;                /* In seconds */
    t -= EPOCHFILETIME_SEC;     /* Offset to the Epoch time */
    return t;
#else
    struct timeval tv;
    gettimeofday(&tv, 0);
    return (double)tv.tv_sec + ((double)tv.tv_usec/1.e6);
#endif
#endif
}

// return time today 0:00 in seconds since 1970 as a double
//
double dday() {
    double now=dtime();
    return (now-fmod(now, SECONDS_PER_DAY));
}

// sleep for a specified number of seconds
//
void boinc_sleep(double seconds) {
#ifdef _WIN32
    ::Sleep((int)(1000*seconds));
#else
    double end_time = dtime() + seconds - 0.01;
    // sleep() and usleep() can be interrupted by SIGALRM,
    // so we may need multiple calls
    //
    while (1) {
        if (seconds >= 1) {
            sleep((unsigned int) seconds);
        } else {
            usleep((int)fmod(seconds*1000000, 1000000));
        }
        seconds = end_time - dtime();
        if (seconds <= 0) break;
    }
#endif
}

void push_unique(string s, vector<string>& v) {
    for (unsigned int i=0; i<v.size();i++) {
        if (s == v[i]) return;
    }
    v.push_back(s);
}

// Update an estimate of "units per day" of something (credit or CPU time).
// The estimate is exponentially averaged with a given half-life
// (i.e. if no new work is done, the average will decline by 50% in this time).
// This function can be called either with new work,
// or with zero work to decay an existing average.
//
// NOTE: if you change this, also change update_average in
// html/inc/credit.inc
//
void update_average(
    double now,
    double work_start_time,       // when new work was started
                                    // (or zero if no new work)
    double work,                    // amount of new work
    double half_life,
    double& avg,                    // average work per day (in and out)
    double& avg_time                // when average was last computed
) {
    if (avg_time) {
        // If an average R already exists, imagine that the new work was done
        // entirely between avg_time and now.
        // That gives a rate R'.
        // Replace R with a weighted average of R and R',
        // weighted so that we get the right half-life if R' == 0.
        //
        // But this blows up if avg_time == now; you get 0*(1/0)
        // So consider the limit as diff->0,
        // using the first-order Taylor expansion of
        // exp(x)=1+x+O(x^2).
        // So to the lowest order in diff:
        // weight = 1 - diff ln(2) / half_life
        // so one has
        // avg += (1-weight)*(work/diff_days)
        // avg += [diff*ln(2)/half_life] * (work*SECONDS_PER_DAY/diff)
        // notice that diff cancels out, leaving
        // avg += [ln(2)/half_life] * work*SECONDS_PER_DAY

        double diff, diff_days, weight;

        diff = now - avg_time;
        if (diff<0) diff=0;

        diff_days = diff/SECONDS_PER_DAY;
        weight = exp(-diff*M_LN2/half_life);

        avg *= weight;

        if ((1.0-weight) > 1.e-6) {
            avg += (1-weight)*(work/diff_days);
        } else {
            avg += M_LN2*work*SECONDS_PER_DAY/half_life;
        }
    } else if (work) {
        // If first time, average is just work/duration
        //
        double dd = (now - work_start_time)/SECONDS_PER_DAY;
        avg = work/dd;
    }
    avg_time = now;
}

void boinc_crash() {
#ifdef _WIN32
    DebugBreak();
#else
    abort();
#endif
}

// chdir into the given directory, and run a program there.
// Don't wait for it to exit.
// argv is Unix-style, i.e. argv[0] is the program name
//
#ifdef _WIN32
int run_program(
    const char* dir, const char* file, int argc, char *const argv[], HANDLE& id
) {
    int retval;
    PROCESS_INFORMATION process_info;
    STARTUPINFOA startup_info;
    char cmdline[1024];
    char error_msg[1024];

    memset(&process_info, 0, sizeof(process_info));
    memset(&startup_info, 0, sizeof(startup_info));
    startup_info.cb = sizeof(startup_info);

    // lpApplicationName needs to be NULL for CreateProcess to search path
    // but argv[0] may be full path or just filename
    // 'file' should be something runnable so use that as program name
    snprintf(cmdline, sizeof(cmdline), "\"%s\"", file);
    for (int i=1; i<argc; i++) {
        safe_strcat(cmdline, " ");
        safe_strcat(cmdline, argv[i]);
    }

    retval = CreateProcessA(
        NULL,
        cmdline,
        NULL,
        NULL,
        FALSE,  // don't inherit handles
        0,
        NULL,
        dir,
        &startup_info,
        &process_info
    );
    if (!retval) {
        windows_format_error_string(GetLastError(), error_msg, sizeof(error_msg));
        fprintf(stderr,
            "%s: CreateProcess failed: '%s'\n",
            time_to_string(dtime()), error_msg
        );
        return -1; // CreateProcess returns 1 if successful, false if it failed.
    }

    if (process_info.hThread) CloseHandle(process_info.hThread);
    id = process_info.hProcess;
    return 0;
}
#else
int run_program(
    const char* dir, const char* file, int , char *const argv[], int& id
) {
    int retval;
    int pid = fork();
    if (pid == 0) {
        if (dir) {
            retval = chdir(dir);
            if (retval) return retval;
        }
        execvp(file, argv);
        boinc::perror("execvp");
        boinc::fprintf(stderr, "couldn't exec %s: %d\n", file, errno);
        exit(errno);
    }
    id = pid;
    return 0;
}
#endif

// Run command, wait for exit.
// Return its output as vector of lines (\n-terminated).
// Win: output includes stdout and stderr
// Unix: if you want stderr too, add 2>&1 to command
// Return error if command failed
//
int run_command(char *cmd, vector<string> &out) {
    out.clear();
#ifdef _WIN32
    HANDLE pipe_read, pipe_write;
    SECURITY_ATTRIBUTES sa;
    STARTUPINFO si;
    PROCESS_INFORMATION pi;

    memset(&si, 0, sizeof(si));
    memset(&pi, 0, sizeof(pi));
    memset(&sa, 0, sizeof(sa));

    sa.nLength = sizeof(SECURITY_ATTRIBUTES);
    sa.bInheritHandle = TRUE;
    sa.lpSecurityDescriptor = NULL;

    if (!CreatePipe(&pipe_read, &pipe_write, &sa, 0)) return -1;
    SetHandleInformation(pipe_read, HANDLE_FLAG_INHERIT, 0);

    si.cb = sizeof(STARTUPINFO);
    si.dwFlags |= STARTF_FORCEOFFFEEDBACK | STARTF_USESHOWWINDOW | STARTF_USESTDHANDLES;
    si.wShowWindow = SW_HIDE;
    si.hStdOutput = pipe_write;
    si.hStdError = pipe_write;
    si.hStdInput = NULL;

    if (!CreateProcess(
        NULL,
        (LPTSTR)cmd,
        NULL,
        NULL,
        TRUE,   // inherit handles
        CREATE_NO_WINDOW,
        NULL,
        NULL,
        &si,
        &pi
    )) {
        return -1;
    }

    // wait for command to finish
    //
    WaitForSingleObject(pi.hProcess, INFINITE);

    unsigned long exit_code;
    GetExitCodeProcess(pi.hProcess, &exit_code);
    if (exit_code) return -1;

    DWORD count, nread;
    PeekNamedPipe(pipe_read, NULL, NULL, NULL, &count, NULL);
    if (count == 0) {
        return 0;
    }
    char* buf = (char*)malloc(count+1);
    if (!ReadFile(pipe_read, buf, count, &nread, NULL)) {
        free(buf);
        return -1;
    }
    buf[nread] = 0;
    char* p = buf;
    while (*p) {
        char* q = strchr(p, '\n');
        if (!q) break;
        out.push_back(string(p, q-p+1));    // include \n
        p = q + 1;
    }
    free(buf);
#else
#ifndef _USING_FCGI_
    char buf[256];
    errno = 0;
    FILE* fp = popen(cmd, "r");
    if (!fp) {
        fprintf(stderr, "popen() failed: %s\n", cmd);
        return ERR_FOPEN;
    }
    while (fgets(buf, 256, fp)) {
        out.push_back(buf);
    }
    pclose(fp);
    if (errno) {
        fprintf(stderr, "popen() failed errno %d: %s\n", errno, cmd);
        return -1;
    }
#endif
#endif
    return 0;
}

#ifdef _WIN32

// run the program, and return handles to write to and read from it
//
int run_program_pipe(
    char *cmd, HANDLE &write_handle, HANDLE &read_handle, HANDLE &proc_handle
) {
    HANDLE in_read, in_write, out_read, out_write;

    SECURITY_ATTRIBUTES sa;
    STARTUPINFO si;
    PROCESS_INFORMATION pi;

    memset(&si, 0, sizeof(si));
    memset(&pi, 0, sizeof(pi));
    memset(&sa, 0, sizeof(sa));

    sa.nLength = sizeof(SECURITY_ATTRIBUTES);
    sa.bInheritHandle = TRUE;
    sa.lpSecurityDescriptor = NULL;

    if (!CreatePipe(&out_read, &out_write, &sa, 0)) return -1;
    if (!SetHandleInformation(out_read, HANDLE_FLAG_INHERIT, 0)) return -1;
    if (!CreatePipe(&in_read, &in_write, &sa, 0)) return -1;
    if (!SetHandleInformation(in_write, HANDLE_FLAG_INHERIT, 0)) return -1;

    si.cb = sizeof(STARTUPINFO);
    si.dwFlags |= STARTF_FORCEOFFFEEDBACK | STARTF_USESHOWWINDOW | STARTF_USESTDHANDLES;
    si.wShowWindow = SW_HIDE;
    si.hStdOutput = out_write;
    si.hStdError = out_write;
    si.hStdInput = in_read;

    if (!CreateProcess(
        NULL,
        (LPTSTR)cmd,
        NULL,
        NULL,
        TRUE,   // inherit handles
        CREATE_NO_WINDOW,
        NULL,
        NULL,
        &si,
        &pi
    )) {
        return -1;
    }

    write_handle = in_write;
    read_handle = out_read;
    proc_handle = pi.hProcess;
    return 0;
}

int kill_process_with_status(int pid, int exit_code) {
    int retval;

    HANDLE h = OpenProcess(PROCESS_TERMINATE, false, pid);
    if (h == NULL) return 0;
        // process isn't there, so no error

    if (TerminateProcess(h, exit_code)) {
        retval = 0;
    } else {
        retval = ERR_KILL;
    }
    CloseHandle(h);
    return retval;
}

int kill_process(HANDLE pid) {
    if (TerminateProcess(pid, 0)) return 0;
    return ERR_KILL;
}

#else
int kill_process(int pid) {
    if (kill(pid, SIGKILL)) {
        if (errno == ESRCH) return 0;
        return ERR_KILL;
    }
    return 0;
}
#endif

#ifdef _WIN32
int get_exit_status(HANDLE pid_handle, int &status, double dt) {
    if (dt>=0) {
        DWORD dt_msec = (DWORD)dt*1000;
        DWORD ret = WaitForSingleObject(pid_handle, dt_msec);
        if (ret == WAIT_TIMEOUT) {
            return ERR_NOT_FOUND;
        }
    } else {
        WaitForSingleObject(pid_handle, INFINITE);
    }
    unsigned long stat=1;
    GetExitCodeProcess(pid_handle, &stat);
    status = (int) stat;
    return 0;
}
#else
int get_exit_status(int pid, int &status, double dt) {
    if (dt>=0) {
        while (1) {
            int ret = waitpid(pid, &status, WNOHANG);
            if (ret > 0) return 0;
            dt -= 1;
            if (dt<0) break;
            boinc_sleep(1);
        }
        return ERR_NOT_FOUND;
    } else {
        waitpid(pid, &status, 0);
    }
    return 0;
}
#endif

bool boinc_is_finite(double x) {
#if defined (HPUX_SOURCE)
    return _Isfinite(x);
#elif defined (__APPLE__)
    // finite() is deprecated in OS 10.9
    return std::isfinite(x) != 0;
#else
    return finite(x) != 0;
#endif
}

#define PI2 (2*3.1415926)

// generate normal random numbers using Box-Muller.
// this generates 2 at a time, so cache the other one
//
double rand_normal() {
    static bool cached;
    static double cached_value;
    if (cached) {
        cached = false;
        return cached_value;
    }
    double u1 = drand();
    double u2 = drand();
    double z = sqrt(-2*log(u1));
    cached_value = z*sin(PI2*u2);
    cached = true;
    return z*cos(PI2*u2);
}

// get the path of the calling process's executable
//
int get_real_executable_path(char* path, size_t max_len) {
#if defined(__APPLE__)
    uint32_t size = (uint32_t)max_len;
    if (_NSGetExecutablePath(path, &size)) {
        return ERR_BUFFER_OVERFLOW;
    }
    return BOINC_SUCCESS;
#elif (defined(__DragonFly__) || defined(__FreeBSD__) || defined(__NetBSD__)) && defined(KERN_PROC_PATHNAME)
#if defined(__DragonFly__) || defined(__FreeBSD__)
    int name[4] = { CTL_KERN, KERN_PROC, KERN_PROC_PATHNAME, -1 };
#else
    int name[4] = { CTL_KERN, KERN_PROC_ARGS, -1, KERN_PROC_PATHNAME };
#endif
    if (sysctl(name, 4, path, &max_len, NULL, 0)) {
        return errno == ENOMEM ? ERR_BUFFER_OVERFLOW : ERR_PROC_PARSE;
    }
    return BOINC_SUCCESS;
#elif defined(_WIN32)
    DWORD length = GetModuleFileNameA(NULL, path, (DWORD)max_len);
    if (!length) {
        return ERR_PROC_PARSE;
    } else if (length == (DWORD)max_len) {
        return ERR_BUFFER_OVERFLOW;
    }
    return BOINC_SUCCESS;
#else
    const char* links[] = { "/proc/self/exe", "/proc/curproc/exe", "/proc/self/path/a.out", "/proc/curproc/file" };
    for (unsigned int i = 0; i < sizeof(links) / sizeof(links[0]); ++i) {
        ssize_t ret = readlink(links[i], path, max_len - 1);
        if (ret < 0) {
            if (errno != ENOENT) {
                boinc::perror("readlink");
            }
            continue;
        } else if ((size_t)ret == max_len - 1) {
            return ERR_BUFFER_OVERFLOW;
        }
        path[ret] = '\0'; // readlink does not null terminate
        return BOINC_SUCCESS;
    }
    return ERR_NOT_IMPLEMENTED;
#endif
}

#ifdef _WIN32

int boinc_thread_cpu_time(HANDLE thread_handle, double& cpu) {
    FILETIME creationTime, exitTime, kernelTime, userTime;

    if (GetThreadTimes(
        thread_handle, &creationTime, &exitTime, &kernelTime, &userTime)
        ) {
        ULARGE_INTEGER tKernel, tUser;
        LONGLONG totTime;

        tKernel.LowPart = kernelTime.dwLowDateTime;
        tKernel.HighPart = kernelTime.dwHighDateTime;
        tUser.LowPart = userTime.dwLowDateTime;
        tUser.HighPart = userTime.dwHighDateTime;
        totTime = tKernel.QuadPart + tUser.QuadPart;

        // Runtimes in 100-nanosecond units
        cpu = totTime / 1.e7;
    }
    else {
        return -1;
    }
    return 0;
}

static void get_elapsed_time(double& cpu) {
    static double start_time;

    double now = dtime();
    if (start_time) {
        cpu = now - start_time;
    }
    else {
        cpu = 0;
    }
    start_time = now;
}

int boinc_calling_thread_cpu_time(double& cpu) {
    if (boinc_thread_cpu_time(GetCurrentThread(), cpu)) {
        get_elapsed_time(cpu);
    }
    return 0;
}

int boinc_process_cpu_time(HANDLE process_handle, double& cpu) {
    FILETIME creationTime, exitTime, kernelTime, userTime;

    if (GetProcessTimes(
        process_handle, &creationTime, &exitTime, &kernelTime, &userTime)
        ) {
        ULARGE_INTEGER tKernel, tUser;
        LONGLONG totTime;

        tKernel.LowPart = kernelTime.dwLowDateTime;
        tKernel.HighPart = kernelTime.dwHighDateTime;
        tUser.LowPart = userTime.dwLowDateTime;
        tUser.HighPart = userTime.dwHighDateTime;
        totTime = tKernel.QuadPart + tUser.QuadPart;

        // Runtimes in 100-nanosecond units
        cpu = totTime / 1.e7;
    }
    else {
        return -1;
    }
    return 0;
}

bool process_exists(HANDLE h) {
    unsigned long status = 1;
    if (GetExitCodeProcess(h, &status)) {
        if (status == STILL_ACTIVE) return true;
    }
    return false;
}

#else   // _WIN32

// Unix: pthreads doesn't provide an API for getting per-thread CPU time,
// so just get the process's CPU time
//
int boinc_calling_thread_cpu_time(double &cpu_t) {
    struct rusage ru;

    int retval = getrusage(RUSAGE_SELF, &ru);
    if (retval) return ERR_GETRUSAGE;
    cpu_t = (double)ru.ru_utime.tv_sec + ((double)ru.ru_utime.tv_usec) / 1e6;
    cpu_t += (double)ru.ru_stime.tv_sec + ((double)ru.ru_stime.tv_usec) / 1e6;
    return 0;
}

#ifndef _USING_FCGI_
// (linux) return current CPU time of the given process
//
double linux_cpu_time(int pid) {
    FILE* file;
    char file_name[24];
    unsigned long utime = 0, stime = 0;
    int n;

    snprintf(file_name, sizeof(file_name), "/proc/%d/stat", pid);
    if ((file = fopen(file_name, "r")) != NULL) {
        n = fscanf(file, "%*s%*s%*s%*s%*s%*s%*s%*s%*s%*s%*s%*s%*s%lu%lu", &utime, &stime);
        fclose(file);
        if (n != 2) return 0;
    }
    return (double)(utime + stime) / 100;
}
#endif

bool process_exists(int pid) {
    int retval = kill(pid, 0);
    if (retval == -1 && errno == ESRCH) return false;
    return true;
}

#endif  // _WIN32

#ifndef _USING_FCGI_

string parse_ldd_libc(const char* input) {
    char *q = (char*)strchr(input, '\n');
    if (q) *q = 0;
    const char *p = strrchr(input, ' ');
    if (!p) return "";
    int maj, min;
    if (sscanf(p, "%d.%d", &maj, &min) != 2) return "";
    string s = (string)p;
    strip_whitespace(s);
    return s;
}

// Set up to issue Docker commands.
// On Win this requires connecting to a shell in the WSL distro
//
#ifdef _WIN32
int DOCKER_CONN::init(
    DOCKER_TYPE docker_type, string distro_name, bool _verbose
) {
    string err_msg;
    type = docker_type;
    cli_prog = docker_cli_prog(docker_type);
    if (docker_type == DOCKER) {
        int retval = ctl_wc.setup(err_msg);
        if (retval) return retval;
        retval = ctl_wc.run_program_in_wsl(distro_name, "", true);
        if (retval) return retval;
    } else if (docker_type == PODMAN) {
        int retval = ctl_wc.setup_root(distro_name.c_str());
        if (retval) return retval;
    } else {
        fprintf(stderr,
            "DOCKER_CONN::init(): bad docker type %d\n", docker_type
        );
        return -1;
    }
    verbose = _verbose;
    return 0;
}
#else
int DOCKER_CONN::init(DOCKER_TYPE docker_type, bool _verbose) {
    type = docker_type;
    cli_prog = docker_cli_prog(docker_type);
    verbose = _verbose;
    return 0;
}
#endif

// issue a Docker command and return its output
// as a vector of lines (\n-terminated)
//
int DOCKER_CONN::command(const char* cmd, vector<string> &out) {
    char buf[1024];
    int retval;
    if (verbose) {
        fprintf(stderr, "running docker command: %s\n", cmd);
    }
#ifdef _WIN32
    string output;

<<<<<<< HEAD
    snprintf(buf, sizeof(buf), "%s %s; echo EOM\n", cli_prog, cmd);
=======
    // In the Win case we read the output from a pipe.
    // Append 'EOM' to the output so we know when we've reached the end

    sprintf(buf, "%s %s; echo EOM\n", cli_prog, cmd);
>>>>>>> 8cde3d30
    write_to_pipe(ctl_wc.in_write, buf);
    retval = read_from_pipe(
        ctl_wc.out_read, ctl_wc.proc_handle, output, CMD_TIMEOUT, "EOM"
    );
    if (retval) {
        fprintf(stderr, "read_from_pipe() error: %s\n", boincerror(retval));
        return retval;
    }
    out = split(output, '\n');
#else
<<<<<<< HEAD
    snprintf(buf, sizeof(buf), "%s %s\n", cli_prog, cmd);
=======
    snprintf(buf, sizeof(buf),
        "%s%s %s",
        docker_cmd_prefix(type), cli_prog, cmd
    );
>>>>>>> 8cde3d30
    retval = run_command(buf, out);
    if (retval) {
        if (verbose) {
            fprintf(stderr, "command failed: %s\n", boincerror(retval));
        }
        return retval;
    }
#endif  // _WIN32

    if (verbose) {
        fprintf(stderr, "command output:\n");
        for (string line: out) {
            fprintf(stderr, "%s", line.c_str());
        }
    }
    return 0;
}

// parse the output of 'docker images'
// from the following, return 'boinc__app_test__test_wu'
//
// REPOSITORY                          TAG         IMAGE ID      CREATED       SIZE
// localhost/boinc__app_test__test_wu  latest      cbc1498dfc49  43 hours ago  121 MB
//
int DOCKER_CONN::parse_image_name(string line, string &name) {
    char buf[1024];
    strcpy(buf, line.c_str());
    if (strstr(buf, "REPOSITORY")) return -1;
    if (strstr(buf, "localhost/") != buf) return -1;
    char *p = buf + strlen("localhost/");
    char *q = strstr(p, " ");
    if (!q) return -1;
    *q = 0;
    name = (string)p;
    return 0;
}

// parse the output of 'docker ps -all'.
// from the following, return boinc__app_test__test_result
//
// CONTAINER ID  IMAGE                                      COMMAND               CREATED        STATUS                   PORTS       NAMES
// 6d4877e0d071  localhost/boinc__app_test__test_wu:latest  /bin/sh -c ./work...  43 hours ago   Exited (0) 21 hours ago              boinc__app_test__test_result
//
int DOCKER_CONN::parse_container_name(string line, string &name) {
    char buf[1024];
    strcpy(buf, line.c_str());
    if (strstr(buf, "CONTAINER")) return -1;
    char *p = strrchr(buf, ' ');
    if (!p) return -1;
    name = (string)(p+1);
    return 0;
}

// we name Docker images so that they're
// - distinguishable from non-BOINC images (hence boinc__)
// - unique per WU (hence projurl__wuname)
// - lowercase (required by Docker)
//
string docker_image_name(const char* proj_url_esc, const char* wu_name) {
    char buf[2048], url_buf[512], wu_buf[512];

    safe_strcpy(url_buf, proj_url_esc);
    downcase_string(url_buf);
    safe_strcpy(wu_buf, wu_name);
    downcase_string(wu_buf);

    snprintf(buf, sizeof(buf), "boinc__%s__%s", url_buf, wu_buf);
    return string(buf);
}

// similar for Docker container names,
// but they're unique per result rather than per WU
//
string docker_container_name(
    const char* proj_url_esc, const char* result_name
){
    char buf[2048], url_buf[512], result_buf[512];

    safe_strcpy(url_buf, proj_url_esc);
    downcase_string(url_buf);
    safe_strcpy(result_buf, result_name);
    downcase_string(result_buf);

    snprintf(buf, sizeof(buf), "boinc__%s__%s", url_buf, result_buf);
    return string(buf);
}

bool docker_is_boinc_name(const char* name) {
    return strstr(name, "boinc__") == name;
}
#endif  // _USING_FCGI<|MERGE_RESOLUTION|>--- conflicted
+++ resolved
@@ -754,14 +754,10 @@
 #ifdef _WIN32
     string output;
 
-<<<<<<< HEAD
-    snprintf(buf, sizeof(buf), "%s %s; echo EOM\n", cli_prog, cmd);
-=======
     // In the Win case we read the output from a pipe.
     // Append 'EOM' to the output so we know when we've reached the end
 
-    sprintf(buf, "%s %s; echo EOM\n", cli_prog, cmd);
->>>>>>> 8cde3d30
+    snprintf(buf, sizeof(buf), "%s %s; echo EOM\n", cli_prog, cmd);
     write_to_pipe(ctl_wc.in_write, buf);
     retval = read_from_pipe(
         ctl_wc.out_read, ctl_wc.proc_handle, output, CMD_TIMEOUT, "EOM"
@@ -772,14 +768,10 @@
     }
     out = split(output, '\n');
 #else
-<<<<<<< HEAD
-    snprintf(buf, sizeof(buf), "%s %s\n", cli_prog, cmd);
-=======
     snprintf(buf, sizeof(buf),
         "%s%s %s",
         docker_cmd_prefix(type), cli_prog, cmd
     );
->>>>>>> 8cde3d30
     retval = run_command(buf, out);
     if (retval) {
         if (verbose) {
