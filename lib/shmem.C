--- conflicted
+++ resolved
@@ -84,16 +84,10 @@
     OSVERSIONINFO osvi; 
     char global_seg_name[256];
 
-<<<<<<< HEAD
-    // Win9X doesn't like any reference to a security descriptor. So if we
-    //   detect that we are running on the Win9X platform pass a NULL value
-    //   for it.
-=======
     // Win9X doesn't like any reference to a security descriptor.
     // So if we detect that we are running on the Win9X platform pass
     // a NULL value for it.
     //
->>>>>>> 5a3d1fc0
     osvi.dwOSVersionInfoSize = sizeof(osvi);
     GetVersionEx(&osvi);
     if (osvi.dwPlatformId == VER_PLATFORM_WIN32_WINDOWS) {
@@ -104,17 +98,10 @@
     } else {
         // Create a well-known SID for the Everyone group.
         if(!AllocateAndInitializeSid(&SIDAuthWorld, 1,
-<<<<<<< HEAD
-                         SECURITY_WORLD_RID,
-                         0, 0, 0, 0, 0, 0, 0,
-                         &pEveryoneSID))
-        {
-=======
              SECURITY_WORLD_RID,
              0, 0, 0, 0, 0, 0, 0,
              &pEveryoneSID)
         ) {
->>>>>>> 5a3d1fc0
             fprintf(stderr, "AllocateAndInitializeSid Error %u\n", GetLastError());
             goto Cleanup;
         }
@@ -131,38 +118,22 @@
 
         // Create a new ACL that contains the new ACEs.
         dwRes = SetEntriesInAcl(1, &ea, NULL, &pACL);
-<<<<<<< HEAD
-        if (ERROR_SUCCESS != dwRes) 
-        {
-=======
         if (ERROR_SUCCESS != dwRes) {
->>>>>>> 5a3d1fc0
             fprintf(stderr, "SetEntriesInAcl Error %u\n", GetLastError());
             goto Cleanup;
         }
 
         // Initialize a security descriptor.  
         pSD = (PSECURITY_DESCRIPTOR) LocalAlloc(LPTR, SECURITY_DESCRIPTOR_MIN_LENGTH); 
-<<<<<<< HEAD
-        if (NULL == pSD) 
-        { 
-=======
         if (NULL == pSD) { 
->>>>>>> 5a3d1fc0
             fprintf(stderr, "LocalAlloc Error %u\n", GetLastError());
             goto Cleanup; 
         } 
      
-<<<<<<< HEAD
-        if (!InitializeSecurityDescriptor(pSD, SECURITY_DESCRIPTOR_REVISION)) 
-        {  
-            fprintf(stderr, "InitializeSecurityDescriptor Error %u\n", GetLastError());
-=======
         if (!InitializeSecurityDescriptor(pSD, SECURITY_DESCRIPTOR_REVISION)) {
             fprintf(stderr, "InitializeSecurityDescriptor Error %u\n",
                 GetLastError()
             );
->>>>>>> 5a3d1fc0
             goto Cleanup; 
         } 
      
@@ -170,17 +141,11 @@
         if (!SetSecurityDescriptorDacl(pSD, 
                 TRUE,     // bDaclPresent flag   
                 pACL, 
-<<<<<<< HEAD
-                FALSE))   // not a default DACL 
-        {  
-            fprintf(stderr, "SetSecurityDescriptorDacl Error %u\n", GetLastError());
-=======
                 FALSE) // not a default DACL 
         ) {  
             fprintf(stderr,
                 "SetSecurityDescriptorDacl Error %u\n", GetLastError()
             );
->>>>>>> 5a3d1fc0
             goto Cleanup; 
         } 
 
@@ -192,30 +157,6 @@
         // Use the security attributes to set the security descriptor
         // when you create a shared file mapping.
 
-<<<<<<< HEAD
-        // The 'Global' prefix must be included in the shared memory
-        // name if the shared memory segment is going to cross
-        // terminal server session boundries.
-        //
-        sprintf(global_seg_name, "Global\\%s", seg_name);
-
-        // Try using 'Global' so that it can cross terminal server sessions
-        //
-        hMap = CreateFileMapping(INVALID_HANDLE_VALUE, &sa, PAGE_READWRITE, 0, size, global_seg_name);
-        dwError = GetLastError();
-        if (!hMap && (ERROR_ACCESS_DENIED == dwError)) {
-            // Couldn't use the 'Global' tag, so just attempt to use the original
-            // name.
-            //
-            hMap = CreateFileMapping(INVALID_HANDLE_VALUE, &sa, PAGE_READWRITE, 0, size, seg_name);
-            dwError = GetLastError();
-        }
-    }
-
-    if (disable_mapview && (NULL != hMap) && (ERROR_ALREADY_EXISTS == dwError)) {
-        CloseHandle(hMap);
-        hMap = NULL;
-=======
         // Try using 'Global' so that it can cross terminal server sessions
         // The 'Global' prefix must be included in the shared memory
         // name if the shared memory segment is going to cross
@@ -239,7 +180,6 @@
             );
             dwError = GetLastError();
         }
->>>>>>> 5a3d1fc0
     }
 
     if (hMap) {
