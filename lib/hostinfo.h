--- conflicted
+++ resolved
@@ -97,14 +97,11 @@
     int num_opencl_cpu_platforms;
     OPENCL_CPU_PROP opencl_cpu_prop[MAX_OPENCL_CPU_PLATFORMS];
 
-<<<<<<< HEAD
 #ifdef _WIN32
     int n_processor_groups;
 #endif
 
-=======
     void clear_host_info();
->>>>>>> b7a01687
     HOST_INFO();
 
     int parse(XML_PARSER&, bool static_items_only = false);
@@ -133,17 +130,6 @@
     int get_virtualbox_version();
     void make_random_string(const char* salt, char* out);
     void generate_host_cpid();
-<<<<<<< HEAD
-    static bool parse_linux_os_info(FILE* file, const LINUX_OS_INFO_PARSER parser,
-        char* os_name, const int os_name_size, char* os_version, const int os_version_size);
-    static bool parse_linux_os_info(const std::string& line, const LINUX_OS_INFO_PARSER parser,
-        char* os_name, const int os_name_size, char* os_version, const int os_version_size);
-    static bool parse_linux_os_info(const std::vector<std::string>& lines, const LINUX_OS_INFO_PARSER parser,
-        char* os_name, const int os_name_size, char* os_version, const int os_version_size);
-#ifdef _WIN32
-    void win_get_processor_info();
-#endif
-=======
     static bool parse_linux_os_info(
         FILE* file, const LINUX_OS_INFO_PARSER parser,
         char* os_name, const int os_name_size, char* os_version,
@@ -160,7 +146,9 @@
         char* os_name, const int os_name_size, char* os_version,
         const int os_version_size
     );
->>>>>>> b7a01687
+#ifdef _WIN32
+    void win_get_processor_info();
+#endif
 };
 
 extern void make_secure_random_string(char*);
