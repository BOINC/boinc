--- conflicted
+++ resolved
@@ -109,19 +109,8 @@
     void print();
 
     bool host_is_running_on_batteries();
-<<<<<<< HEAD
     int user_idle_time(bool check_all_logins);
         // seconds since last user interaction
-=======
-#ifdef __APPLE__
-    bool users_idle(
-        bool check_all_logins, double idle_time_to_run,
-        double *actual_idle_time=NULL
-    );
-#else
-    bool users_idle(bool check_all_logins, double idle_time_to_run);
-#endif
->>>>>>> b7a01687
     int get_host_info(bool init);
     int get_cpu_info();
     int get_cpu_count();
