--- conflicted
+++ resolved
@@ -314,7 +314,12 @@
     str.erase(n, str.length()-n);
 }
 
-<<<<<<< HEAD
+void strip_whitespace(char *str) {
+    string s = str;
+    strip_whitespace(s);
+    strcpy(str, s.c_str());
+}
+
 // remove whitespace and quotes from start and end of a string
 //
 void strip_quotes(char *str) {
@@ -401,12 +406,6 @@
         }
     }
     *out = 0;
-=======
-void strip_whitespace(char *str) {
-    string s = str;
-    strip_whitespace(s);
-    strcpy(str, s.c_str());
->>>>>>> d6ff95d1
 }
 
 char* time_to_string(double t) {
