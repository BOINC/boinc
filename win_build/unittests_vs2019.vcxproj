--- conflicted
+++ resolved
@@ -96,11 +96,8 @@
     <ClCompile Include="..\tests\unit-tests\lib\test_url.cpp" />
     <ClCompile Include="..\tests\unit-tests\lib\test_base64.cpp" />
     <ClCompile Include="..\tests\unit-tests\lib\test_util.cpp" />
-<<<<<<< HEAD
+    <ClCompile Include="..\tests\unit-tests\lib\test_md5_file.cpp" />
     <ClCompile Include="..\tests\unit-tests\lib\test_shmem.cpp" />
-=======
-    <ClCompile Include="..\tests\unit-tests\lib\test_md5_file.cpp" />
->>>>>>> 354ceb4d
   </ItemGroup>
   <ItemGroup>
     <ProjectReference Include="libboinc_vs2019.vcxproj">
