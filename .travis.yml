language: cpp
os:
  - linux
  - osx
compiler:
  - gcc
#  - clang

branches:
  only:
    - master
    - coverity_scan

#notifications:
#  email:
#    recipients:
#      - boinc_cvs@ssl.berkeley.edu
#    on_success: always
#    on_failure: always

# Use Trusty image and enable sudo to install apt dependencies
dist: trusty
sudo: required

cache:
  directories:
  - 3rdParty/buildCache

addons:
  coverity_scan:
    project:
      name: "BOINC/boinc"
      description: "Build submitted via Travis CI"
    notification_email: christian.beer@posteo.de
    build_command_prepend: "./build/getWxWidgets.sh && ./configure --enable-apps --with-wxdir=./build/wxWidgets-3.0.2/buildgtk"
    build_command: "make"
    branch_pattern: coverity_scan

env:
  global:
    # The next declaration is the encrypted COVERITY_SCAN_TOKEN, created
    #   via the "travis encrypt" command using the project repo's public key
    - secure: "Rd++Hyurnwd/tvjH0PX2seO3QUZ6WOf8bSB2ZkKPfZCU6+tXVMvloyog6Mlc7vl0m3WFAzw24MDtNLFBUktRsVXOkqDup1s6PdkwwcwG+5wAnydN+kXF9PcqKyOi0xJvl48Wji+r92Y9SCLzPnQGjZg70xHET22bDZHt2FsjP80="
  matrix:
<<<<<<< HEAD
    #- BOINC_TYPE=libs
    #- BOINC_TYPE=server
    #- BOINC_TYPE=client
    #- BOINC_TYPE=apps
    #- BOINC_TYPE=manager
    - BOINC_TYPE=coverity
=======
    - BOINC_TYPE=libs
    - BOINC_TYPE=server
    - BOINC_TYPE=client
    - BOINC_TYPE=apps
    - BOINC_TYPE=manager
    - BOINC_TYPE=libs-mingw
    - BOINC_TYPE=apps-mingw
    #- BOINC_TYPE=coverity
>>>>>>> c796f3f7

matrix:
  fast_finish: true
  exclude:
# the osx build currently builds everything in one go
  - os: osx
    env: BOINC_TYPE=libs
  - os: osx
    env: BOINC_TYPE=server
  - os: osx
    env: BOINC_TYPE=client
  - os: osx
    env: BOINC_TYPE=apps
  - os: osx
    env: BOINC_TYPE=libs-mingw
  - os: osx
    env: BOINC_TYPE=apps-mingw

before_install:
   - if [[ "${TRAVIS_OS_NAME}" == "linux" ]]; then ( sudo apt-get -qq update ) fi
   - if [[ "${TRAVIS_OS_NAME}" == "linux" ]]; then ( sudo apt-get install freeglut3-dev libxmu-dev libxi-dev libfcgi-dev libxss-dev libnotify-dev libxcb-util0-dev libsqlite3-dev libgtk2.0-dev libwebkitgtk-dev mingw-w64 binutils-mingw-w64-i686 binutils-mingw-w64-x86-64 gcc-mingw-w64 gcc-mingw-w64-i686 gcc-mingw-w64-x86-64 g++-mingw-w64 g++-mingw-w64-i686 g++-mingw-w64-x86-64 ) fi

before_script:
- if [[ "${TRAVIS_OS_NAME}" == "linux" ]]; then ( ./_autosetup ) fi

# If coverity_scan is the current branch, the scan is executed at this point

script:
- if [[ "${BOINC_TYPE}" == "libs" ]]; then ( ./configure --disable-server --disable-client --disable-manager && make ) fi
- if [[ "${BOINC_TYPE}" == "server" ]]; then ( ./configure --disable-client --disable-manager && make ) fi
- if [[ "${BOINC_TYPE}" == "client" ]]; then ( ./configure --disable-server --disable-manager && make ) fi
- if [[ "${BOINC_TYPE}" == "apps" ]]; then ( ./configure --enable-apps --disable-server --disable-client --disable-manager && make ) fi
- if [[ "${BOINC_TYPE}" == "manager" && "${TRAVIS_OS_NAME}" == "linux" ]]; then ( ./3rdParty/buildLinuxDependencies.sh && ./configure --disable-server --disable-client --with-wx-prefix=${TRAVIS_BUILD_DIR}/3rdParty/buildCache/linux && make ) fi
- if [[ "${BOINC_TYPE}" == "manager" && "${TRAVIS_OS_NAME}" == "osx" ]]; then ( ./3rdParty/buildMacDependencies.sh -q && ./mac_build/buildMacBOINC-CI.sh --no_shared_headers ) fi
- if [[ "${BOINC_TYPE}" == "libs-mingw" ]]; then ( cd lib && MINGW=x86_64-w64-mingw32 make -f Makefile.mingw ) fi
- if [[ "${BOINC_TYPE}" == "apps-mingw" ]]; then ( cd lib && MINGW=x86_64-w64-mingw32 make -f Makefile.mingw wrapper ) fi<|MERGE_RESOLUTION|>--- conflicted
+++ resolved
@@ -42,23 +42,14 @@
     #   via the "travis encrypt" command using the project repo's public key
     - secure: "Rd++Hyurnwd/tvjH0PX2seO3QUZ6WOf8bSB2ZkKPfZCU6+tXVMvloyog6Mlc7vl0m3WFAzw24MDtNLFBUktRsVXOkqDup1s6PdkwwcwG+5wAnydN+kXF9PcqKyOi0xJvl48Wji+r92Y9SCLzPnQGjZg70xHET22bDZHt2FsjP80="
   matrix:
-<<<<<<< HEAD
     #- BOINC_TYPE=libs
     #- BOINC_TYPE=server
     #- BOINC_TYPE=client
     #- BOINC_TYPE=apps
     #- BOINC_TYPE=manager
+    #- BOINC_TYPE=libs-mingw
+    #- BOINC_TYPE=apps-mingw
     - BOINC_TYPE=coverity
-=======
-    - BOINC_TYPE=libs
-    - BOINC_TYPE=server
-    - BOINC_TYPE=client
-    - BOINC_TYPE=apps
-    - BOINC_TYPE=manager
-    - BOINC_TYPE=libs-mingw
-    - BOINC_TYPE=apps-mingw
-    #- BOINC_TYPE=coverity
->>>>>>> c796f3f7
 
 matrix:
   fast_finish: true
