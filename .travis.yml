--- conflicted
+++ resolved
@@ -51,8 +51,6 @@
       os: osx
       env: BOINC_TYPE=manager-osx
     - language: android
-<<<<<<< HEAD
-=======
       env: BOINC_TYPE=client-android-arm
     - language: android
       env: BOINC_TYPE=client-android-arm64
@@ -67,16 +65,11 @@
             - android-28
             - extra-google-m2repository
             - extra-android-m2repository    
->>>>>>> e6dd2465
       env: BOINC_TYPE=manager-android
 
 before_install:
    - if [[ "${TRAVIS_OS_NAME}" == "linux" ]]; then ( sudo apt-get -qq update ) fi
-<<<<<<< HEAD
-   - if [[ "${TRAVIS_OS_NAME}" == "linux" ]]; then ( sudo apt-get install -y freeglut3-dev libxmu-dev libxi-dev libfcgi-dev libxss-dev libnotify-dev libxcb-util0-dev libsqlite3-dev libgtk2.0-dev libwebkitgtk-dev mingw-w64 binutils-mingw-w64-i686 binutils-mingw-w64-x86-64 gcc-mingw-w64 gcc-mingw-w64-i686 gcc-mingw-w64-x86-64 g++-mingw-w64 g++-mingw-w64-i686 g++-mingw-w64-x86-64 realpath ) fi
-=======
    - if [[ "${TRAVIS_OS_NAME}" == "linux" ]]; then ( sudo apt-get install -y freeglut3-dev libxmu-dev libxi-dev libfcgi-dev libxss-dev libnotify-dev libxcb-util0-dev libsqlite3-dev libgtk2.0-dev libwebkitgtk-dev mingw-w64 binutils-mingw-w64-i686 binutils-mingw-w64-x86-64 gcc-mingw-w64 gcc-mingw-w64-i686 gcc-mingw-w64-x86-64 g++-mingw-w64 g++-mingw-w64-i686 g++-mingw-w64-x86-64 realpath p7zip-full ) fi
->>>>>>> e6dd2465
    - if [[ "${BOINC_TYPE}" == "integration-test" ]]; then ( sudo apt-get install ansible/trusty-backports; sudo service mysql stop; ) fi
 
 before_script:
@@ -93,11 +86,6 @@
 - if [[ "${BOINC_TYPE}" == "libs-mingw" ]]; then ( cd lib && MINGW=x86_64-w64-mingw32 make -f Makefile.mingw ) fi
 - if [[ "${BOINC_TYPE}" == "apps-mingw" ]]; then ( cd lib && MINGW=x86_64-w64-mingw32 make -f Makefile.mingw wrapper ) fi
 - if [[ "${BOINC_TYPE}" == "manager-osx" ]]; then ( ./3rdParty/buildMacDependencies.sh -q && ./mac_build/buildMacBOINC-CI.sh --no_shared_headers ) fi
-<<<<<<< HEAD
-- if [[ "${BOINC_TYPE}" == "manager-android" ]]; then ( /bin/true ) fi
-- if [[ "${BOINC_TYPE}" == "unit-test" ]]; then ( /bin/true ) fi
-- if [[ "${BOINC_TYPE}" == "integration-test" ]]; then ( ./integration_test/executeTestSuite.sh ) fi
-=======
 - if [[ "${BOINC_TYPE}" == "client-android-arm" ]]; then ( cd android && ./buildAndroidBOINC-CI.sh --arch arm ) fi
 - if [[ "${BOINC_TYPE}" == "client-android-arm64" ]]; then ( cd android && ./buildAndroidBOINC-CI.sh --arch arm64 ) fi
 - if [[ "${BOINC_TYPE}" == "client-android-x86" ]]; then ( cd android && ./buildAndroidBOINC-CI.sh --arch x86 ) fi
@@ -107,5 +95,4 @@
 - if [[ "${BOINC_TYPE}" == "integration-test" ]]; then ( ./integration_test/executeTestSuite.sh ) fi
 
 after_success:
-- ./deploy/prepare_deployment.sh ${BOINC_TYPE} deploy/${BOINC_TYPE}/ && ./deploy/deploy_to_bintray.sh deploy/${BOINC_TYPE}/
->>>>>>> e6dd2465
+- ./deploy/prepare_deployment.sh ${BOINC_TYPE} deploy/${BOINC_TYPE}/ && ./deploy/deploy_to_bintray.sh deploy/${BOINC_TYPE}/