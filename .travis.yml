language: cpp
os: linux
compiler:
  - gcc

branches:
  only:
    - master
    - coverity_scan

dist: xenial
jdk:
  - oraclejdk9

cache:
  timeout: 600
  directories:
  - 3rdParty/buildCache

addons:
  coverity_scan:
    project:
      name: "BOINC/boinc"
      description: "Build submitted via Travis CI"
    notification_email: christian.beer@posteo.de
    build_command_prepend: "./configure --enable-apps"
    build_command:   "make -j 4"
    branch_pattern: coverity_scan

env:
  global:
    # secret API keys for Coverity and bintray
    - secure: "Rd++Hyurnwd/tvjH0PX2seO3QUZ6WOf8bSB2ZkKPfZCU6+tXVMvloyog6Mlc7vl0m3WFAzw24MDtNLFBUktRsVXOkqDup1s6PdkwwcwG+5wAnydN+kXF9PcqKyOi0xJvl48Wji+r92Y9SCLzPnQGjZg70xHET22bDZHt2FsjP80="
    - secure: dYJhIQi9mB00HsyjNEbyyeh7ChHxbg9o6dkBvub/4dRwJKN+KAReU7yHshUTpHI+Nn4TdCjpwHcDMDOklRTSeUFz79jGEmCVqvnz0DynZFroryX3rdAnc/kW4QkupgLZk4JKCN0JRPOM/j9RS2zLxkqrDc7gibF7BNgIhu1jUXk=
  jobs:
    - BOINC_TYPE=libs
    - BOINC_TYPE=server
    - BOINC_TYPE=client
    - BOINC_TYPE=apps
    - BOINC_TYPE=manager
    - BOINC_TYPE=libs-mingw
    - BOINC_TYPE=apps-mingw
    - BOINC_TYPE=unit-test
    - BOINC_TYPE=python2-pylint-test
    - BOINC_TYPE=python3-pylint-test

jobs:
  fast_finish: true
  include:
    - language: php
      os: linux
      php: 7.0
      env:
        - BOINC_TYPE=integration-test
    - language: cpp
      os: osx
      env: BOINC_TYPE=manager-osx
    - language: android
      android:
        components:
            - build-tools-29.0.3
            - android-29
            - extra-google-m2repository
            - extra-android-m2repository
      env: BOINC_TYPE=manager-android

before_install:
   - if [[ "${TRAVIS_OS_NAME}" == "linux" ]]; then ( sudo apt-get -qq update ) fi
   - if [[ "${TRAVIS_OS_NAME}" == "linux" ]]; then ( sudo apt-get install -y freeglut3-dev libxmu-dev libxi-dev libfcgi-dev libxss-dev libnotify-dev libxcb-util0-dev libgtk2.0-dev libwebkitgtk-dev mingw-w64 binutils-mingw-w64-i686 binutils-mingw-w64-x86-64 gcc-mingw-w64 gcc-mingw-w64-i686 gcc-mingw-w64-x86-64 g++-mingw-w64 g++-mingw-w64-i686 g++-mingw-w64-x86-64 realpath p7zip-full ) fi
   - if [[ "${BOINC_TYPE}" == "integration-test" ]]; then ( sudo apt-get install ansible/xenial-backports; sudo service mysql stop; ) fi
   - if [[ "${BOINC_TYPE}" == "python2-pylint-test" ]]; then ( sudo apt-get install python-pip libmysqlclient-dev; pip install --upgrade pip; pip install pylint mysqlclient; ) fi
   - if [[ "${BOINC_TYPE}" == "python3-pylint-test" ]]; then ( sudo apt-get install python3-pip libmysqlclient-dev python3-setuptools; pip3 install --upgrade pip; pip3 install pylint wheel mysqlclient; ) fi

before_script:
- if [[ "${TRAVIS_OS_NAME}" == "linux" ]]; then ( ./_autosetup ) fi
- if [[ "${BOINC_TYPE}" == "integration-test" ]]; then ( ./integration_test/installTestSuite.sh ) fi

script:
- if [[ "${BOINC_TYPE}" == "libs" ]]; then ( ./configure --disable-server --disable-client --disable-manager && make ) fi
- if [[ "${BOINC_TYPE}" == "server" ]]; then ( ./configure --disable-client --disable-manager && make ) fi
- if [[ "${BOINC_TYPE}" == "client" ]]; then ( ./configure --disable-server --disable-manager && make ) fi
- if [[ "${BOINC_TYPE}" == "apps" ]]; then ( ./configure --enable-apps --disable-server --disable-client --disable-manager && make ) fi
- if [[ "${BOINC_TYPE}" == "manager" && "${TRAVIS_OS_NAME}" == "linux" ]]; then ( ./3rdParty/buildLinuxDependencies.sh && ./configure --disable-server --disable-client --with-wx-prefix=${TRAVIS_BUILD_DIR}/3rdParty/buildCache/linux && make ) fi
- if [[ "${BOINC_TYPE}" == "manager" && "${TRAVIS_OS_NAME}" == "linux" ]]; then ( make distclean && ./3rdParty/buildLinuxDependencies.sh --disable-webview --cache_dir ${TRAVIS_BUILD_DIR}/3rdParty/buildCache/linux2 && ./configure --disable-server --disable-client --with-wx-prefix=${TRAVIS_BUILD_DIR}/3rdParty/buildCache/linux2 && make ) fi
- if [[ "${BOINC_TYPE}" == "libs-mingw" ]]; then ( cd lib && MINGW=x86_64-w64-mingw32 make -f Makefile.mingw ) fi
- if [[ "${BOINC_TYPE}" == "apps-mingw" ]]; then ( cd lib && MINGW=x86_64-w64-mingw32 make -f Makefile.mingw wrapper ) fi
- if [[ "${BOINC_TYPE}" == "manager-osx" ]]; then ( ./3rdParty/buildMacDependencies.sh -q && ./mac_build/buildMacBOINC-CI.sh --no_shared_headers ) fi
- if [[ "${BOINC_TYPE}" == "manager-android" ]]; then ( cd android && ./travis_build_all.sh && cd BOINC && ./gradlew clean assemble jacocoTestReportDebug && bash <(curl -s https://codecov.io/bash) && cd ../../ ) fi
- if [[ "${BOINC_TYPE}" == "unit-test" ]]; then ( ./3rdParty/buildLinuxDependencies.sh --gtest-only && ./configure --disable-client --disable-manager --enable-unit-tests CFLAGS="-g -O0" CXXFLAGS="-g -O0" && make && ./tests/executeUnitTests.sh --report-coverage ) fi
- if [[ "${BOINC_TYPE}" == "integration-test" ]]; then ( ./integration_test/executeTestSuite.sh ) fi
<<<<<<< HEAD
- if [[ "${BOINC_TYPE}" == "python2-pylint-test" ]]; then ( cd tests && ./executePylintTests.sh 2 ) fi
- if [[ "${BOINC_TYPE}" == "python3-pylint-test" ]]; then ( cd tests && ./executePylintTests.sh 3 ) fi
=======
- if [[ "${BOINC_TYPE}" == "python2-pylint-test" ]]; then ( ./tests/executePylintTests.sh 2 ) fi
- if [[ "${BOINC_TYPE}" == "python3-pylint-test" ]]; then ( ./tests/executePylintTests.sh 3 ) fi
>>>>>>> f1d71f51

after_success:
- ./deploy/prepare_deployment.sh ${BOINC_TYPE} deploy/${BOINC_TYPE}/ && ./deploy/deploy_to_bintray.sh deploy/${BOINC_TYPE}/<|MERGE_RESOLUTION|>--- conflicted
+++ resolved
@@ -88,13 +88,8 @@
 - if [[ "${BOINC_TYPE}" == "manager-android" ]]; then ( cd android && ./travis_build_all.sh && cd BOINC && ./gradlew clean assemble jacocoTestReportDebug && bash <(curl -s https://codecov.io/bash) && cd ../../ ) fi
 - if [[ "${BOINC_TYPE}" == "unit-test" ]]; then ( ./3rdParty/buildLinuxDependencies.sh --gtest-only && ./configure --disable-client --disable-manager --enable-unit-tests CFLAGS="-g -O0" CXXFLAGS="-g -O0" && make && ./tests/executeUnitTests.sh --report-coverage ) fi
 - if [[ "${BOINC_TYPE}" == "integration-test" ]]; then ( ./integration_test/executeTestSuite.sh ) fi
-<<<<<<< HEAD
-- if [[ "${BOINC_TYPE}" == "python2-pylint-test" ]]; then ( cd tests && ./executePylintTests.sh 2 ) fi
-- if [[ "${BOINC_TYPE}" == "python3-pylint-test" ]]; then ( cd tests && ./executePylintTests.sh 3 ) fi
-=======
 - if [[ "${BOINC_TYPE}" == "python2-pylint-test" ]]; then ( ./tests/executePylintTests.sh 2 ) fi
 - if [[ "${BOINC_TYPE}" == "python3-pylint-test" ]]; then ( ./tests/executePylintTests.sh 3 ) fi
->>>>>>> f1d71f51
 
 after_success:
 - ./deploy/prepare_deployment.sh ${BOINC_TYPE} deploy/${BOINC_TYPE}/ && ./deploy/deploy_to_bintray.sh deploy/${BOINC_TYPE}/