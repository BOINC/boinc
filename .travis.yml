--- conflicted
+++ resolved
@@ -29,8 +29,8 @@
       name: "BOINC/boinc"
       description: "Build submitted via Travis CI"
     notification_email: christian.beer@posteo.de
-    build_command_prepend: "./configure --enable-apps"
-    build_command:   "make -j 4"
+    build_command_prepend: "./build/getWxWidgets.sh && ./configure --enable-apps --with-wxdir=./build/wxWidgets-3.0.2/buildgtk"
+    build_command: "make -j 4"
     branch_pattern: coverity_scan
   apt_packages:
     - freeglut3-dev
@@ -52,21 +52,12 @@
     #   via the "travis encrypt" command using the project repo's public key
     - secure: "Rd++Hyurnwd/tvjH0PX2seO3QUZ6WOf8bSB2ZkKPfZCU6+tXVMvloyog6Mlc7vl0m3WFAzw24MDtNLFBUktRsVXOkqDup1s6PdkwwcwG+5wAnydN+kXF9PcqKyOi0xJvl48Wji+r92Y9SCLzPnQGjZg70xHET22bDZHt2FsjP80="
   matrix:
-<<<<<<< HEAD
     #- BOINC_TYPE=libs
     #- BOINC_TYPE=server
     #- BOINC_TYPE=client
     #- BOINC_TYPE=apps
     #- BOINC_TYPE=manager
     - BOINC_TYPE=coverity
-=======
-    - BOINC_TYPE=libs
-    - BOINC_TYPE=server
-    - BOINC_TYPE=client
-    - BOINC_TYPE=apps
-    - BOINC_TYPE=manager
-    #- BOINC_TYPE=coverity
->>>>>>> a0181e87
 
 matrix:
   fast_finish: true
@@ -74,23 +65,11 @@
 before_script:
 - ./_autosetup
 
+# If coverity_scan is the current branch, the scan is executed at this point
+
 script:
 - if [[ "${BOINC_TYPE}" == "libs" ]]; then ( ./configure --disable-server --disable-client --disable-manager && make ) fi
 - if [[ "${BOINC_TYPE}" == "server" ]]; then ( ./configure --disable-client --disable-manager && make ) fi
 - if [[ "${BOINC_TYPE}" == "client" ]]; then ( ./configure --disable-server --disable-manager && make ) fi
 - if [[ "${BOINC_TYPE}" == "apps" ]]; then ( ./configure --enable-apps --disable-server --disable-client --disable-manager && make ) fi
-<<<<<<< HEAD
-- if [[ "${BOINC_TYPE}" == "manager" ]]; then ( ./configure --disable-server --disable-client && make ) fi
-
-addons:
-  coverity_scan:
-    project:
-      name: "BOINC/boinc"
-      description: "Build submitted via Travis CI"
-    notification_email: christian.beer@posteo.de
-    build_command_prepend: "./configure --disable-manager --enable-apps"
-    build_command:   "make"
-    branch_pattern: coverity_scan
-=======
-- if [[ "${BOINC_TYPE}" == "manager" ]]; then ( ./build/getWxWidgets.sh && ./configure --disable-server --disable-client --with-wxdir=./build/wxWidgets-3.0.2/buildgtk && make ) fi
->>>>>>> a0181e87
+- if [[ "${BOINC_TYPE}" == "manager" ]]; then ( ./build/getWxWidgets.sh && ./configure --disable-server --disable-client --with-wxdir=./build/wxWidgets-3.0.2/buildgtk && make ) fi