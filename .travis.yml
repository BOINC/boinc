language: cpp
<<<<<<< HEAD
os:
  - linux
#  - osx
=======
>>>>>>> 831bd5ad
compiler:
  - gcc

branches:
  only:
    - master
    - coverity_scan

dist: trusty
sudo: required

cache:
  timeout: 600
  directories:
  - 3rdParty/buildCache

addons:
  coverity_scan:
    project:
      name: "BOINC/boinc"
      description: "Build submitted via Travis CI"
    notification_email: christian.beer@posteo.de
    build_command_prepend: "./3rdParty/buildLinuxDependencies.sh && ./configure --enable-apps --with-wx-prefix=${TRAVIS_BUILD_DIR}/3rdParty/buildCache/linux"
    build_command: "make"
    branch_pattern: coverity_scan

env:
  global:
    # secret API keys for Coverity and bintray
    - secure: "Rd++Hyurnwd/tvjH0PX2seO3QUZ6WOf8bSB2ZkKPfZCU6+tXVMvloyog6Mlc7vl0m3WFAzw24MDtNLFBUktRsVXOkqDup1s6PdkwwcwG+5wAnydN+kXF9PcqKyOi0xJvl48Wji+r92Y9SCLzPnQGjZg70xHET22bDZHt2FsjP80="
    - secure: dYJhIQi9mB00HsyjNEbyyeh7ChHxbg9o6dkBvub/4dRwJKN+KAReU7yHshUTpHI+Nn4TdCjpwHcDMDOklRTSeUFz79jGEmCVqvnz0DynZFroryX3rdAnc/kW4QkupgLZk4JKCN0JRPOM/j9RS2zLxkqrDc7gibF7BNgIhu1jUXk=
  matrix:
<<<<<<< HEAD
    #- BOINC_TYPE=libs
    #- BOINC_TYPE=server
    #- BOINC_TYPE=client
    #- BOINC_TYPE=apps
    #- BOINC_TYPE=manager
    #- BOINC_TYPE=libs-mingw
    #- BOINC_TYPE=apps-mingw
    - BOINC_TYPE=coverity
=======
    - BOINC_TYPE=libs
    - BOINC_TYPE=server
    - BOINC_TYPE=client
    - BOINC_TYPE=apps
    - BOINC_TYPE=manager
    - BOINC_TYPE=libs-mingw
    - BOINC_TYPE=apps-mingw
    - BOINC_TYPE=unit-test
>>>>>>> 831bd5ad

matrix:
  fast_finish: true
  include:
    - language: php
      os: linux
      php: 7.0
      env:
        - BOINC_TYPE=integration-test
    - language: cpp
      os: osx
      env: BOINC_TYPE=manager-osx
    - language: android
      android:
        components:
            - build-tools-28.0.3
            - android-28
            - extra-google-m2repository
            - extra-android-m2repository
      env: BOINC_TYPE=manager-android

before_install:
   - if [[ "${TRAVIS_OS_NAME}" == "linux" ]]; then ( sudo apt-get -qq update ) fi
   - if [[ "${TRAVIS_OS_NAME}" == "linux" ]]; then ( sudo apt-get install -y freeglut3-dev libxmu-dev libxi-dev libfcgi-dev libxss-dev libnotify-dev libxcb-util0-dev libsqlite3-dev libgtk2.0-dev libwebkitgtk-dev mingw-w64 binutils-mingw-w64-i686 binutils-mingw-w64-x86-64 gcc-mingw-w64 gcc-mingw-w64-i686 gcc-mingw-w64-x86-64 g++-mingw-w64 g++-mingw-w64-i686 g++-mingw-w64-x86-64 realpath p7zip-full ) fi
   - if [[ "${TRAVIS_OS_NAME}" == "linux" && "${BOINC_TYPE}" == "unit-test" ]]; then ( sudo pip install codecov ) fi
   - if [[ "${BOINC_TYPE}" == "integration-test" ]]; then ( sudo apt-get install ansible/trusty-backports; sudo service mysql stop; ) fi

before_script:
- if [[ "${TRAVIS_OS_NAME}" == "linux" ]]; then ( ./_autosetup ) fi
- if [[ "${BOINC_TYPE}" == "integration-test" ]]; then ( ./integration_test/installTestSuite.sh ) fi

# If coverity_scan is the current branch, the scan is executed at this point

script:
- if [[ "${BOINC_TYPE}" == "libs" ]]; then ( ./configure --disable-server --disable-client --disable-manager && make ) fi
- if [[ "${BOINC_TYPE}" == "server" ]]; then ( ./configure --disable-client --disable-manager && make ) fi
- if [[ "${BOINC_TYPE}" == "client" ]]; then ( ./configure --disable-server --disable-manager && make ) fi
- if [[ "${BOINC_TYPE}" == "apps" ]]; then ( ./configure --enable-apps --disable-server --disable-client --disable-manager && make ) fi
- if [[ "${BOINC_TYPE}" == "manager" && "${TRAVIS_OS_NAME}" == "linux" ]]; then ( ./3rdParty/buildLinuxDependencies.sh && ./configure --disable-server --disable-client --with-wx-prefix=${TRAVIS_BUILD_DIR}/3rdParty/buildCache/linux && make ) fi
- if [[ "${BOINC_TYPE}" == "manager" && "${TRAVIS_OS_NAME}" == "linux" ]]; then ( make distclean && ./3rdParty/buildLinuxDependencies.sh --disable-webview --cache_dir ${TRAVIS_BUILD_DIR}/3rdParty/buildCache/linux2 && ./configure --disable-server --disable-client --with-wx-prefix=${TRAVIS_BUILD_DIR}/3rdParty/buildCache/linux2 && make ) fi
- if [[ "${BOINC_TYPE}" == "libs-mingw" ]]; then ( cd lib && MINGW=x86_64-w64-mingw32 make -f Makefile.mingw ) fi
- if [[ "${BOINC_TYPE}" == "apps-mingw" ]]; then ( cd lib && MINGW=x86_64-w64-mingw32 make -f Makefile.mingw wrapper ) fi
- if [[ "${BOINC_TYPE}" == "manager-osx" ]]; then ( ./3rdParty/buildMacDependencies.sh -q && ./mac_build/buildMacBOINC-CI.sh --no_shared_headers ) fi
- if [[ "${BOINC_TYPE}" == "manager-android" ]]; then ( cd android && ./buildAndroidBOINC-CI.sh --arch arm --silent && ./buildAndroidBOINC-CI.sh --arch arm64 --silent && ./buildAndroidBOINC-CI.sh --arch x86 --silent && ./buildAndroidBOINC-CI.sh --arch x86_64 --silent && cd BOINC && ./gradlew assemble -w && cd ../../ ) fi
- if [[ "${BOINC_TYPE}" == "unit-test" ]]; then ( ./3rdParty/buildLinuxDependencies.sh --gtest-only && ./configure --disable-client --disable-manager --enable-unit-tests CFLAGS="-g -O0" CXXFLAGS="-g -O0" && make && ./tests/executeUnitTests.sh --report-coverage ) fi
- if [[ "${BOINC_TYPE}" == "integration-test" ]]; then ( ./integration_test/executeTestSuite.sh ) fi

after_success:
- ./deploy/prepare_deployment.sh ${BOINC_TYPE} deploy/${BOINC_TYPE}/ && ./deploy/deploy_to_bintray.sh deploy/${BOINC_TYPE}/<|MERGE_RESOLUTION|>--- conflicted
+++ resolved
@@ -1,10 +1,4 @@
 language: cpp
-<<<<<<< HEAD
-os:
-  - linux
-#  - osx
-=======
->>>>>>> 831bd5ad
 compiler:
   - gcc
 
@@ -37,7 +31,6 @@
     - secure: "Rd++Hyurnwd/tvjH0PX2seO3QUZ6WOf8bSB2ZkKPfZCU6+tXVMvloyog6Mlc7vl0m3WFAzw24MDtNLFBUktRsVXOkqDup1s6PdkwwcwG+5wAnydN+kXF9PcqKyOi0xJvl48Wji+r92Y9SCLzPnQGjZg70xHET22bDZHt2FsjP80="
     - secure: dYJhIQi9mB00HsyjNEbyyeh7ChHxbg9o6dkBvub/4dRwJKN+KAReU7yHshUTpHI+Nn4TdCjpwHcDMDOklRTSeUFz79jGEmCVqvnz0DynZFroryX3rdAnc/kW4QkupgLZk4JKCN0JRPOM/j9RS2zLxkqrDc7gibF7BNgIhu1jUXk=
   matrix:
-<<<<<<< HEAD
     #- BOINC_TYPE=libs
     #- BOINC_TYPE=server
     #- BOINC_TYPE=client
@@ -45,37 +38,28 @@
     #- BOINC_TYPE=manager
     #- BOINC_TYPE=libs-mingw
     #- BOINC_TYPE=apps-mingw
+    #- BOINC_TYPE=unit-test
     - BOINC_TYPE=coverity
-=======
-    - BOINC_TYPE=libs
-    - BOINC_TYPE=server
-    - BOINC_TYPE=client
-    - BOINC_TYPE=apps
-    - BOINC_TYPE=manager
-    - BOINC_TYPE=libs-mingw
-    - BOINC_TYPE=apps-mingw
-    - BOINC_TYPE=unit-test
->>>>>>> 831bd5ad
 
 matrix:
   fast_finish: true
-  include:
-    - language: php
-      os: linux
-      php: 7.0
-      env:
-        - BOINC_TYPE=integration-test
-    - language: cpp
-      os: osx
-      env: BOINC_TYPE=manager-osx
-    - language: android
-      android:
-        components:
-            - build-tools-28.0.3
-            - android-28
-            - extra-google-m2repository
-            - extra-android-m2repository
-      env: BOINC_TYPE=manager-android
+#  include:
+#    - language: php
+#      os: linux
+#      php: 7.0
+#      env:
+#        - BOINC_TYPE=integration-test
+#    - language: cpp
+#      os: osx
+#      env: BOINC_TYPE=manager-osx
+#    - language: android
+#      android:
+#        components:
+#            - build-tools-28.0.3
+#            - android-28
+#            - extra-google-m2repository
+#            - extra-android-m2repository
+#      env: BOINC_TYPE=manager-android
 
 before_install:
    - if [[ "${TRAVIS_OS_NAME}" == "linux" ]]; then ( sudo apt-get -qq update ) fi
@@ -104,4 +88,4 @@
 - if [[ "${BOINC_TYPE}" == "integration-test" ]]; then ( ./integration_test/executeTestSuite.sh ) fi
 
 after_success:
-- ./deploy/prepare_deployment.sh ${BOINC_TYPE} deploy/${BOINC_TYPE}/ && ./deploy/deploy_to_bintray.sh deploy/${BOINC_TYPE}/+#- ./deploy/prepare_deployment.sh ${BOINC_TYPE} deploy/${BOINC_TYPE}/ && ./deploy/deploy_to_bintray.sh deploy/${BOINC_TYPE}/