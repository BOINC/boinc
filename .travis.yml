language: cpp
compiler:
  - gcc
#  - clang

branches:
  only:
    - master
    - coverity_scan

notifications:
  email:
    recipients:
      - boinc_cvs@ssl.berkeley.edu
    on_success: always
    on_failure: always

env:
  global:
    # The next declaration is the encrypted COVERITY_SCAN_TOKEN, created
    #   via the "travis encrypt" command using the project repo's public key
    - secure: "Rd++Hyurnwd/tvjH0PX2seO3QUZ6WOf8bSB2ZkKPfZCU6+tXVMvloyog6Mlc7vl0m3WFAzw24MDtNLFBUktRsVXOkqDup1s6PdkwwcwG+5wAnydN+kXF9PcqKyOi0xJvl48Wji+r92Y9SCLzPnQGjZg70xHET22bDZHt2FsjP80="
<<<<<<< HEAD
#- BOINC_TYPE=libs
#- BOINC_TYPE=server
#- BOINC_TYPE=client
#- BOINC_TYPE=manager
  global:
    # The next declaration is the encrypted COVERITY_SCAN_TOKEN, created
    #   via the "travis encrypt" command using the project repo's public key
    - secure: "Rd++Hyurnwd/tvjH0PX2seO3QUZ6WOf8bSB2ZkKPfZCU6+tXVMvloyog6Mlc7vl0m3WFAzw24MDtNLFBUktRsVXOkqDup1s6PdkwwcwG+5wAnydN+kXF9PcqKyOi0xJvl48Wji+r92Y9SCLzPnQGjZg70xHET22bDZHt2FsjP80="
=======
  matrix:
    - BOINC_TYPE=libs
    - BOINC_TYPE=server
    - BOINC_TYPE=client
    #- BOINC_TYPE=manager
    #- BOINC_TYPE=coverity
>>>>>>> 3e631f70

matrix:
  fast_finish: true

before_install:
- sudo apt-get update -qq

install:
- sudo apt-get install make m4 pkg-config dh-autoreconf freeglut3-dev libxmu-dev libxi-dev libjpeg62-dev -qq
- if [[ "${BOINC_TYPE}" == "server" ]]; then ( sudo apt-get install python libssl-dev python-mysqldb libmysqlclient-dev libfcgi-dev -qq ) fi
- if [[ "${BOINC_TYPE}" == "client" ]]; then ( sudo apt-get install libssl-dev libcurl4-openssl-dev libxss-dev libnotify-dev libxcb-util0-dev -qq ) fi
- if [[ "${BOINC_TYPE}" == "manager" ]]; then ( sudo apt-get install libssl-dev libxss-dev libnotify-dev libxcb-util0-dev libsqlite3-dev ) fi
- if [[ "${BOINC_TYPE}" == "coverity" ]]; then ( sudo apt-get install python libssl-dev python-mysqldb libmysqlclient-dev libfcgi-dev libcurl4-openssl-dev libxss-dev libnotify-dev libxcb-util0-dev -qq ) fi

before_script:
- ./_autosetup

script:
- if [[ "${BOINC_TYPE}" == "libs" ]]; then ( ./configure --disable-server --disable-client --disable-manager && make ) fi
- if [[ "${BOINC_TYPE}" == "server" ]]; then ( ./configure --disable-client --disable-manager && make ) fi
- if [[ "${BOINC_TYPE}" == "client" ]]; then ( ./configure --disable-server --disable-manager && make ) fi
- if [[ "${BOINC_TYPE}" == "manager" ]]; then ( ./configure --disable-server --disable-client && make ) fi

addons:
  coverity_scan:
    project:
      name: "BOINC/boinc"
      description: "Build submitted via Travis CI"
    notification_email: christian.beer@posteo.de
    build_command_prepend: "./configure --disable-manager"
    build_command:   "make -j 4"
    branch_pattern: coverity_scan<|MERGE_RESOLUTION|>--- conflicted
+++ resolved
@@ -20,23 +20,12 @@
     # The next declaration is the encrypted COVERITY_SCAN_TOKEN, created
     #   via the "travis encrypt" command using the project repo's public key
     - secure: "Rd++Hyurnwd/tvjH0PX2seO3QUZ6WOf8bSB2ZkKPfZCU6+tXVMvloyog6Mlc7vl0m3WFAzw24MDtNLFBUktRsVXOkqDup1s6PdkwwcwG+5wAnydN+kXF9PcqKyOi0xJvl48Wji+r92Y9SCLzPnQGjZg70xHET22bDZHt2FsjP80="
-<<<<<<< HEAD
-#- BOINC_TYPE=libs
-#- BOINC_TYPE=server
-#- BOINC_TYPE=client
-#- BOINC_TYPE=manager
-  global:
-    # The next declaration is the encrypted COVERITY_SCAN_TOKEN, created
-    #   via the "travis encrypt" command using the project repo's public key
-    - secure: "Rd++Hyurnwd/tvjH0PX2seO3QUZ6WOf8bSB2ZkKPfZCU6+tXVMvloyog6Mlc7vl0m3WFAzw24MDtNLFBUktRsVXOkqDup1s6PdkwwcwG+5wAnydN+kXF9PcqKyOi0xJvl48Wji+r92Y9SCLzPnQGjZg70xHET22bDZHt2FsjP80="
-=======
   matrix:
     - BOINC_TYPE=libs
     - BOINC_TYPE=server
     - BOINC_TYPE=client
     #- BOINC_TYPE=manager
     #- BOINC_TYPE=coverity
->>>>>>> 3e631f70
 
 matrix:
   fast_finish: true
