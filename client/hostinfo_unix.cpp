// This file is part of BOINC.
// https://boinc.berkeley.edu
// Copyright (C) 2025 University of California
//
// BOINC is free software; you can redistribute it and/or modify it
// under the terms of the GNU Lesser General Public License
// as published by the Free Software Foundation,
// either version 3 of the License, or (at your option) any later version.
//
// BOINC is distributed in the hope that it will be useful,
// but WITHOUT ANY WARRANTY; without even the implied warranty of
// MERCHANTABILITY or FITNESS FOR A PARTICULAR PURPOSE.
// See the GNU Lesser General Public License for more details.
//
// You should have received a copy of the GNU Lesser General Public License
// along with BOINC.  If not, see <http://www.gnu.org/licenses/>.

// Functions to get host info (CPU, network, disk, mem) on unix-based systems.
// Lots of this is system-dependent so lots of #ifdefs.
// Try to keep this well-organized and not nested.

#include "version.h"         // version numbers from autoconf
#include "cpp.h"
#include "config.h"

#if !defined(_WIN32) || defined(__CYGWIN32__)

// Access to binary files in /proc filesystem doesn't work in the 64bit
// files environment on some systems.
// None of the functions here need 64bit file functions,
// so undefine _FILE_OFFSET_BITS and _LARGE_FILES.
//
#undef _FILE_OFFSET_BITS
#undef _LARGE_FILES
#undef _LARGEFILE_SOURCE
#undef _LARGEFILE64_SOURCE
#include <iostream>
#include <vector>
#include <string>
#include <cstring>
#endif

#ifdef __GLIBC__
#include <gnu/libc-version.h>
#endif

#if HAVE_XSS
#include <X11/extensions/scrnsaver.h> //X-based idle detection
// prevents naming collision between X.h define of Always and boinc's
// lib/prefs.h definition in an enum.
#undef Always
#include <dirent.h> //for opening /tmp/.X11-unix/
  // (There is a DirScanner class in BOINC, but it doesn't do what we want)
#include "log_flags.h" // idle_detection_debug flag for verbose output
#endif

#include <cstdio>
#include <cstdlib>
#include <cstring>
#include <ctime>

#include <sys/param.h>

#if HAVE_SYS_TYPES_H
#include <sys/types.h>
#endif
#if HAVE_SYS_MOUNT_H
#include <sys/mount.h>
#endif
#if HAVE_SYS_VFS_H
#include <sys/vfs.h>
#endif
#if HAVE_SYS_VMMETER_H
#include <sys/vmmeter.h>
#endif

#include <sys/stat.h>

#if HAVE_SYS_SWAP_H
#include <sys/swap.h>
#endif

#if HAVE_SYS_SYSCTL_H
#include <sys/sysctl.h>
#endif
#if HAVE_SYS_SYSTEMINFO_H
#include <sys/systeminfo.h>
#endif
#if HAVE_SYS_UTSNAME_H
#include <sys/utsname.h>
#endif
#if HAVE_UNISTD_H
#include <unistd.h>
#endif
#if HAVE_UTMP_H
#include <utmp.h>
#endif
#if HAVE_NETINET_IN_H
#include <netinet/in.h>
#endif
#if HAVE_SYS_SENSORS_H
#include <sys/sensors.h>
#endif

#ifdef __EMX__
#define INCL_DOSMISC
#include <os2.h>
#include "win/opt_x86.h"
#endif

#ifdef ARMV6
#include <sys/wait.h>
#endif

#include "error_numbers.h"
#include "common_defs.h"
#include "filesys.h"
#include "str_util.h"
#include "str_replace.h"
#include "util.h"

#include "client_state.h"
#include "client_types.h"
#include "client_msgs.h"
#include "hostinfo.h"

using std::string;
using std::min;

#ifdef __APPLE__
#include "sandbox.h"
#include <IOKit/IOKitLib.h>
#include <Carbon/Carbon.h>
#include <CoreFoundation/CoreFoundation.h>
#include <sys/types.h>
#include <sys/sysctl.h>
#include <mach-o/loader.h>
#include <mach-o/fat.h>
#include <mach/machine.h>
#include <libkern/OSByteOrder.h>

extern int compareOSVersionTo(int toMajor, int toMinor);

#ifdef __cplusplus
extern "C" {
#endif
#include <IOKit/ps/IOPowerSources.h>
#include <IOKit/ps/IOPSKeys.h>
#ifdef __cplusplus
}    // extern "C"

#include <dlfcn.h>
#endif
int podman_init_pid = 0;
#endif  // __APPLE__

#ifdef _HPUX_SOURCE
#include <sys/pstat.h>
#endif

// Tru64 UNIX.
// 2005-12-26 SMS.
#ifdef __osf__
#include <sys/sysinfo.h>
#include <machine/hal_sysinfo.h>
#include <machine/cpuconf.h>
#endif

#ifdef __HAIKU__
#include <OS.h>
#endif

// Some OS define _SC_PAGE_SIZE instead of _SC_PAGESIZE
#if defined(_SC_PAGE_SIZE) && !defined(_SC_PAGESIZE)
#define _SC_PAGESIZE _SC_PAGE_SIZE
#endif

// The following is intended to be true both on Linux
// and Debian GNU/kFreeBSD (see trac #521)
//
#if (defined(__linux__) || defined(__GNU__) || defined(__GLIBC__))  && !defined(__HAIKU__)
#define LINUX_LIKE_SYSTEM 1
#endif

// Returns the offset between LOCAL STANDARD TIME and UTC.
// LOCAL_STANDARD_TIME = UTC_TIME + get_timezone().
//
int get_timezone() {
    tzset();
    // TODO: take daylight savings time into account
#if HAVE_STRUCT_TM_TM_ZONE
    time_t cur_time;
    struct tm *time_data;

    cur_time = time(NULL);
    time_data = localtime( &cur_time );
    // tm_gmtoff is already adjusted for daylight savings time
    return time_data->tm_gmtoff;
#elif LINUX_LIKE_SYSTEM
    return -1*(__timezone);
#elif defined(__CYGWIN32__)
    return -1*(_timezone);
#elif defined(unix)
    return -1*timezone;
#elif HAVE_TZNAME
    return -1*timezone;
#else
#error timezone
#endif
    return 0;
}

// Returns true if the host is currently running off battery power
// If you can't figure out, return false
//
bool HOST_INFO::host_is_running_on_batteries() {
#if defined(__APPLE__)
    CFDictionaryRef pSource = NULL;
    CFStringRef psState;
    int i;
    bool retval = false;

    CFTypeRef blob = IOPSCopyPowerSourcesInfo();
    CFArrayRef list = IOPSCopyPowerSourcesList(blob);

    for (i=0; i<CFArrayGetCount(list); i++) {
        pSource = IOPSGetPowerSourceDescription(blob, CFArrayGetValueAtIndex(list, i));
        if(!pSource) break;
        psState = (CFStringRef)CFDictionaryGetValue(pSource, CFSTR(kIOPSPowerSourceStateKey));
        if(!CFStringCompare(psState,CFSTR(kIOPSBatteryPowerValue),0))
        retval = true;
    }

    CFRelease(blob);
    CFRelease(list);
    return retval;

#elif ANDROID
    return !(gstate.device_status.on_ac_power || gstate.device_status.on_usb_power);

#elif LINUX_LIKE_SYSTEM
    static enum {
        Detect,
        ProcAPM,
        ProcACPI,
        SysClass,
        NoBattery
    } method = Detect;
    static char path[64] = "";

    if (Detect == method) {
        // try APM in ProcFS
        FILE *fapm = fopen("/proc/apm", "r");
        if (fapm) {
            method = ProcAPM;
            fclose(fapm);
        }
    }
    if (Detect == method) {
        // try ACPI in ProcFS
        string ac_name;
        FILE* facpi;

        DirScanner dir("/proc/acpi/ac_adapter/");
        while (dir.scan(ac_name)) {
            // newer ACPI versions use "state" as filename
            snprintf(
                path, sizeof(path), "/proc/acpi/ac_adapter/%s/state",
                ac_name.c_str()
            );
            facpi = fopen(path, "r");
            if (!facpi) {
                // older ACPI versions use "status" instead
                snprintf(
                    path, sizeof(path), "/proc/acpi/ac_adapter/%s/status",
                    ac_name.c_str()
                );
                facpi = fopen(path, "r");
            }
            if (facpi) {
                method = ProcACPI;
                fclose(facpi);
                break;
            }
        }
    }
    if (Detect == method) {
        // try SysFS
        char buf[256];
        string ps_name;
        FILE* fsys;

        DirScanner dir("/sys/class/power_supply/");
        while (dir.scan(ps_name)) {
            // check the type of the power supply
            snprintf(
                path, sizeof(path), "/sys/class/power_supply/%s/type",
                ps_name.c_str()
            );
            fsys = fopen(path, "r");
            if (!fsys) continue;
            char *p = fgets(buf, sizeof(buf), fsys);
            fclose(fsys);
            if (p == NULL) {
                break;
            }
            // AC adapters have type "Mains"
            if ((strstr(buf, "mains") != NULL) || (strstr(buf, "Mains") != NULL)) {
                method = SysClass;
                // to check if we're on battery we look at "online",
                // located in the same directory
                snprintf(
                    path, sizeof(path), "/sys/class/power_supply/%s/online",
                    ps_name.c_str()
                );
                break;
            }
        }
    }
    switch (method) {
    case Detect:
        // if we haven't found a method so far, give up
        method = NoBattery;
        // fall through
    case ProcAPM:
        {
            // use /proc/apm
            FILE* fapm = fopen("/proc/apm", "r");
            if (!fapm) return false;

            char    apm_driver_version[11];
            int     apm_major_version;
            int     apm_minor_version;
            int     apm_flags;
            int     apm_ac_line_status=1;

            // supposedly we're on batteries if the 5th entry is zero.
            int n = fscanf(fapm, "%10s %d.%d %x %x",
                apm_driver_version,
                &apm_major_version,
                &apm_minor_version,
                &apm_flags,
                &apm_ac_line_status
            );

            fclose(fapm);
            if (n != 5) return false;

            return (apm_ac_line_status == 0);
        }
    case ProcACPI:
        {
            // use /proc/acpi/ac_adapter/*/stat{e,us}
            FILE *facpi = fopen(path, "r");
            if (!facpi) return false;

            char buf[128];
            char *p = fgets(buf, sizeof(buf), facpi);

            fclose(facpi);
            if (p == NULL) return false;

            if ((strstr(buf, "state:") != NULL) || (strstr(buf, "Status:") != NULL)) {
                // on batteries if ac adapter is "off-line" (or maybe "offline")
                return (strstr(buf, "off") != NULL);
            }

            return false;
        }
    case SysClass:
        {
            // use /sys/class/power_supply/*/online
            FILE *fsys = fopen(path, "r");
            if (!fsys) return false;

            int online;
            int n = fscanf(fsys, "%d", &online);
            fclose(fsys);
            if (n != 1) return false;

            // online is 1 if on AC power, 0 if on battery
            return (0 == online);
        }
    case NoBattery:
    default:
         // we have no way to determine if we're on batteries,
         // so we say we aren't
        return false;
    }
#elif defined(__OpenBSD__)
    static int mib[] = {CTL_HW, HW_SENSORS, 0, 0, 0};
    static int devn = -1;
    struct sensor s;
    size_t slen = sizeof(struct sensor);

    if (devn == -1) {
        struct sensordev snsrdev;
        size_t sdlen = sizeof(struct sensordev);
        for (devn = 0;; devn++) {
            mib[2] = devn;
            if (sysctl(mib, 3, &snsrdev, &sdlen, NULL, 0) == -1) {
                if (errno == ENXIO) {
                    continue;
                }
                if (errno == ENOENT) {
                    break;
                }
            }
            if (!strcmp("acpiac0", snsrdev.xname)) {
                break;
            }
        }
        mib[3] = 9;
        mib[4] = 0;
    }

    if (sysctl(mib, 5, &s, &slen, NULL, 0) != -1) {
        if (s.value) {
            // AC present
            return false;
        } else {
            return true;
        }
    }

    return false;
#elif defined(__FreeBSD__)
    int ac;
    size_t len = sizeof(ac);

    if (sysctlbyname("hw.acpi.acline", &ac, &len, NULL, 0) != -1) {
        if (ac) {
            // AC present
            return false;
        } else {
            return true;
        }
    }

    return false;
#else
    return false;
#endif
}

#if LINUX_LIKE_SYSTEM
static void parse_meminfo_linux(HOST_INFO& host) {
    char buf[256];
    double x;
    FILE* f = fopen("/proc/meminfo", "r");
    if (!f) {
        msg_printf(NULL, MSG_INFO,
            "Can't open /proc/meminfo to get memory size - defaulting to 1 GB."
        );
        host.m_nbytes = GIGA;
        host.m_swap = GIGA;
        return;
    }
    while (fgets(buf, 256, f)) {
        if (strstr(buf, "MemTotal:")) {
            sscanf(buf, "MemTotal: %lf", &x);
            host.m_nbytes = x*1024;
        } else if (strstr(buf, "SwapTotal:")) {
            sscanf(buf, "SwapTotal: %lf", &x);
            host.m_swap = x*1024;
        } else if (strstr(buf, "Mem:")) {
            sscanf(buf, "Mem: %lf", &host.m_nbytes);
        } else if (strstr(buf, "Swap:")) {
            sscanf(buf, "Swap: %lf", &host.m_swap);
        }
    }
    fclose(f);
}

// Unfortunately the format of /proc/cpuinfo is not standardized.
// See http://people.nl.linux.org/~hch/cpuinfo/ for some examples.
//
static void parse_cpuinfo_linux(HOST_INFO& host) {
    char buf[P_FEATURES_SIZE], features[P_FEATURES_SIZE], model_buf[1024];
    bool vendor_found=false, model_found=false;
    bool cache_found=false, features_found=false;
    bool model_hack=false, vendor_hack=false;
    int n;
#if !defined(__aarch64__) && !defined(__arm__)
    int family=-1, model=-1, stepping=-1;
#else
    char implementer[32] = {0}, architecture[32] = {0}, variant[32] = {0}, cpu_part[32] = {0}, revision[32] = {0};
    bool model_info_found=false;
#endif
    char buf2[256];

    FILE* f = fopen("/proc/cpuinfo", "r");
    if (!f) {
        msg_printf(NULL, MSG_INFO,
            "Can't open /proc/cpuinfo to get CPU info"
        );
        safe_strcpy(host.p_model, "unknown");
        safe_strcpy(host.p_vendor, "unknown");
        return;
    }

#ifdef __mips__
    safe_strcpy(host.p_model, "MIPS ");
    model_hack = true;
#elif __alpha__
    safe_strcpy(host.p_vendor, "HP (DEC) ");
    vendor_hack = true;
#elif __hppa__
    safe_strcpy(host.p_vendor, "HP ");
    vendor_hack = true;
#elif __ia64__
    safe_strcpy(host.p_model, "IA-64 ");
    model_hack = true;
#elif defined(__arm__) || defined(__aarch64__)
    safe_strcpy(host.p_vendor, "ARM");
    vendor_hack = vendor_found = true;
#endif

    host.m_cache=-1;
    safe_strcpy(features, "");
    while (fgets(buf, sizeof(buf), f)) {
        strip_whitespace(buf);
        if (
                /* there might be conflicts if we dont #ifdef */
#ifdef __ia64__
            strstr(buf, "vendor     : ")
#elif __hppa__
            strstr(buf, "cpu\t\t: ")
#elif __powerpc__
            strstr(buf, "machine\t\t: ") || strstr(buf, "platform\t: ")
#elif __sparc__
            strstr(buf, "type\t\t: ")
#elif __alpha__
            strstr(buf, "cpu\t\t\t: ")
#else
            strstr(buf, "vendor_id\t: ") || strstr(buf, "system type\t\t: ")
#endif
        ) {
            if (!vendor_hack && !vendor_found) {
                vendor_found = true;
                strlcpy(host.p_vendor, strchr(buf, ':') + 2, sizeof(host.p_vendor));
            } else if (!vendor_found) {
                vendor_found = true;
                strlcpy(buf2, strchr(buf, ':') + 2,
                    sizeof(host.p_vendor) - strlen(host.p_vendor) - 1
                );
                strlcat(host.p_vendor, buf2, sizeof(host.p_vendor));
            }
        }

#if defined(__aarch64__) || defined(__arm__)
        if (
            // Hardware is specifying the board this CPU is on, store it in product_name while we parse /proc/cpuinfo
            strstr(buf, "Hardware\t: ")
        ) {
            // this makes sure we only ever copy as much bytes as we can still store in host.product_name
            int t = sizeof(host.product_name) - strlen(host.product_name) - 2;
            strlcpy(buf2, strchr(buf, ':') + 2, ((t<sizeof(buf2))?t:sizeof(buf2)));
            strip_whitespace(buf2);
            if (strlen(host.product_name)) {
                safe_strcat(host.product_name, " ");
            }
            safe_strcat(host.product_name, buf2);
        }
#endif

        if (
#ifdef __ia64__
            strstr(buf, "family     : ") || strstr(buf, "model name : ")
#elif __powerpc__ || __sparc__
            strstr(buf, "cpu\t\t: ")
#elif defined(__aarch64__) || defined(__arm__)
            // Hardware is a fallback specifying the board this CPU is on (not ideal but better than nothing)
            strstr(buf, "model name") || strstr(buf, "Processor") || strstr(buf, "Hardware")
#else
            strstr(buf, "model name\t: ") || strstr(buf, "cpu model\t\t: ")
#endif
        ) {
            if (!model_hack && !model_found) {
                model_found = true;
#ifdef __powerpc__
                char *coma = NULL;
                if ((coma = strrchr(buf, ','))) {   /* we have ", altivec supported" */
                    *coma = '\0';    /* strip the unwanted line */
                    safe_strcpy(features, "altivec");
                    features_found = true;
                }
#endif
                strlcpy(host.p_model, strchr(buf, ':') + 2, sizeof(host.p_model));
            } else if (!model_found) {
#ifdef __ia64__
                /* depending on kernel version, family can be either
                a number or a string. If number, we have a model name,
                else we don't */
                char *testc = NULL;
                testc = strrchr(buf, ':')+2;
                if (isdigit(*testc)) {
                    family = atoi(testc);
                    continue;    /* skip this line */
                }
#endif
                model_found = true;
                strlcpy(buf2, strchr(buf, ':') + 1, sizeof(host.p_model) - strlen(host.p_model) - 1);
                strip_whitespace(buf2);
                safe_strcat(host.p_model, buf2);
            }
        }
#if  !defined(__hppa__) && !defined(__aarch64__) && !defined(__arm__)
    /* XXX hppa: "cpu family\t: PA-RISC 2.0" */
        if (strstr(buf, "cpu family\t: ") && family<0) {
            family = atoi(buf+strlen("cpu family\t: "));
        }
        /* XXX hppa: "model\t\t: 9000/785/J6000" */
    /* XXX alpha: "cpu model\t\t: EV6" -> ==buf necessary */
        if ((strstr(buf, "model\t\t: ") == buf) && model<0) {
            model = atoi(buf+strlen("model\t\t: "));
        }
        /* ia64 */
        if (strstr(buf, "model      : ") && model<0) {
            model = atoi(buf+strlen("model     : "));
        }
#endif
#if !defined(__aarch64__) && !defined(__arm__)
        if (strstr(buf, "stepping\t: ") && stepping<0) {
            stepping = atoi(buf+strlen("stepping\t: "));
        }
#else
        if (strstr(buf, "CPU implementer") && strlen(implementer) == 0) {
            strlcpy(implementer, strchr(buf, ':') + 2, sizeof(implementer));
            model_info_found = true;
        }
        if (strstr(buf, "CPU architecture") && strlen(architecture) == 0) {
            strlcpy(architecture, strchr(buf, ':') + 2, sizeof(architecture));
            model_info_found = true;
        }
        if (strstr(buf, "CPU variant") && strlen(variant) == 0) {
            strlcpy(variant, strchr(buf, ':') + 2, sizeof(variant));
            model_info_found = true;
        }
        if (strstr(buf, "CPU part") && strlen(cpu_part) == 0) {
            strlcpy(cpu_part, strchr(buf, ':') + 2, sizeof(cpu_part));
            model_info_found = true;
        }
        if (strstr(buf, "CPU revision") && strlen(revision) == 0) {
            strlcpy(revision, strchr(buf, ':') + 2, sizeof(revision));
            model_info_found = true;
        }
#endif
#ifdef __hppa__
        bool icache_found=false,dcache_found=false;
        if (!icache_found && strstr(buf, "I-cache\t\t: ")) {
            icache_found = true;
            sscanf(buf, "I-cache\t\t: %d", &n);
            host.m_cache += n*1024;
        }
        if (!dcache_found && strstr(buf, "D-cache\t\t: ")) {
            dcache_found = true;
            sscanf(buf, "D-cache\t\t: %d", &n);
            host.m_cache += n*1024;
        }
#elif __powerpc__
        if (!cache_found && strstr(buf, "L2 cache\t: ")) {
            cache_found = true;
            sscanf(buf, "L2 cache\t: %d", &n);
            host.m_cache = n*1024;
        }
#else
        if (!cache_found && (strstr(buf, "cache size\t: ") == buf)) {
            cache_found = true;
            sscanf(buf, "cache size\t: %d", &n);
            host.m_cache = n*1024;
        }
#endif
        if (!features_found) {
            // Some versions of the linux kernel call them flags,
            // others call them features, so look for both.
            //
            if ((strstr(buf, "flags\t\t: ") == buf)) {
                strlcpy(features, strchr(buf, ':') + 2, sizeof(features));
            } else if ((strstr(buf, "features\t\t: ") == buf)) {
                strlcpy(features, strchr(buf, ':') + 2, sizeof(features));
            } else if ((strstr(buf, "features   : ") == buf)) {    /* ia64 */
                strlcpy(features, strchr(buf, ':') + 2, sizeof(features));
            } else if ((strstr(buf, "Features\t: ") == buf)) { /* arm */
               strlcpy(features, strchr(buf, ':') + 2, sizeof(features));
            }
            if (strlen(features)) {
                features_found = true;
            }
        }
    }
    safe_strcpy(model_buf, host.p_model);
#if !defined(__aarch64__) && !defined(__arm__)
    if (family>=0 || model>=0 || stepping>0) {
        safe_strcat(model_buf, " [");
        if (family>=0) {
            snprintf(buf, sizeof(buf), "Family %d ", family);
            safe_strcat(model_buf, buf);
        }
        if (model>=0) {
            snprintf(buf, sizeof(buf), "Model %d ", model);
            safe_strcat(model_buf, buf);
        }
        if (stepping>=0) {
            snprintf(buf, sizeof(buf), "Stepping %d", stepping);
            safe_strcat(model_buf, buf);
        }
        safe_strcat(model_buf, "]");
    }
#else
    if (model_info_found) {
        safe_strcat(model_buf, " [");
        if (strlen(implementer)>0) {
            snprintf(buf, sizeof(buf), "Impl %s ", implementer);
            safe_strcat(model_buf, buf);
        }
        if (strlen(architecture)>0) {
            snprintf(buf, sizeof(buf), "Arch %s ", architecture);
            safe_strcat(model_buf, buf);
        }
        if (strlen(variant)>0) {
            snprintf(buf, sizeof(buf), "Variant %s ", variant);
            safe_strcat(model_buf, buf);
        }
        if (strlen(cpu_part)>0) {
            snprintf(buf, sizeof(buf), "Part %s ", cpu_part);
            safe_strcat(model_buf, buf);
        }
        if (strlen(revision)>0) {
            snprintf(buf, sizeof(buf), "Rev %s", revision);
            safe_strcat(model_buf, buf);
        }
        safe_strcat(model_buf, "]");
    }
#endif
    if (strlen(features)) {
        safe_strcpy(host.p_features, features);
    }

    safe_strcpy(host.p_model, model_buf);
    fclose(f);
}
#endif  // LINUX_LIKE_SYSTEM
#ifdef __FreeBSD__
#if defined(__i386__) || defined(__amd64__)
#include <sys/types.h>
#include <sys/cdefs.h>
#include <machine/cpufunc.h>
#include <machine/specialreg.h>

void use_cpuid(HOST_INFO& host) {
    u_int p[4];
    u_int cpu_id;
    char vendor[13];
    int hasMMX, hasSSE, hasSSE2, hasSSE3, has3DNow, has3DNowExt, hasAVX;
    char capabilities[P_FEATURES_SIZE];

    hasMMX = hasSSE = hasSSE2 = hasSSE3 = has3DNow = has3DNowExt = hasAVX = 0;
    do_cpuid(0x0, p);

    if (p[0] >= 0x1) {

        do_cpuid(0x1, p);

        cpu_id = p[0];
        memcpy(vendor, &p[1], 4);   // copy EBX
        memcpy(vendor+4, &p[3], 4); // copy EDX
        memcpy(vendor+8, &p[2], 4); // copy ECX
        vendor[12] = '\0';
        hasMMX  = (p[3] & (1 << 23 )) >> 23; // 0x0800000
        hasSSE  = (p[3] & (1 << 25 )) >> 25; // 0x2000000
        hasSSE2 = (p[3] & (1 << 26 )) >> 26; // 0x4000000
        hasAVX  = (p[2] & (1 << 28 )) >> 28;
        hasSSE3 = (p[2] & (1 << 0 )) >> 0;
    }

    do_cpuid(0x80000000, p);
    if (p[0]>=0x80000001) {
        do_cpuid(0x80000001, p);
        hasMMX  |= (p[3] & (1 << 23 )) >> 23; // 0x0800000
        has3DNow    = (p[3] & (1 << 31 )) >> 31; //0x80000000
        has3DNowExt = (p[3] & (1 << 30 )) >> 30;
    }

    capabilities[0] = '\0';
    if (hasSSE) safe_strcat(capabilities, "sse ");
    if (hasSSE2) safe_strcat(capabilities, "sse2 ");
    if (hasSSE3) safe_strcat(capabilities, "pni ");
    if (has3DNow) safe_strcat(capabilities, "3dnow ");
    if (has3DNowExt) safe_strcat(capabilities, "3dnowext ");
    if (hasMMX) safe_strcat(capabilities, "mmx ");
    if (hasAVX) safe_strcat(capabilities, "avx ");
    strip_whitespace(capabilities);
    char buf[1024];
    snprintf(buf, sizeof(buf), " [Family %u Model %u Stepping %u]",
        CPUID_TO_FAMILY(cpu_id), CPUID_TO_MODEL(cpu_id), cpu_id & CPUID_STEPPING
    );
    strlcat(host.p_model, buf, sizeof(host.p_model));
    safe_strcpy(host.p_features, capabilities);
    safe_strcpy(host.p_vendor, vendor);
}
#endif
#endif

#ifdef __APPLE__
static void get_cpu_info_mac(HOST_INFO& host) {
    int p_model_size = sizeof(host.p_model);
    size_t len;
    char brand_string[256];
    char features[P_FEATURES_SIZE];
    char *p;
    char *sep=" ";

    len = sizeof(brand_string);
    sysctlbyname("machdep.cpu.brand_string", brand_string, &len, NULL, 0);

#if defined(__i386__) || defined(__x86_64__)

    int family, stepping, model;

    // on an Apple M1 chip the cpu.vendor is broken, family, model and stepping don't exist
    if (!strncmp(brand_string, "Apple M", strlen("Apple M"))) {

        strcpy(host.p_vendor, "Apple");
        strncpy(host.p_model, brand_string, sizeof(host.p_model));

    } else {

        len = sizeof(host.p_vendor);
        sysctlbyname("machdep.cpu.vendor", host.p_vendor, &len, NULL, 0);

        len = sizeof(family);
        sysctlbyname("machdep.cpu.family", &family, &len, NULL, 0);

        len = sizeof(model);
        sysctlbyname("machdep.cpu.model", &model, &len, NULL, 0);

        len = sizeof(stepping);
        sysctlbyname("machdep.cpu.stepping", &stepping, &len, NULL, 0);

        snprintf(
            host.p_model, sizeof(host.p_model),
            "%s [x86 Family %d Model %d Stepping %d]",
            brand_string, family, model, stepping
        );
    }

    len = sizeof(features);
    sysctlbyname("machdep.cpu.features", features, &len, NULL, 0);

#else // defined(__i386__) || defined(__x86_64__)

    int feature;
    string feature_string;

    strcpy(host.p_vendor, "Apple");
    strncpy(host.p_model, brand_string, sizeof(host.p_model));

    features[0] = '\0';
    len = sizeof(feature);
    feature_string="";

    sysctlbyname("hw.optional.amx_version", &feature, &len, NULL, 0);
    snprintf(features, sizeof(features), "amx_version_%d", feature);
    feature_string += features;

    sysctlbyname("hw.optional.arm64", &feature, &len, NULL, 0);
    if (feature) feature_string += " arm64";

    sysctlbyname("hw.optional.armv8_1_atomics", &feature, &len, NULL, 0);
    if (feature) feature_string += " armv8_1_atomics";

    sysctlbyname("hw.optional.armv8_2_fhm", &feature, &len, NULL, 0);
    if (feature) feature_string += " armv8_2_fhm";

    sysctlbyname("hw.optional.armv8_2_sha3", &feature, &len, NULL, 0);
    if (feature) feature_string += " armv8_2_sha3";

    sysctlbyname("hw.optional.armv8_2_sha512", &feature, &len, NULL, 0);
    if (feature) feature_string += " armv8_2_sha512";

    sysctlbyname("hw.optional.armv8_crc32", &feature, &len, NULL, 0);
    if (feature) feature_string += " armv8_crc32";

    sysctlbyname("hw.optional.floatingpoint", &feature, &len, NULL, 0);
    if (feature) feature_string += " floatingpoint";

    sysctlbyname("hw.optional.neon", &feature, &len, NULL, 0);
    if (feature) feature_string += " neon";

    sysctlbyname("hw.optional.neon_fp16", &feature, &len, NULL, 0);
    if (feature) feature_string += " neon_fp16";

    sysctlbyname("hw.optional.neon_hpfp", &feature, &len, NULL, 0);
    if (feature) feature_string += " neon_hpfp";

    sysctlbyname("hw.optional.ucnormal_mem", &feature, &len, NULL, 0);
    if (feature) feature_string += " ucnormal_mem";

    // read features of the emulated CPU if there is a file containing these
    char fpath[MAXPATHLEN];
    boinc_getcwd(fpath);
    strcat(fpath,"/");
    strcat(fpath,EMULATED_CPU_INFO_FILENAME);
    if (boinc_file_exists(fpath)) {
        FILE* fp = boinc_fopen(fpath, "r");
        if (fp) {
            fgets(features, sizeof(features), fp);
	    feature_string += features;
            fclose(fp);
        } else if (log_flags.coproc_debug) {
            msg_printf(0, MSG_INFO, "[x86_64-M1] couldn't open file %s", fpath);
        }
    } else if (log_flags.coproc_debug) {
        msg_printf(0, MSG_INFO, "[x86_64-M1] didn't find file %s", fpath);
    }

    strncpy(features,feature_string.c_str(),sizeof(features));

#endif // defined(__i386__) || defined(__x86_64__)

    // Convert Mac CPU features string to match that returned by Linux
    for(p=features; *p; p++) {
        *p = tolower(*p);
    }

    host.p_features[0] = 0;
    for (p = strtok(features, sep); p; p = strtok(NULL, sep)) {
    if (p != features) safe_strcat(host.p_features, sep);
        if (!strcmp(p, "avx1.0")) {
            safe_strcat(host.p_features, "avx");
        } else if (!strcmp(p, "sse3")) {
            safe_strcat(host.p_features, "pni");
        } else if (!strcmp(p, "sse4.1")) {
            safe_strcat(host.p_features, "sse4_1");
        } else if (!strcmp(p, "sse4.2")) {
            safe_strcat(host.p_features, "sse4_2");
        } else {
            safe_strcat(host.p_features, p);
        }
    }

    host.p_model[p_model_size-1] = 0;

    // This returns an Apple hardware model designation such as "MacPro3,1".
    // One source for converting this to a common model name is:
    // <http://www.everymac.com/systems/by_capability/mac-specs-by-machine-model-machine-id.html>
    len = sizeof(host.product_name);
    sysctlbyname("hw.model", host.product_name, &len, NULL, 0);
}
#endif

#ifdef __HAIKU__
static void get_cpu_info_haiku(HOST_INFO& host) {
    /* This function has been adapted from Haiku's sysinfo.c
     * which spits out a bunch of formatted CPU info to
     * the terminal, it was easier to copy some of the logic
     * here.
     */
    system_info sys_info;
    int32 cpu = 0; // always use first CPU for now
    cpuid_info cpuInfo;
    int32 maxStandardFunction;
    int32 maxExtendedFunction = 0;

    char brand_string[256];

    if (get_system_info(&sys_info) != B_OK) {
        msg_printf(NULL, MSG_INTERNAL_ERROR, "Error getting Haiku system information!\n");
        return;
    }

    if (get_cpuid(&cpuInfo, 0, cpu) != B_OK) {
        // this CPU doesn't support cpuid
        return;
    }

    snprintf(host.p_vendor, sizeof(host.p_vendor), "%.12s",
        cpuInfo.eax_0.vendor_id
    );

    maxStandardFunction = cpuInfo.eax_0.max_eax;
    if (maxStandardFunction >= 500) {
        // old Pentium sample chips has cpu signature here
        maxStandardFunction = 0;
    }

    // Extended cpuid
    get_cpuid(&cpuInfo, 0x80000000, cpu);

    // extended cpuid is only supported if max_eax is greater
    // than the service id
    //
    if (cpuInfo.eax_0.max_eax > 0x80000000) {
        maxExtendedFunction = cpuInfo.eax_0.max_eax & 0xff;
    }

    if (maxExtendedFunction >=4 ) {
        char buffer[49];
        char *name = buffer;
        int32 i;

        memset(buffer, 0, sizeof(buffer));

        for (i = 0; i < 3; i++) {
            cpuid_info nameInfo;
            get_cpuid(&nameInfo, 0x80000002 + i, cpu);

            memcpy(name, &nameInfo.regs.eax, 4);
            memcpy(name + 4, &nameInfo.regs.ebx, 4);
            memcpy(name + 8, &nameInfo.regs.ecx, 4);
            memcpy(name + 12, &nameInfo.regs.edx, 4);
            name += 16;
        }

        // cut off leading spaces (names are right aligned)
        name = buffer;
        while (name[0] == ' ') {
            name++;
        }

        // the BIOS may not have set the processor name
        if (name[0]) {
            strlcpy(brand_string, name, sizeof(brand_string));
        } else {
            // Intel CPUs don't seem to have the genuine vendor field
            snprintf(brand_string, sizeof(brand_string), "%.12s",
                cpuInfo.eax_0.vendor_id
            );
        }
    }

    get_cpuid(&cpuInfo, 1, cpu);

    int family, stepping, model;

    family = cpuInfo.eax_1.family + (cpuInfo.eax_1.family == 0xf ?
        cpuInfo.eax_1.extended_family : 0);

    // model calculation is different for AMD and INTEL
    if ((sys_info.cpu_type & B_CPU_x86_VENDOR_MASK) == B_CPU_AMD_x86) {
        model = cpuInfo.eax_1.model + (cpuInfo.eax_1.model == 0xf ?
            cpuInfo.eax_1.extended_model << 4 : 0);
    } else if ((sys_info.cpu_type & B_CPU_x86_VENDOR_MASK) == B_CPU_INTEL_x86) {
        model = cpuInfo.eax_1.model + ((cpuInfo.eax_1.family == 0xf ||
            cpuInfo.eax_1.family == 0x6) ? cpuInfo.eax_1.extended_model << 4 : 0);
    }

    stepping = cpuInfo.eax_1.stepping;

    snprintf(host.p_model, sizeof(host.p_model),
        "%s [Family %u Model %u Stepping %u]", brand_string, family, model,
        stepping
    );

    static const char *kFeatures[32] = {
        "fpu", "vme", "de", "pse",
        "tsc", "msr", "pae", "mce",
        "cx8", "apic", NULL, "sep",
        "mtrr", "pge", "mca", "cmov",
        "pat", "pse36", "psnum", "clflush",
        NULL, "ds", "acpi", "mmx",
        "fxsr", "sse", "sse2", "ss",
        "htt", "tm", "ia64", "pbe",
    };

    int32 found = 0;
    int32 i;
    char buf[256];

    for (i = 0; i < 32; i++) {
        if ((cpuInfo.eax_1.features & (1UL << i)) && kFeatures[i] != NULL) {
            snprintf(buf, sizeof(buf), "%s%s", found == 0 ? "" : " ",
                kFeatures[i]
            );
            strlcat(host.p_features, buf, sizeof(host.p_features));
            found++;
        }
    }

    if (maxStandardFunction >= 1) {
        /* Extended features */
        static const char *kFeatures2[32] = {
            "pni", NULL, "dtes64", "monitor", "ds-cpl", "vmx", "smx" "est",
            "tm2", "ssse3", "cnxt-id", NULL, NULL, "cx16", "xtpr", "pdcm",
            NULL, NULL, "dca", "sse4_1", "sse4_2", "x2apic", "movbe", "popcnt",
            NULL, NULL, "xsave", "osxsave", NULL, NULL, NULL, NULL
        };

        for (i = 0; i < 32; i++) {
            if ((cpuInfo.eax_1.extended_features & (1UL << i)) &&
                kFeatures2[i] != NULL) {
                snprintf(buf, sizeof(buf), "%s%s", found == 0 ? "" : " ",
                    kFeatures2[i]
                );
                strlcat(host.p_features, buf, sizeof(host.p_features));
                found++;
            }
        }
    }

    //TODO: there are additional AMD features that probably need to be queried
}
#endif


// Note: this may also work on other UNIX-like systems in addition to Macintosh
#ifdef __APPLE__

#include <net/if.h>
#include <net/if_dl.h>
#include <net/route.h>

// detect the network usage totals for the host.
//
int get_network_usage_totals(
    unsigned int& total_received, unsigned int& total_sent
) {
    static size_t  sysctlBufferSize = 0;
    static uint8_t *sysctlBuffer = NULL;

    int    mib[] = { CTL_NET, PF_ROUTE, 0, 0, NET_RT_IFLIST, 0 };
    struct if_msghdr *ifmsg;
    size_t currentSize = 0;

    total_received = 0;
    total_sent = 0;

    if (sysctl(mib, 6, NULL, &currentSize, NULL, 0) != 0) return errno;
    if (!sysctlBuffer || (currentSize > sysctlBufferSize)) {
        if (sysctlBuffer) free(sysctlBuffer);
        sysctlBufferSize = 0;
        sysctlBuffer = (uint8_t*)malloc(currentSize);
        if (!sysctlBuffer) return ERR_MALLOC;
        sysctlBufferSize = currentSize;
    }

    // Read in new data
    if (sysctl(mib, 6, sysctlBuffer, &currentSize, NULL, 0) != 0) return errno;

    // Walk through the reply
    uint8_t *currentData = sysctlBuffer;
    uint8_t *currentDataEnd = sysctlBuffer + currentSize;

    while (currentData < currentDataEnd) {
        // Expecting interface data
        ifmsg = (struct if_msghdr *)currentData;
        if (ifmsg->ifm_type != RTM_IFINFO) {
            currentData += ifmsg->ifm_msglen;
            continue;
        }
        // Must not be loopback
        if (ifmsg->ifm_flags & IFF_LOOPBACK) {
            currentData += ifmsg->ifm_msglen;
            continue;
        }
        // Only look at link layer items
        struct sockaddr_dl *sdl = (struct sockaddr_dl *)(ifmsg + 1);
        if (sdl->sdl_family != AF_LINK) {
            currentData += ifmsg->ifm_msglen;
            continue;
        }

#if 0   // Use this code if we want only Ethernet interface 0
        if (!strcmp(sdl->sdl_data, "en0")) {
            total_received = ifmsg->ifm_data.ifi_ibytes;
            total_sent = ifmsg->ifm_data.ifi_obytes;
            return 0;
        }
#else   // Use this code if we want total of all non-loopback interfaces
        total_received += ifmsg->ifm_data.ifi_ibytes;
        total_sent += ifmsg->ifm_data.ifi_obytes;
#endif
    }
    return 0;
}

// Is this a dual GPU MacBook with automatic GPU switching?
bool isDualGPUMacBook() {
    io_service_t service = IO_OBJECT_NULL;

    service = IOServiceGetMatchingService(kIOMasterPortDefault, IOServiceMatching("AppleGraphicsControl"));
    return (service != IO_OBJECT_NULL);
}

#endif  // __APPLE__

// see if Virtualbox is installed
//
const char* vbox_locations[] = {
    "/usr/bin/VBoxManage",
    "/usr/local/bin/VBoxManage",
    // add other ifdefs here as necessary.
    NULL
};

int HOST_INFO::get_virtualbox_version() {
    const char** paths;
    char cmd [MAXPATHLEN+35];
    char buf[256];
    FILE* fd;

    for (paths = vbox_locations; *paths != NULL; ++paths) {
        const char* path = *paths;
        if (access(path, X_OK)) {
            continue;
        }
        safe_strcpy(cmd, path);
        safe_strcat(cmd, " --version");
        fd = popen(cmd, "r");
        if (fd) {
            if (fgets(buf, sizeof(buf), fd)) {
                strip_whitespace(buf);
                int n, a,b,c;
                n = sscanf(buf, "%d.%d.%d", &a, &b, &c);
                if (n == 3) {
                    safe_strcpy(virtualbox_version, buf);
                    pclose(fd);
                    break;
                }
            }
            pclose(fd);
        }
    }
    return 0;
}

// check if docker/podman is installed and functional on this host.
// if so, populate docker_version and return true
//
bool HOST_INFO::get_docker_version_aux(DOCKER_TYPE type){
    char cmd[1024], buf[256];

    snprintf(cmd, sizeof(cmd), "%s --version 2>/dev/null",
        docker_cli_prog(type)
    );
    FILE* f = popen(cmd, "r");
    if (!f) return false;
    // normally the version is on the first line,
    // but it's on the 2nd line if using podman-docker
    //
    bool found = false;
    while (fgets(buf, sizeof(buf), f)) {
        string version;
        if (get_docker_version_string(type, buf, version)) {
            safe_strcpy(docker_version, version.c_str());
            found = true;
            break;
        }
    }
    pclose(f);
    if (!found) return false;

#ifdef __APPLE__
    // download (if not there) and start QEMU VM
    if (type == PODMAN) {
<<<<<<< HEAD
        snprintf(cmd, sizeof(cmd),
            "%s machine init; %s machine start",
            docker_cli_prog(type),
=======

        snprintf(cmd, sizeof(cmd),
            "%s machine init -v /Library:/Library",
            docker_cli_prog(type)
        );
        system(cmd);
        snprintf(cmd, sizeof(cmd),
            "%s machine start",
>>>>>>> 48339f7f
            docker_cli_prog(type)
        );
        char * argv[4];
        argv[0] = "sh";
        argv[1] = "-c";
        argv[2] = cmd;
        argv[3] = NULL;
        run_program(NULL, "/bin/sh", 0, argv, podman_init_pid);

#if 0   // For debugging
        snprintf(cmd, sizeof(cmd),
                 "%s machine list",
            docker_cli_prog(type)
        );
        // fprintf(stderr, "\ncmd = %s\n\n", cmd);   // For debugging
        f = popen(cmd, "r");
        if (f) {
            char buf[256];
            while (fgets(buf, sizeof(buf), f)) {
                fprintf(stderr, "podman machine list returned: %s\n", buf);
            }
        }
        pclose(f);
#endif
    }
#endif  // __APPLE__

#ifdef __linux__
    // if we're running as an unprivileged user, Docker/podman may not work.
    // Check by running the Hello World image.
    //
    // Since we do this every time on startup: delete the created container
    // but don't delete the image.
    //
    snprintf(cmd, sizeof(cmd),
        "%s run --rm hello-world 2>/dev/null",
        docker_cli_prog(type)
    );
    found = false;
    f = popen(cmd, "r");
    if (f) {
        while (fgets(buf, sizeof(buf), f)) {
            if (strstr(buf, "Hello")) {
                found = true;
                break;
            }
        }
        pclose(f);
    }
    if (!found) {
        msg_printf(NULL, MSG_INFO,
            "%s found but 'hello-world' test failed",
            docker_type_str(type)
        );
        docker_version[0] = 0;
        return false;
    }
#endif
    return true;
}

bool HOST_INFO::get_docker_version(){
    bool check_podman = true;
#ifdef __linux__
    // podman doesn't work on Linux with remote FS
    bool remote;
    int retval = is_filesystem_remote(".", remote);
    if (!retval && remote) {
        check_podman = false;
        msg_printf(NULL, MSG_INFO, "Data dir is remote: not checking podman");
    }
#endif

    if (check_podman) {
        if (get_docker_version_aux(PODMAN)) {
            docker_type = PODMAN;
            return true;
        }
    }

    if (get_docker_version_aux(DOCKER)) {
        docker_type = DOCKER;
        return true;
    }
    return false;
}

// check if docker compose is installed on this host
// populate docker_compose_version on success
//
bool HOST_INFO::get_docker_compose_version_aux(DOCKER_TYPE type){
    bool ret = false;
    char cmd[1024];

    snprintf(cmd, sizeof(cmd),
        "%s compose version 2>/dev/null",
        docker_cli_prog(type)
    );
    FILE* f = popen(cmd, "r");
    if (f) {
        char buf[256];
        while (fgets(buf, sizeof(buf), f)) {
            string version;
            if (get_docker_compose_version_string(type, buf, version)) {
                safe_strcpy(docker_compose_version, version.c_str());
                docker_compose_type = type;
                ret = true;
                break;
            }
        }
        pclose(f);
    }
    return ret;
}

bool HOST_INFO::get_docker_compose_version(){
#if defined(__APPLE__) || defined(_WIN32)
    if (get_docker_compose_version_aux(PODMAN)) {
        return true;
    }
#endif
    if (get_docker_compose_version_aux(DOCKER)) {
        return true;
    }
    return false;
}

// get p_vendor, p_model, p_features
//
int HOST_INFO::get_cpu_info() {
#if LINUX_LIKE_SYSTEM
    parse_cpuinfo_linux(*this);
#elif defined( __APPLE__)
    get_cpu_info_mac(*this);
#elif defined(__EMX__)
    CPU_INFO_t    cpuInfo;
    strlcpy( p_vendor, cpuInfo.vendor.company, sizeof(p_vendor));
    strlcpy( p_model, cpuInfo.name.fromID, sizeof(p_model));
#elif defined(__HAIKU__)
    get_cpu_info_haiku(*this);
#elif HAVE_SYS_SYSCTL_H
    int mib[2];
    size_t len;

    // Get machine
#ifdef IRIX
    mib[0] = 0;
    mib[1] = 1;
#else
    mib[0] = CTL_HW;
    mib[1] = HW_MACHINE;
#endif
    len = sizeof(p_vendor);
    sysctl(mib, 2, &p_vendor, &len, NULL, 0);

    // Get model
#ifdef IRIX
    mib[0] = 0;
    mib[1] = 1;
#else
    mib[0] = CTL_HW;
    mib[1] = HW_MODEL;
#endif
    len = sizeof(p_model);
    sysctl(mib, 2, &p_model, &len, NULL, 0);
#elif defined(__osf__)
    // Tru64 UNIX.
    // 2005-12-26 SMS.
    long cpu_type;
    char *cpu_type_name;

    safe_strcpy(p_vendor, "HP (DEC)");

    getsysinfo( GSI_PROC_TYPE, (caddr_t) &cpu_type, sizeof( cpu_type));
    CPU_TYPE_TO_TEXT( (cpu_type& 0xffffffff), cpu_type_name);
    strlcpy(p_model, "Alpha ", sizeof(p_model));
    strlcat(p_model, cpu_type_name, sizeof(p_model));
    p_model[sizeof(p_model)-1]=0;
#elif HAVE_SYS_SYSTEMINFO_H
    sysinfo(SI_PLATFORM, p_vendor, sizeof(p_vendor));
    sysinfo(SI_ISALIST, p_model, sizeof(p_model));
#else
#error Need to specify a method to get p_vendor, p_model
#endif

#if defined(__FreeBSD__)
#if defined(__i386__) || defined(__amd64__)
    use_cpuid(*this);
#endif
#endif
    return 0;
}

// get p_ncpus
//
int HOST_INFO::get_cpu_count() {

#if defined(ANDROID)
    // this should work on most devices
    p_ncpus = sysconf(_SC_NPROCESSORS_CONF);

    // work around for bug in Android's bionic
    // format of /sys/devices/system/cpu/present:
    // 0 : single core
    // 0-j: j+1 cores (e.g. 0-3 quadcore)
    FILE* fp;
    int res, i=-1, j=-1, cpus_sys_path=0;
    fp = fopen("/sys/devices/system/cpu/present", "r");
    if(fp) {
        res = fscanf(fp, "%d-%d", &i, &j);
        fclose(fp);
        if(res == 1 && i == 0) {
            cpus_sys_path = 1;
        }
        if(res == 2 && i == 0) {
            cpus_sys_path = j + 1;
        }
    }

    // return whatever number is greater
    if(cpus_sys_path > p_ncpus){
        p_ncpus = cpus_sys_path;
    }
#elif __GNU_LIBRARY__ /* glibc */
    cpu_set_t set;

    if (sched_getaffinity (0, sizeof (set), &set) == 0) {
        p_ncpus = CPU_COUNT (&set);
    }
#elif defined(_SC_NPROCESSORS_ONLN) && !defined(__EMX__) && !defined(__APPLE__)
    // sysconf not working on OS2
    p_ncpus = sysconf(_SC_NPROCESSORS_ONLN);
#elif defined(HAVE_SYS_SYSCTL_H) && defined(CTL_HW) && defined(HW_NCPU)
    // Get number of CPUs
    int mib[2];
    size_t len;

    mib[0] = CTL_HW;
    mib[1] = HW_NCPU;
    len = sizeof(p_ncpus);
    sysctl(mib, 2, &p_ncpus, &len, NULL, 0);
#elif defined(_HPUX_SOURCE)
    struct pst_dynamic psd;
    pstat_getdynamic ( &psd, sizeof ( psd ), (size_t)1, 0 );
    p_ncpus = psd.psd_proc_cnt;
#else
#error Need to specify a method to get number of processors
#endif

    return 0;
}

// get m_nbytes, m_swap
//
int HOST_INFO::get_memory_info() {
#ifdef __EMX__
    {
        ULONG ulMem;
        CPU_INFO_t    cpuInfo;
        DosQuerySysInfo( QSV_TOTPHYSMEM, QSV_TOTPHYSMEM, &ulMem, sizeof(ulMem));
        m_nbytes = ulMem;
        // YD this is not the swap free space, but should be enough
        DosQuerySysInfo( QSV_TOTAVAILMEM, QSV_TOTAVAILMEM, &ulMem, sizeof(ulMem));
        m_swap = ulMem;
    }
#elif LINUX_LIKE_SYSTEM
    parse_meminfo_linux(*this);
#elif defined(_SC_USEABLE_MEMORY)
    // UnixWare
    m_nbytes = (double)sysconf(_SC_PAGESIZE) * (double)sysconf(_SC_USEABLE_MEMORY);
#elif defined(__APPLE__)
    // On Mac OS X, sysctl with selectors CTL_HW, HW_PHYSMEM returns only a
    // 4-byte value, even if passed an 8-byte buffer, and limits the returned
    // value to 2GB when the actual RAM size is > 2GB.
    // But HW_MEMSIZE returns a uint64_t value.
    //
    // _SC_PHYS_PAGES is defined as of Apple SDK 10.11 but sysconf(_SC_PHYS_PAGES)
    // fails in older OS X versions, so we must test __APPLE__ before _SC_PHYS_PAGES
    uint64_t mem_size;
    size_t len = sizeof(mem_size);
    sysctlbyname("hw.memsize", &mem_size, &len, NULL, 0);
    m_nbytes = mem_size;
#elif defined(_SC_PHYS_PAGES)
    m_nbytes = (double)sysconf(_SC_PAGESIZE) * (double)sysconf(_SC_PHYS_PAGES);
    if (m_nbytes < 0) {
        msg_printf(NULL, MSG_INTERNAL_ERROR,
            "RAM size not measured correctly: page size %ld, #pages %ld",
            sysconf(_SC_PAGESIZE), sysconf(_SC_PHYS_PAGES)
        );
    }
#elif defined(_HPUX_SOURCE)
    struct pst_static pst;
    pstat_getstatic(&pst, sizeof(pst), (size_t)1, 0);
    m_nbytes = (long double)pst.physical_memory * (long double)pst.page_size;
#elif defined(__osf__)
    // Tru64 UNIX.
    // 2005-12-26 SMS.
    int mem_size;
    getsysinfo( GSI_PHYSMEM, (caddr_t) &mem_size, sizeof( mem_size));
    m_nbytes = 1024.* (double)mem_size;
#elif defined(HW_PHYSMEM)
    // for OpenBSD & NetBSD & FreeBSD
    int mem_size;
    mib[0] = CTL_HW;
    mib[1] = HW_PHYSMEM;
    len = sizeof(mem_size);
    sysctl(mib, 2, &mem_size, &len, NULL, 0);
    m_nbytes = mem_size;
#else
#error Need to specify a method to get memory size
#endif

#if HAVE_SYS_SWAP_H && defined(SC_GETNSWP)
    // Solaris, ...
    char buf[256];
    swaptbl_t* s;
    int i, n;
    n = swapctl(SC_GETNSWP, 0);
    s = (swaptbl_t*)malloc(n*sizeof(swapent_t) + sizeof(struct swaptable));
    for (i=0; i<n; i++) {
        s->swt_ent[i].ste_path = buf;
    }
    s->swt_n = n;
    n = swapctl(SC_LIST, s);
    m_swap = 0.0;
    for (i=0; i<n; i++) {
        m_swap += 512.*(double)s->swt_ent[i].ste_length;
    }
#elif HAVE_SYS_SWAP_H && defined(SWAP_NSWAP)
    // NetBSD (the above line should probably be more comprehensive
    struct swapent * s;
    int i, n;
    n = swapctl(SWAP_NSWAP, NULL, 0);
    s = (struct swapent*)malloc(n * sizeof(struct swapent));
    swapctl(SWAP_STATS, s, n);
    m_swap = 0.0;
    for (i = 0; i < n; i ++) {
        if (s[i].se_flags & SWF_ENABLE) {
            m_swap += 512. * (double)s[i].se_nblks;
        }
    }
#elif defined(__APPLE__)
    // The sysctl(vm.vmmeter) function doesn't work on OS X.  However, swap
    // space is limited only by free disk space, so we get that info instead.
    // This is larger than free disk space reported by get_filesystem_info()
    // because it includes space available only to the kernel / super-user.
    //
    // http://developer.apple.com/documentation/Performance/Conceptual/ManagingMemory/Articles/AboutMemory.html says:
    //    Unlike most UNIX-based operating systems, Mac OS X does not use a
    //    preallocated swap partition for virtual memory. Instead, it uses all
    //    of the available space on the machine's boot partition.
    struct statfs fs_info;

    statfs(".", &fs_info);
    m_swap = (double)fs_info.f_bsize * (double)fs_info.f_bfree;

#elif defined(__HAIKU__)
#warning HAIKU: missing swapfile size info
#elif defined(HAVE_VMMETER_H) && defined(HAVE_SYS_SYSCTL_H) && defined(CTL_VM) && defined(VM_METER)
    // MacOSX, I think...
    // <http://www.osxfaq.com/man/3/sysctl.ws>
    // The sysctl(vm.vmmeter) function doesn't work on OS X, so the following
    // code fails to get the total swap space.  See note above for APPLE case.
    // I've left this code here in case it is used by a different platform,
    // though I believe the first argument should be CTL_VM instead of CTL_USER.
    struct vmtotal vm_info;

    mib[0] = CTL_USER;  // Should this be CTL_VM ?
    mib[1] = VM_METER;
    len = sizeof(vm_info);
    if (!sysctl(mib, 2, &vm_info, &len, NULL, 0)) {
        m_swap = 1024. * getpagesize() * (double) vm_info.t_vm;
    }

#elif defined(_HPUX_SOURCE)
    struct pst_vminfo vminfo;
    pstat_getvminfo(&vminfo, sizeof(vminfo), (size_t)1, 0);
    m_swap = (vminfo.psv_swapspc_max * pst.page_size);
#else
//#error Need to specify a method to obtain swap space
#endif

    return 0;
}

#if LINUX_LIKE_SYSTEM
// gather libc version from the system installed ldd binary
// a usual first line looks like: ldd (Debian GLIBC 2.24-11+deb9u1) 2.24
// where the last part is copied to version and the string between parenthesis
// is copied to extra_info
//
// return BOINC_SUCCESS if at least version could be found (extra_info may remain empty)
// return ERR_NOT_FOUND if ldd couldn't be opened or no version information was found
//
#ifdef __GLIBC__
int get_libc_version(string& version, string&) {
    version = string(gnu_get_libc_version());
    return BOINC_SUCCESS;
}
#else
int get_libc_version(string& version, string& extra_info) {
    char buf[1024] = "";
    string strbuf;
    FILE* f = popen("PATH=/usr/bin:/bin:/usr/local/bin ldd --version 2>&1", "r");
    if (f) {
        char* retval = fgets(buf, sizeof(buf), f);
        strbuf = (string)buf;
        while (fgets(buf, sizeof(buf), f)) {
            // consume output to allow command to exit gracefully
        }
        int status = pclose(f);
        if (!retval || status == -1 || !WIFEXITED(status) || WEXITSTATUS(status)) {
            return ERR_NOT_FOUND;
        }
        strip_whitespace(strbuf);
        string::size_type parens1 = strbuf.find('(');
        string::size_type parens2 = strbuf.rfind(')');
        string::size_type blank = strbuf.rfind(' ');

        if (blank != string::npos) {
            // extract version number
            version = strbuf.substr(blank+1);
        } else {
            return ERR_NOT_FOUND;
        }
        if (parens1 != string::npos && parens2 != string::npos && parens1 < parens2) {
            // extract extra information without parenthesis
            extra_info = strbuf.substr(parens1+1, parens2-parens1-1);
        }
    } else {
        return ERR_NOT_FOUND;
    }
    return BOINC_SUCCESS;
}
#endif
#endif

// get os_name, os_version
//
int HOST_INFO::get_os_info() {

#if HAVE_SYS_UTSNAME_H
    struct utsname u;
    uname(&u);
#ifdef ANDROID
    safe_strcpy(os_name, "Android");
#else
    safe_strcpy(os_name, u.sysname);
#endif //ANDROID
#if defined(__EMX__) // OS2: version is in u.version
    safe_strcpy(os_version, u.version);
#elif defined(__HAIKU__)
    snprintf(os_version, sizeof(os_version), "%s, %s", u.release, u.version);
#else
    safe_strcpy(os_version, u.release);
#endif
#ifdef _HPUX_SOURCE
    safe_strcpy(p_model, u.machine);
    safe_strcpy(p_vendor, "Hewlett-Packard");
#endif
#elif HAVE_SYS_SYSCTL_H && defined(CTL_KERN) && defined(KERN_OSTYPE) && defined(KERN_OSRELEASE)
    mib[0] = CTL_KERN;
    mib[1] = KERN_OSTYPE;
    len = sizeof(os_name);
    sysctl(mib, 2, &os_name, &len, NULL, 0);

    mib[0] = CTL_KERN;
    mib[1] = KERN_OSRELEASE;
    len = sizeof(os_version);
    sysctl(mib, 2, &os_version, &len, NULL, 0);
#elif HAVE_SYS_SYSTEMINFO_H
    sysinfo(SI_SYSNAME, os_name, sizeof(os_name));
    sysinfo(SI_RELEASE, os_version, sizeof(os_version));
#else
#error Need to specify a method to obtain OS name/version
#endif

#if LINUX_LIKE_SYSTEM
    bool found_something = false;
    char dist_name[256], dist_version[256];
    string os_version_extra("");
    safe_strcpy(dist_name, "");
    safe_strcpy(dist_version, "");

    // see: http://refspecs.linuxbase.org/LSB_4.1.0/LSB-Core-generic/LSB-Core-generic/lsbrelease.html
    // although the output is not clearly specified it seems to be constant
    FILE* f = popen(command_lsbrelease, "r");
    if (f) {
        found_something = parse_linux_os_info(f, lsbrelease, dist_name, sizeof(dist_name),
            dist_version, sizeof(dist_version));
        pclose(f);
    }
    if (!found_something) {
        // see: https://www.freedesktop.org/software/systemd/man/os-release.html
        f = fopen(file_osrelease, "r");
        if (f) {
            found_something = parse_linux_os_info(f, osrelease, dist_name, sizeof(dist_name),
                dist_version, sizeof(dist_version));
            fclose(f);
        }
    }

    if (!found_something) {
        // last ditch effort for older redhat releases
        f = fopen(file_redhatrelease, "r");
        if (f) {
            found_something = parse_linux_os_info(f, redhatrelease, dist_name, sizeof(dist_name),
                dist_version, sizeof(dist_version));
            fclose(f);
        }
    }

    if (found_something) {
        os_version_extra = (string)os_version;
        safe_strcpy(os_version, dist_version);
        if (strlen(dist_name)) {
            safe_strcat(os_name, " ");
            safe_strcat(os_name, dist_name);
        }
    }

    string libc_version(""), libc_extra_info("");
    if (!get_libc_version(libc_version, libc_extra_info)) {
        msg_printf(NULL, MSG_INFO,
            "libc: %s version %s",
            libc_extra_info.c_str(), libc_version.c_str()
        );
        // add info to os_version_extra
        //
        if (!os_version_extra.empty()) {
            os_version_extra += "|";
        }
        os_version_extra += "libc " + libc_version;
        if (!libc_extra_info.empty()) {
            os_version_extra += " (" + libc_extra_info + ")";
        }
    }

    if (!os_version_extra.empty()) {
        safe_strcat(os_version, " [");
        safe_strcat(os_version, os_version_extra.c_str());
        safe_strcat(os_version, "]");
    }
#endif //LINUX_LIKE_SYSTEM
    return 0;
}

// This is called at startup with init=true
// and before scheduler RPCs, with init=false.
// In the latter case only get items that could change,
// like disk usage and network info
//
int HOST_INFO::get_host_info(bool init) {
    int retval = get_filesystem_info(d_total, d_free);
    if (retval) {
        msg_printf(0, MSG_INTERNAL_ERROR,
            "get_filesystem_info() failed: %s", boincerror(retval)
        );
    }
    get_local_network_info();

    if (!init) return 0;

    // everything after here is assumed not to change during
    // a run of the client
    //

    if (!cc_config.dont_use_vbox) {
        get_virtualbox_version();
    }

    get_docker_version();
    get_docker_compose_version();

    get_cpu_info();
    get_cpu_count();
    get_memory_info();
    timezone = get_timezone();
    get_os_info();
    collapse_whitespace(p_model);
    collapse_whitespace(p_vendor);
    if (!strlen(host_cpid)) {
        generate_host_cpid();
    }
    return 0;
}

inline long device_idle_time(const char *device) {
    struct stat sbuf;
    if (stat(device, &sbuf)) {
        return USER_IDLE_TIME_INF;
    }
    return gstate.now - sbuf.st_atime;
}

// list of directories and prefixes of TTY devices
//
static const struct dir_tty_dev {
    const char *dir;
    const char *dev;
    const vector<string> ignore_list;

    bool should_ignore(const string &devname) const {
        for (const string &ignore : ignore_list) {
            if (devname.rfind(ignore, 0) == 0) return true;
        }
        return false;
    }
} tty_patterns[] = {
#if defined(LINUX_LIKE_SYSTEM) and !defined(ANDROID)
    { "/dev", "tty",
      {"ttyS", "ttyACM"},
    },
    { "/dev", "pty", {}},
    { "/dev/pts", NULL, {}},
#endif
};
#define N_TTY_PATTERNS sizeof(tty_patterns)/sizeof(dir_tty_dev)

// Make a list of all TTY devices on the system.
//
vector<string> get_tty_list() {
    char devname[1024];
    char fullname[1024];
    vector<string> tty_list;

    for (unsigned int i=0; i<N_TTY_PATTERNS; i++) {
        DIRREF dev = dir_open(tty_patterns[i].dir);
        if (!dev) continue;
        while (1) {
            if (dir_scan(devname, dev, 1024)) break;
            if (devname[0] == '.') continue;

            // check name prefix
            //
            if (tty_patterns[i].dev) {
                if ((strstr(devname, tty_patterns[i].dev) != devname)) continue;

                // Ignore some devices. This could be, for example,
                // ttyS* (serial port) or devACM* (serial USB) devices
                // which may be used even without a user being active.
                //
                if (tty_patterns[i].should_ignore(devname)) continue;
            }

            snprintf(fullname, sizeof(fullname), "%s/%s", tty_patterns[i].dir, devname);

            // check for ignored paths
            //
            bool ignore = false;
            for (unsigned int j=0; j<cc_config.ignore_tty.size(); j++) {
                if (strstr(fullname, cc_config.ignore_tty[j].c_str()) == fullname) {
                    ignore = true;
                    break;
                }
            }
            if (ignore) continue;
            tty_list.push_back(fullname);
        }
        dir_close(dev);
    }
    return tty_list;
}

inline long all_tty_idle_time() {
    static vector<string> tty_list;
    static bool first = true;
    struct stat sbuf;
    long idle_time = USER_IDLE_TIME_INF;

    if (first) {
        first = false;
        tty_list = get_tty_list();
    }
    for (unsigned int i=0; i<tty_list.size(); i++) {
        // ignore errors
        if (!stat(tty_list[i].c_str(), &sbuf)) {
            // printf("tty: %s %d %d\n",tty_list[i].c_str(), sbuf.st_atime, t);
            idle_time = min(idle_time, (long)(gstate.now-sbuf.st_atime));
        }
    }
    return idle_time;
}

#ifdef __APPLE__

// We can't link the client with the AppKit framework because the client
// must be setuid boinc_master. So the client uses this to get the system
// up time instead of our getTimeSinceBoot() function in lib/mac_util.mm.
//
int get_system_uptime() {
    struct timeval tv;
    size_t len = sizeof(tv);
    gettimeofday(&tv, 0);
    time_t now = tv.tv_sec;
    sysctlbyname("kern.boottime", &tv, &len, NULL, 0);
    return ((int)now - (int)tv.tv_sec);
}

// NXIdleTime() is an undocumented Apple API to return user idle time, which
// was implemented from before OS 10.0 through OS 10.5.  In OS 10.4, Apple
// added the CGEventSourceSecondsSinceLastEventType() API as a replacement for
// NXIdleTime().  However, BOINC could not use this newer API when configured
// as a pre-login launchd daemon unless that daemon was running as root,
// because it could not connect to the Window Server.  So BOINC continued to
// use NXIdleTime().
//
// In OS 10.6, Apple removed the NXIdleTime() API.  BOINC can instead use the
// IOHIDGetParameter() API in OS 10.6.  When BOINC is a pre-login launchd
// daemon running as user boinc_master, this API works properly under OS 10.6
// but fails under OS 10.5 and earlier.
//
// In OS 10.7, IOHIDGetParameter() fails to recognize activity from remote
// logins via Apple Remote Desktop or Screen Sharing (VNC), but the
// CGEventSourceSecondsSinceLastEventType() API does work with ARD and VNC,
// except when BOINC is a pre-login launchd daemon running as user boinc_master.
//
// IOHIDGetParameter() is deprecated in OS 10.12, but IORegistryEntryFromPath()
// and IORegistryEntryCreateCFProperty() do the same thing and have been
// available since OS 10.0.
//
// Also, CGEventSourceSecondsSinceLastEventType() does not detect user activity
// when the user who launched the client is switched out by fast user switching.
//
// So we use weak-linking of NxIdleTime() to prevent a run-time crash from the
// dynamic linker and use it if it exists.
// If NXIdleTime does not exist, we call both IOHIDGetParameter() and
// CGEventSourceSecondsSinceLastEventType().  If both return without error,
// we use the lower of the two returned values.
//
//TODO: I believe that the IOHIDSystemEntry returned by IORegistryEntryFromPath()
// will remain valid as long as the client application runs if we don't call
// IOObjectRelease() on it, so we could probably make this more efficient by
// calling IORegistryEntryFromPath() only once. But I have not been able to
// confirm that, so I call it each time through this function out of caution.
// Even with calling IORegistryEntryFromPath() each time, this code is much
// faster than the previous method, which called IOHIDGetParameter().
//
long HOST_INFO::user_idle_time(bool /*check_all_logins*/) {
    static bool     error_posted = false;
    int64_t         idleNanoSeconds;
    double          idleTime = 0;
    double          idleTimeFromCG = 0;

    CFTypeRef idleTimeProperty;
    io_registry_entry_t IOHIDSystemEntry;

    if (error_posted) return USER_IDLE_TIME_INF;

    IOHIDSystemEntry = IORegistryEntryFromPath(kIOMasterPortDefault, "IOService:/IOResources/IOHIDSystem");
    if (IOHIDSystemEntry != MACH_PORT_NULL) {
        idleTimeProperty = IORegistryEntryCreateCFProperty(IOHIDSystemEntry, CFSTR(EVSIOIDLE), kCFAllocatorDefault, kNilOptions);
        CFNumberGetValue((CFNumberRef)idleTimeProperty, kCFNumberSInt64Type, &idleNanoSeconds);
        idleTime = ((double)idleNanoSeconds) / 1000.0 / 1000.0 / 1000.0;
        IOObjectRelease(IOHIDSystemEntry);  // Prevent a memory leak (see comment above)
        CFRelease(idleTimeProperty);
    } else {
        // When the system first starts up, allow time for HIDSystem to be available if needed
        if (get_system_uptime() > (120)) {   // If system has been up for more than 2 minutes
            msg_printf(NULL, MSG_INFO,
                "Could not connect to HIDSystem: user idle detection is disabled."
            );
            error_posted = true;
            return USER_IDLE_TIME_INF;
        }
    }

    if (!gstate.executing_as_daemon) {
        idleTimeFromCG =  CGEventSourceSecondsSinceLastEventType (
            kCGEventSourceStateCombinedSessionState, kCGAnyInputEventType
        );

        if (idleTimeFromCG < idleTime) {
            idleTime = idleTimeFromCG;
        }
    }

    return (long)idleTime;
}

#else  // ! __APPLE__

#if HAVE_UTMP_H
inline long user_idle_time(struct utmp* u) {
    char tty[5 + sizeof u->ut_line + 1] = "/dev/";
    unsigned int i;

    for (i=0; i < sizeof(u->ut_line); i++) {
        // clean up tty if garbled
        if (isalnum((int) u->ut_line[i]) || (u->ut_line[i]=='/')) {
            tty[i+5] = u->ut_line[i];
        } else {
            tty[i+5] = '\0';
        }
    }
    return device_idle_time(tty);
}

#if !HAVE_SETUTENT || !HAVE_GETUTENT
  static FILE *ufp = NULL;
  static struct utmp ut;

  // get next user login record
  // (this is defined on everything except BSD)
  //
  struct utmp *getutent() {
      if (ufp == NULL) {
#if defined(UTMP_LOCATION)
          if ((ufp = fopen(UTMP_LOCATION, "r")) == NULL)
#elif defined(UTMP_FILE)
          if ((ufp = fopen(UTMP_FILE, "r")) == NULL)
#elif defined(_PATH_UTMP)
          if ((ufp = fopen(_PATH_UTMP, "r")) == NULL)
#else
          if ((ufp = fopen("/etc/utmp", "r")) == NULL)
#endif
          { // Please keep all braces balanced in source files; repeated
            // open braces in conditional compiles confuse Xcode's editor.
              return((struct utmp *)NULL);
          }
      }
      do {
          if (fread((char *)&ut, sizeof(ut), 1, ufp) != 1) {
              return((struct utmp *)NULL);
          }
      } while (ut.ut_name[0] == 0);
      return(&ut);
  }

  void setutent() {
      if (ufp != NULL) rewind(ufp);
  }
#endif

  // scan list of logged-in users, and see if they're all idle
  //
  inline long all_logins_idle() {
      struct utmp* u;
      setutent();
      long idle_time = USER_IDLE_TIME_INF;

      while ((u = getutent()) != NULL) {
          idle_time = min(idle_time, user_idle_time(u));
      }
      return idle_time;
  }
#endif  // HAVE_UTMP_H

#if LINUX_LIKE_SYSTEM

#if HAVE_XSS

// Initializer for const vector<string> in xss_idle
//
const vector<string> X_display_values_initialize() {
    // According to "man Xserver", each local Xserver will have a socket file
    // at /tmp/.X11-unix/Xn, where "n" is the display number (0, 1, 2, etc).
    // We will parse this directory for currently open Xservers and attempt
    // to ultimately query them for their idle time. If we can't open this
    // directory, or the display_values vector is otherwise empty, then a
    // static list of guesses for open display servers is utilized instead
    // (DISPLAY values ":{0..6}") that will attempt connections to the first
    // seven open Xservers.
    //
    // If we were unable to open _any_ Xserver, then we will log this and
    // xss_idle returns true, effectively leaving idle detection up to other
    // methods.
    //
    static const string dir = "/tmp/.X11-unix/";
    vector<string> display_values;
    vector<string>::iterator it;

    DIR *dp;
    struct dirent *dirp;
    if ((dp = opendir(dir.c_str())) == NULL) {
        if (log_flags.idle_detection_debug ) {
            msg_printf(NULL, MSG_INFO,
                "[idle_detection] Error (%d) opening %s.", errno, dir.c_str()
            );
        }
    } else {
        while ((dirp = readdir(dp)) != NULL) {
            display_values.push_back(string(dirp->d_name));
        }
        closedir(dp);
    }

    // Get rid of non-matching elements and format the matching ones.
    //
    for (it = display_values.begin(); it != display_values.end(); ) {
        if (it->c_str()[0] != 'X') {
            it = display_values.erase(it);
        } else {
            replace(it->begin(), it->end(), 'X', ':');
            it++;
        }
    }

    return display_values;
}

// Ask the X server for user idle time (using XScreenSaver API)
// Return min of idle times.
// This function assumes that the boinc user has been
// granted access to the Xservers a la "xhost +SI:localuser:boinc". If
// access isn't available for an Xserver, then that Xserver is skipped.
// One may drop a file in /etc/X11/Xsession.d/ that runs the xhost command
// for all Xservers on a machine when the Xservers start up.
//
long xss_idle() {
    long idle_time = USER_IDLE_TIME_INF;
    const vector<string> display_values = X_display_values_initialize();
    vector<string>::const_iterator it;

    // If we can connect to at least one DISPLAY, this is set to false.
    //
    bool no_available_x_display = true;

    static XScreenSaverInfo* xssInfo = XScreenSaverAllocInfo();
    // This shouldn't fail. XScreenSaverAllocInfo just returns a small
    // struct (see "man 3 xss"). If we can't allocate this, then we've
    // got bigger problems to worry about.
    //
    if (xssInfo == NULL) {
        if (log_flags.idle_detection_debug) {
            msg_printf(NULL, MSG_INFO,
                "[idle_detection] XScreenSaverAllocInfo failed. Out of memory? Skipping XScreenSaver idle detection."
            );
        }
        return true;
    }

    for (it = display_values.begin(); it != display_values.end() ; it++) {

        Display* disp = NULL;
        long display_idle_time = 0;

        disp = XOpenDisplay(it->c_str());
        // XOpenDisplay may return NULL if there is no running X
        // or DISPLAY points to wrong/invalid display
        //
        if (disp == NULL) {
            if (log_flags.idle_detection_debug) {
	            msg_printf(NULL, MSG_INFO,
	                "[idle_detection] DISPLAY '%s' not found or insufficient access.",
	                it->c_str()
                );
            }
            continue;
        }

        // Determine if the DISPLAY we have accessed has the XScreenSaver
        // extension or not.
        //
        int event_base_return, error_base_return;
        if (!XScreenSaverQueryExtension(
            disp, &event_base_return, &error_base_return
        )){
            if (log_flags.idle_detection_debug) {
	            msg_printf(NULL, MSG_INFO,
	                "[idle_detection] XScreenSaver extension not available for DISPLAY '%s'.",
	                it->c_str()
                );
            }
            XCloseDisplay(disp);
            continue;
        }

        // All checks passed. Get the idle information.
        //
        no_available_x_display = false;
        XScreenSaverQueryInfo(disp, DefaultRootWindow(disp), xssInfo);
        display_idle_time = xssInfo->idle;

        // Close the connection to the XServer
        //
        XCloseDisplay(disp);

        // convert from milliseconds to seconds
        //
        display_idle_time /= 1000;

        if (log_flags.idle_detection_debug) {
            msg_printf(NULL, MSG_INFO,
                "[idle_detection] XSS idle detection succeeded on display '%s'.",
                it->c_str()
            );
            msg_printf(NULL, MSG_INFO,
                "[idle_detection] display idle time: %ld sec", display_idle_time
            );
        }

        idle_time = min(idle_time, display_idle_time);
    }

    // If none of the Xservers were queryable, report it
    //
    if (log_flags.idle_detection_debug && no_available_x_display) {
        msg_printf(NULL, MSG_INFO,
            "[idle_detection] Could not connect to any DISPLAYs. XSS idle determination impossible."
        );
    }
    return idle_time;

}
#endif // HAVE_XSS

#endif // LINUX_LIKE_SYSTEM

long HOST_INFO::user_idle_time(bool check_all_logins) {
    long idle_time = USER_IDLE_TIME_INF;

#if HAVE_UTMP_H
    if (check_all_logins) {
        idle_time = min(idle_time, all_logins_idle());
    }
#endif

    idle_time = min(idle_time, all_tty_idle_time());

#if LINUX_LIKE_SYSTEM

#if HAVE_XSS
    idle_time = min(idle_time, xss_idle());
#endif // HAVE_XSS

#else
    // We should find out which of the following are actually relevant
    // on which systems (if any)
    //
    idle_time = min(idle_time, (long)device_idle_time("/dev/mouse"));
        // solaris, linux
    idle_time = min(idle_time, (long)device_idle_time("/dev/input/mice"));
    idle_time = min(idle_time, (long)device_idle_time("/dev/kbd"));
        // solaris
#endif // LINUX_LIKE_SYSTEM
    return idle_time;
}

#endif  // ! __APPLE__

#ifdef __APPLE__

union headeru {
    fat_header fat;
    mach_header mach;
};

// Get the architecture of this computer's CPU: x86_64 or arm64.
// Read the executable file's mach-o headers to determine the
// architecture(s) of its code.
// Returns 1 if application can run natively on this computer,
// else returns 0.
//
// TODO: determine whether x86_64 graphics apps emulated on arm64 Macs
// properly run under Rosetta 2. Note: years ago, PowerPC apps emulated
// by Rosetta on i386 Macs crashed when running graphics.
//
bool can_run_on_this_CPU(char* exec_path) {
    FILE *f;
    int retval = false;

    headeru myHeader;
    fat_arch fatHeader;

    static bool x86_64_CPU = false;
    static bool arm64_cpu = false;
    static bool need_CPU_architecture = true;
    uint32_t n, i, len;
    uint32_t theMagic;
    integer_t file_architecture;

    if (need_CPU_architecture) {
        // Determine the architecture of the CPU we are running on
        // TODO: adjust this code accordingly.
        uint32_t cputype = 0;
        size_t size = sizeof (cputype);
        int res = sysctlbyname ("hw.cputype", &cputype, &size, NULL, 0);
        if (res) return false;  // Should never happen
        // Since we require MacOS >= 10.7, the CPU must be x86_64 or arm64
        x86_64_CPU = ((cputype &0xff) == CPU_TYPE_X86);
        arm64_cpu = ((cputype &0xff) == CPU_TYPE_ARM);

        need_CPU_architecture = false;
    }

    f = boinc_fopen(exec_path, "rb");
    if (!f) {
        return retval;          // Should never happen
    }

    myHeader.fat.magic = 0;
    myHeader.fat.nfat_arch = 0;

    fread(&myHeader, 1, sizeof(fat_header), f);
    theMagic = myHeader.mach.magic;
    switch (theMagic) {
    case MH_CIGAM:
    case MH_MAGIC:
    case MH_MAGIC_64:
    case MH_CIGAM_64:
       file_architecture = myHeader.mach.cputype;
        if ((theMagic == MH_CIGAM) || (theMagic == MH_CIGAM_64)) {
            file_architecture = OSSwapInt32(file_architecture);
        }
        if (x86_64_CPU && (file_architecture == CPU_TYPE_I386)) {
            // Single-architecture i386 file on x86_64 CPU
            if (compareOSVersionTo(10, 15) < 0) {
                // OS >= 10.15 are 64-bit only
                retval = true;
            }
        } else if (x86_64_CPU && (file_architecture == CPU_TYPE_X86_64)) {
            retval = true; // Single-architecture x86_64 file on x86_64 CPU
        } else if (arm64_cpu && (file_architecture == CPU_TYPE_ARM64)) {
            retval = true; // Single-architecture arm64 file on arm64 CPU
        } else if (arm64_cpu && (file_architecture == CPU_TYPE_X86_64)) {
            retval = true; // Single-architecture x86_64 file emulated on arm64 CPU
            // TODO: determine whether emulated graphics apps work properly
        }
        break;
    case FAT_MAGIC:
    case FAT_CIGAM:
        n = myHeader.fat.nfat_arch;
        if (theMagic == FAT_CIGAM) {
            n = OSSwapInt32(myHeader.fat.nfat_arch);
        }

        // Multiple architecture (fat) file
        //
        for (i=0; i<n; i++) {
            len = fread(&fatHeader, 1, sizeof(fat_arch), f);
            if (len < sizeof(fat_arch)) {
                break;          // Should never happen
            }
            file_architecture = fatHeader.cputype;
            if (theMagic == FAT_CIGAM) {
                file_architecture = OSSwapInt32(file_architecture);
            }

            if (x86_64_CPU && (file_architecture == CPU_TYPE_X86_64)) {
                retval = true; // file with x86_64 architecture on x86_64 CPU
                break;
            } else if (arm64_cpu && (file_architecture == CPU_TYPE_ARM64)) {
                retval = true; // file with arm64 architecture on arm64 CPU
                break;
            } else if (arm64_cpu && (file_architecture == CPU_TYPE_X86_64)) {
                retval = true; // file with x86_64 architecture emulated on arm64 CPU
                // TODO: determine whether emulated graphics apps work properly
            }
        }
        break;
    default:
        break;
    }

    fclose (f);
    return retval;
}
#endif<|MERGE_RESOLUTION|>--- conflicted
+++ resolved
@@ -1254,20 +1254,9 @@
 #ifdef __APPLE__
     // download (if not there) and start QEMU VM
     if (type == PODMAN) {
-<<<<<<< HEAD
         snprintf(cmd, sizeof(cmd),
-            "%s machine init; %s machine start",
+            "%s machine init -v /Library:/Library; %s machine start",
             docker_cli_prog(type),
-=======
-
-        snprintf(cmd, sizeof(cmd),
-            "%s machine init -v /Library:/Library",
-            docker_cli_prog(type)
-        );
-        system(cmd);
-        snprintf(cmd, sizeof(cmd),
-            "%s machine start",
->>>>>>> 48339f7f
             docker_cli_prog(type)
         );
         char * argv[4];
