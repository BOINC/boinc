--- conflicted
+++ resolved
@@ -486,11 +486,7 @@
 #elif __ia64__
     strcpy(host.p_model, "IA-64 ");
     model_hack = true;
-<<<<<<< HEAD
 #elif defined(__arm__) || defined(__aarch64__)
-=======
-#elif __arm__ || __aarch64__
->>>>>>> 5e858aca
     strcpy(host.p_vendor, "ARM");
     vendor_hack = vendor_found = true;
 #endif
@@ -548,14 +544,9 @@
             strstr(buf, "family     : ") || strstr(buf, "model name : ")
 #elif __powerpc__ || __sparc__
             strstr(buf, "cpu\t\t: ")
-<<<<<<< HEAD
 #elif defined(__aarch64__) || defined(__arm__)
             // Hardware is a fallback specifying the board this CPU is on (not ideal but better than nothing)
             strstr(buf, "model name") || strstr(buf, "Processor") || strstr(buf, "Hardware")
-=======
-#elif __arm__ || __aarch64__
-            strstr(buf, "Processor\t: ") || strstr(buf, "model name")
->>>>>>> 5e858aca
 #else
             strstr(buf, "model name\t: ") || strstr(buf, "cpu model\t\t: ")
 #endif
