--- conflicted
+++ resolved
@@ -126,16 +126,8 @@
     return 0;
 }
 
-<<<<<<< HEAD
-// If 'last time', show errors, try all entries, return zero
-// Otherwise return nonzero on first failed entry, don't show errors
-//
-int GUI_RPC_CONN_SET::get_allowed_hosts(bool last_time) {
-    int ipaddr, retval, overall_retval=ERR_GETHOSTBYNAME;
-=======
 int GUI_RPC_CONN_SET::get_allowed_hosts() {
     int ipaddr, retval;
->>>>>>> c08eddf7
     char buf[256];
 
     allowed_remote_ip_addresses.clear();
@@ -161,23 +153,11 @@
             if (!(buf[0] =='#' || buf[0] == ';') && strlen(buf) > 0 ) {
                 retval = resolve_hostname(buf, ipaddr);
                 if (retval) {
-<<<<<<< HEAD
-                    if (last_time) {
-                        msg_printf(0, MSG_USER_ERROR,
-                            "Can't resolve hostname %s in %s",
-                            buf, REMOTEHOST_FILE_NAME
-                        );
-                    } else {
-                        continue;
-                    }
-=======
                     msg_printf(0, MSG_USER_ERROR,
                         "Can't resolve hostname %s in %s",
                         buf, REMOTEHOST_FILE_NAME
                     );
->>>>>>> c08eddf7
                 } else {
-                    overall_retval = retval;
                     allowed_remote_ip_addresses.push_back((int)ntohl(ipaddr));
                 }
             }
