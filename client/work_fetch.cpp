--- conflicted
+++ resolved
@@ -520,19 +520,11 @@
             //
             if (rsc_work_fetch[i].saturated_time > gstate.work_buf_total()) {
                 continue;
-<<<<<<< HEAD
             }
 
             if (i>0 && !gpus_usable) {
                 continue;
             }
-=======
-            }
-
-            if (i>0 && !gpus_usable) {
-                continue;
-            }
->>>>>>> bbfbef0f
             rsc_work_fetch[i].supplement(p);
         }
     }
@@ -917,155 +909,6 @@
     }
 }
 
-<<<<<<< HEAD
-bool PROJECT::runnable(int rsc_type) {
-    if (suspended_via_gui) return false;
-    for (unsigned int i=0; i<gstate.results.size(); i++) {
-        RESULT* rp = gstate.results[i];
-        if (rp->project != this) continue;
-        if (rsc_type != RSC_TYPE_ANY) {
-            if (rp->avp->gpu_usage.rsc_type != rsc_type) {
-                continue;
-            }
-        }
-        if (rp->runnable()) return true;
-    }
-    return false;
-}
-
-bool PROJECT::uploading() {
-    for (unsigned int i=0; i<gstate.file_xfers->file_xfers.size(); i++) {
-        FILE_XFER& fx = *gstate.file_xfers->file_xfers[i];
-        if (fx.fip->project == this && fx.is_upload) {
-            return true;
-        }
-    }
-    return false;
-}
-
-bool PROJECT::downloading() {
-    if (suspended_via_gui) return false;
-    for (unsigned int i=0; i<gstate.results.size(); i++) {
-        RESULT* rp = gstate.results[i];
-        if (rp->project != this) continue;
-        if (rp->downloading()) return true;
-    }
-    return false;
-}
-
-bool PROJECT::has_results() {
-    for (unsigned i=0; i<gstate.results.size(); i++) {
-        RESULT *rp = gstate.results[i];
-        if (rp->project == this) return true;
-    }
-    return false;
-}
-
-bool PROJECT::some_result_suspended() {
-    unsigned int i;
-    for (i=0; i<gstate.results.size(); i++) {
-        RESULT *rp = gstate.results[i];
-        if (rp->project != this) continue;
-        if (rp->suspended_via_gui) return true;
-    }
-    return false;
-}
-
-bool PROJECT::can_request_work() {
-    if (suspended_via_gui) return false;
-    if (master_url_fetch_pending) return false;
-    if (min_rpc_time > gstate.now) return false;
-    if (dont_request_more_work) return false;
-    if (gstate.in_abort_sequence) return false;
-    return true;
-}
-
-bool PROJECT::potentially_runnable() {
-    if (runnable(RSC_TYPE_ANY)) return true;
-    if (can_request_work()) return true;
-    if (downloading()) return true;
-    return false;
-}
-
-bool PROJECT::nearly_runnable() {
-    if (runnable(RSC_TYPE_ANY)) return true;
-    if (downloading()) return true;
-    return false;
-}
-
-// whether this task can be run right now
-//
-bool RESULT::runnable() {
-    if (suspended_via_gui) return false;
-    if (project->suspended_via_gui) return false;
-    if (state() != RESULT_FILES_DOWNLOADED) return false;
-    if (coproc_missing) return false;
-    if (schedule_backoff > gstate.now) return false;
-    if (avp->needs_network && gstate.network_suspended) return false;
-    return true;
-}
-
-// whether this task should be included in RR simulation
-// Like runnable, except downloading backoff is OK
-// Schedule-backoff is not OK;
-// we should be able to get GPU jobs from project A
-// even if project B has backed-off jobs.
-//
-bool RESULT::nearly_runnable() {
-    if (suspended_via_gui) return false;
-    if (project->suspended_via_gui) return false;
-    switch (state()) {
-    case RESULT_FILES_DOWNLOADED:
-    case RESULT_FILES_DOWNLOADING:
-        break;
-    default:
-        return false;
-    }
-    if (coproc_missing) return false;
-    if (schedule_backoff > gstate.now) return false;
-    return true;
-}
-
-// Return true if the result is waiting for its files to download,
-// and nothing prevents this from happening soon
-//
-bool RESULT::downloading() {
-    if (suspended_via_gui) return false;
-    if (project->suspended_via_gui) return false;
-    if (state() > RESULT_FILES_DOWNLOADING) return false;
-    if (some_download_stalled()) return false;
-    return true;
-}
-
-double RESULT::estimated_runtime_uncorrected() {
-    return wup->rsc_fpops_est/avp->flops;
-}
-
-// estimate how long a result will take on this host
-//
-double RESULT::estimated_runtime() {
-    double x = estimated_runtime_uncorrected();
-    if (!project->dont_use_dcf) {
-        x *= project->duration_correction_factor;
-    }
-	return x;
-}
-
-double RESULT::estimated_runtime_remaining() {
-    if (computing_done()) return 0;
-    ACTIVE_TASK* atp = gstate.lookup_active_task_by_result(this);
-    if (atp) {
-#ifdef SIM
-        return sim_flops_left/avp->flops;
-#else
-        return atp->est_dur() - atp->elapsed_time;
-#endif
-    }
-    return estimated_runtime();
-}
-
-=======
->>>>>>> bbfbef0f
 // Returns the estimated total elapsed time of this task.
 // Compute this as a weighted average of estimates based on
 // 1) the workunit's flops count (static estimate)
