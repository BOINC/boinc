--- conflicted
+++ resolved
@@ -247,318 +247,6 @@
     }
 };
 
-<<<<<<< HEAD
-struct PROJECT : PROJ_AM {
-    // the following items come from the account file
-    // They are a function only of the user and the project
-    //
-    char authenticator[256];
-        // user's authenticator on this project
-    std::string project_prefs;
-        // without the enclosing <project_preferences> tags.
-        // May include <venue> elements
-        // This field is used only briefly: between handling a
-        // scheduler RPC reply and writing the account file
-    std::string project_specific_prefs;
-        // without enclosing <project_specific> tags
-        // Does not include <venue> elements
-    std::string gui_urls;
-        // GUI URLs, with enclosing <gui_urls> tags
-    double resource_share;
-        // project's resource share relative to other projects.
-    double resource_share_frac;
-        // fraction of RS of non-suspended, compute-intensive projects
-
-    // the following are from the user's project prefs
-    //
-    bool no_rsc_pref[MAX_RSC];
-
-    // derived from GPU exclusions in cc_config.xml;
-    // disable work fetch if all instances excluded
-    //
-    bool no_rsc_config[MAX_RSC];
-
-    // the following are from the project itself
-    // (or derived from app version list if anonymous platform)
-    //
-    bool no_rsc_apps[MAX_RSC];
-
-    // the following are from the account manager, if any
-    //
-    bool no_rsc_ams[MAX_RSC];
-
-    // the following set dynamically
-    //
-    bool rsc_defer_sched[MAX_RSC];
-        // This project has a GPU job for which there's insuff. video RAM.
-        // Don't fetch more jobs of this type; they might have same problem
-
-    char host_venue[256];
-        // logically, this belongs in the client state file
-        // rather than the account file.
-        // But we need it in the latter in order to parse prefs.
-    bool using_venue_specific_prefs;
-
-    // the following items come from client_state.xml
-    // They may depend on the host as well as user and project
-    // NOTE: if you add anything, add it to copy_state_fields() also!!!
-    //
-    std::vector<std::string> scheduler_urls;
-        // where to find scheduling servers
-    char symstore[256];
-        // URL of symbol server (Windows)
-    char user_name[256];
-    char team_name[256];
-    char email_hash[MD5_LEN];
-    char cross_project_id[MD5_LEN];
-    double cpid_time;
-    double user_total_credit;
-    double user_expavg_credit;
-    double user_create_time;
-    int userid;
-    int teamid;
-    int hostid;
-    double host_total_credit;
-    double host_expavg_credit;
-    double host_create_time;
-    double ams_resource_share;
-        // resource share according to AMS; overrides project
-        // -1 means not specified by AMS
-
-    // stuff related to scheduler RPCs and master fetch
-    //
-    int rpc_seqno;
-    int nrpc_failures;
-        // # of consecutive times we've failed to contact all scheduling servers
-    int master_fetch_failures;
-    double min_rpc_time;
-        // earliest time to contact any server of this project (or zero)
-    void set_min_rpc_time(double future_time, const char* reason);
-    double next_rpc_time;
-        // if nonzero, specifies a time when another scheduler RPC
-        // should be done (as requested by server).
-        // An RPC could be done sooner than this.
-    bool waiting_until_min_rpc_time();
-        // returns true if min_rpc_time > now
-    bool master_url_fetch_pending;
-        // need to fetch and parse the master URL
-    int sched_rpc_pending;
-        // we need to do a scheduler RPC, for various possible reasons:
-        // user request, propagate host CPID, time-based, etc.
-		// Reasons are enumerated in lib/common_defs.h
-	bool possibly_backed_off;
-        // we need to call request_work_fetch() when a project
-        // transitions from being backed off to not.
-        // This (slightly misnamed) keeps track of whether this
-        // may still need to be done for given project
-    bool trickle_up_pending;
-        // have trickle up to send
-    double last_rpc_time;
-        // when last RPC finished
-        // not maintained across client sessions
-        // used by Manager (simple view)
-
-    // Other stuff
-
-    bool anonymous_platform;
-        // app_versions.xml file found in project dir;
-        // use those apps rather then getting from server
-    bool non_cpu_intensive;
-        // All this project's apps are non-CPU-intensive.
-        // Apps can also be individually marked as NCI
-    bool verify_files_on_app_start;
-        // Check app version and input files on app startup,
-        // to make sure they haven't been tampered with.
-        // This provides only the illusion of security.
-    bool use_symlinks;
-    double disk_usage;
-        // computed by get_disk_usages()
-    double disk_share;
-        // computed by get_disk_shares();
-
-    // items send in scheduler replies, requesting that
-    // various things be sent in the next request
-    //
-    int send_time_stats_log;
-        // if nonzero, send time stats log from that point on
-    int send_job_log;
-        // if nonzero, send this project's job log from that point on
-    bool send_full_workload;
-    bool dont_use_dcf;
-
-    bool suspended_via_gui;
-    bool dont_request_more_work; 
-        // Return work, but don't request more
-        // Used for a clean exit to a project,
-        // or if a user wants to pause doing work for the project
-    bool attached_via_acct_mgr;
-    bool detach_when_done;
-        // when no results for this project, detach it.
-    bool ended;
-        // project has ended; advise user to detach
-    char code_sign_key[MAX_KEY_LEN];
-    std::vector<FILE_REF> user_files;
-    std::vector<FILE_REF> project_files;
-        // files not specific to apps or work - e.g. icons
-    int parse_preferences_for_user_files();
-    void write_project_files(MIOFILE&);
-    void link_project_files();
-    void create_project_file_symlinks();
-    void delete_project_file_symlinks();
-    int write_symlink_for_project_file(FILE_INFO*);
-    double project_files_downloaded_time;
-        // when last project file download finished
-    void update_project_files_downloaded_time();
-        // called when a project file download finishes.
-        // If it's the last one, set project_files_downloaded_time to now
-
-    double duration_correction_factor;
-        // Multiply by this when estimating the CPU time of a result
-        // (based on FLOPs estimated and benchmarks).
-        // This is dynamically updated in a way that maintains an upper bound.
-        // it goes down slowly but if a new estimate X is larger,
-        // the factor is set to X.
-        //
-        // Deprecated - current server logic handles this,
-        // and this should go to 1.
-        // But we need to keep it around for older projects
-    void update_duration_correction_factor(ACTIVE_TASK*);
-    
-    // fields used by CPU scheduler and work fetch
-    // everything from here on applies only to CPU intensive projects
-
-    bool can_request_work();
-        // not suspended and not deferred and not no more work
-    bool runnable(int rsc_type);
-        // has a runnable result using the given resource type
-    bool downloading();
-        // has a result in downloading state
-    bool potentially_runnable();
-        // runnable or contactable or downloading
-    bool nearly_runnable();
-        // runnable or downloading
-    bool overworked();
-        // the project has used too much CPU time recently
-    bool some_download_stalled();
-        // a download is backed off
-    bool some_result_suspended();
-    double last_upload_start;
-        // the last time an upload was started.
-        // Used for "work fetch deferral" mechanism:
-        // don't request work from a project if an upload started
-        // in last X minutes and is still active
-    bool uploading();
-    bool has_results();
-
-    struct RESULT *next_runnable_result;
-        // the next result to run for this project
-    int nuploading_results;
-        // number of results in UPLOADING state
-        // Don't start new results if these exceeds 2*ncpus.
-    bool too_many_uploading_results;
-
-    // scheduling (work fetch and job scheduling)
-    //
-    double sched_priority;
-    void compute_sched_priority();
-
-    // stuff for RR sim
-    //
-    double rr_sim_cpu_share;
-    bool rr_sim_active;
-    int ncoprocs_excluded[MAX_RSC];
-        // number of excluded instances per processor type
-    bool operator<(const PROJECT& p) {
-        return sched_priority > p.sched_priority;
-    }
-
-    // stuff related to work fetch
-    //
-    RSC_PROJECT_WORK_FETCH rsc_pwf[MAX_RSC];
-    PROJECT_WORK_FETCH pwf;
-    inline void reset() {
-        for (int i=0; i<coprocs.n_rsc; i++) {
-            rsc_pwf[i].reset();
-        }
-    }
-    inline int deadlines_missed(int rsc_type) {
-        return rsc_pwf[rsc_type].deadlines_missed;
-    }
-    void get_task_durs(double& not_started_dur, double& in_progress_dur);
-
-    int nresults_returned;
-        // # of results being returned in current scheduler op
-    const char* get_scheduler_url(int index, double r);
-        // get scheduler URL with random offset r
-    bool checked;
-        // temporary used when scanning projects
-
-    FILE_XFER_BACKOFF download_backoff;
-    FILE_XFER_BACKOFF upload_backoff;
-    inline FILE_XFER_BACKOFF& file_xfer_backoff(bool is_upload) {
-        return is_upload?upload_backoff:download_backoff;
-    }
-
-    // support for replicated trickle-ups
-    //
-    std::vector<TRICKLE_UP_OP*> trickle_up_ops;
-
-    PROJECT();
-    ~PROJECT(){}
-    void init();
-    void copy_state_fields(PROJECT&);
-    int write_account_file();
-    int parse_account(FILE*);
-    int parse_account_file_venue();
-    int parse_account_file();
-    int parse_state(XML_PARSER&);
-    int write_state(MIOFILE&, bool gui_rpc=false);
-
-    // statistic of the last x days
-    std::vector<DAILY_STATS> statistics;
-    int parse_statistics(MIOFILE&);
-    int parse_statistics(FILE*);
-    int write_statistics(MIOFILE&, bool gui_rpc=false);
-    int write_statistics_file();
-
-    void suspend();
-    void resume();
-    void abort_not_started();
-        // abort unstarted jobs
-
-    // clear AMS-related fields
-    inline void detach_ams() {
-        attached_via_acct_mgr = false;
-        ams_resource_share = -1;
-        for (int i=0; i<MAX_RSC; i++) {
-            no_rsc_ams[i] = false;
-        }
-    }
-
-#ifdef SIM
-    RANDOM_PROCESS available;
-    int index;
-    int result_index;
-    double idle_time;
-    double idle_time_sumsq;
-    bool idle;
-    int max_infeasible_count;
-    bool no_apps;
-    // for DCF variants:
-    int completed_task_count;
-    double completions_ratio_mean;
-    double completions_ratio_s;
-    double completions_ratio_stdev;
-    double completions_required_stdevs;
-    PROJECT_RESULTS project_results;
-    void print_results(FILE*, SIM_RESULTS&);
-    void backoff();
-    void update_dcf_stats(RESULT*);
-#endif
-};
-
-=======
->>>>>>> bbfbef0f
 struct APP {
     char name[256];
     char user_friendly_name[256];
@@ -665,172 +353,6 @@
     void clear_errors();
 };
 
-<<<<<<< HEAD
-struct RESULT {
-    char name[256];
-    char wu_name[256];
-    double received_time;   // when we got this from server
-    double report_deadline;
-    int version_num;        // identifies the app used
-    char plan_class[64];
-    char platform[256];
-    APP_VERSION* avp;
-    std::vector<FILE_REF> output_files;
-    bool ready_to_report;
-        // we're ready to report this result to the server;
-        // either computation is done and all the files have been uploaded
-        // or there was an error
-    double completed_time;
-        // time when ready_to_report was set
-    bool got_server_ack;
-        // we've received the ack for this result from the server
-    double final_cpu_time;
-    double final_elapsed_time;
-#ifdef SIM
-    double peak_flop_count;
-    double sim_flops_left;
-#endif
-
-    // the following are nonzero if reported by app
-    double fpops_per_cpu_sec;
-    double fpops_cumulative;
-    double intops_per_cpu_sec;
-    double intops_cumulative;
-
-    int _state;
-        // state of this result: see lib/result_state.h
-    inline int state() { return _state; }
-    inline void set_ready_to_report() {
-        ready_to_report = true;
-    }
-    void set_state(int, const char*);
-    int exit_status;
-        // return value from the application
-    std::string stderr_out;
-        // the concatenation of:
-        //
-        // - if report_result_error() is called for this result:
-        //   <message>x</message>
-        //   <exit_status>x</exit_status>
-        //   <signal>x</signal>
-        //   - if called in FILES_DOWNLOADED state:
-        //     <couldnt_start>x</couldnt_start>
-        //   - if called in NEW state:
-        //     <download_error>x</download_error> for each failed download
-        //   - if called in COMPUTE_DONE state:
-        //     <upload_error>x</upload_error> for each failed upload
-        //
-        // - <stderr_txt>X</stderr_txt>, where X is the app's stderr output
-    bool suspended_via_gui;
-    bool coproc_missing;
-        // a coproc needed by this job is missing
-        // (e.g. because user removed their GPU board).
-    bool report_immediately;
-    bool not_started;   // temp for CPU sched
-
-    std::string name_md5;   // see sort_results();
-    int index;              // index in results vector
-
-    APP* app;
-    WORKUNIT* wup;
-    PROJECT* project;
-
-    RESULT(){}
-    ~RESULT(){}
-    void clear();
-    int parse_server(XML_PARSER&);
-    int parse_state(XML_PARSER&);
-    int parse_name(XML_PARSER&, const char* end_tag);
-    int write(MIOFILE&, bool to_server);
-    int write_gui(MIOFILE&);
-    bool is_upload_done();    // files uploaded?
-    void clear_uploaded_flags();
-    FILE_REF* lookup_file(FILE_INFO*);
-    FILE_INFO* lookup_file_logical(const char*);
-    void abort_inactive(int);
-        // abort the result if it hasn't started computing yet
-        // Called only for results with no active task
-        // (otherwise you need to abort the active task)
-    void append_log_record();
-
-    // stuff related to CPU scheduling
-
-    bool is_not_started();
-    double estimated_runtime();
-    double estimated_runtime_uncorrected();
-    double estimated_runtime_remaining();
-    inline double estimated_flops_remaining() {
-#ifdef SIM
-        return sim_flops_left;
-#else
-        return estimated_runtime_remaining()*avp->flops;
-#endif
-    }
-
-    inline bool computing_done() {
-        if (state() >= RESULT_COMPUTE_ERROR) return true; 
-        if (ready_to_report) return true;
-        return false;
-    }
-    bool runnable();
-        // downloaded, not finished, not suspended, project not suspended
-    bool nearly_runnable();
-        // downloading or downloaded,
-        // not finished, suspended, project not suspended
-    bool downloading();
-        // downloading, not downloaded, not suspended, project not suspended
-    bool some_download_stalled();
-        // some input or app file is downloading, and backed off
-        // i.e. it may be a long time before we can run this result
-    inline bool uses_coprocs() {
-        return (avp->gpu_usage.rsc_type != 0);
-    }
-    inline int resource_type() {
-        return avp->gpu_usage.rsc_type;
-    }
-    inline bool non_cpu_intensive() {
-        if (project->non_cpu_intensive) return true;
-        if (app->non_cpu_intensive) return true;
-        return false;
-    }
-    inline bool dont_throttle() {
-        if (non_cpu_intensive()) return true;
-        if (avp->dont_throttle) return true;
-        return false;
-    }
-
-    // temporaries used in CLIENT_STATE::rr_simulation():
-    double rrsim_flops_left;
-    double rrsim_finish_delay;
-    double rrsim_flops;
-    bool rrsim_done;
-
-    bool already_selected;
-        // used to keep cpu scheduler from scheduling a result twice
-        // transient; used only within schedule_cpus()
-    double computation_deadline();
-        // report deadline - prefs.work_buf_min - time slice
-    bool rr_sim_misses_deadline;
-
-    // temporaries used in enforce_schedule():
-    bool unfinished_time_slice;
-    int seqno;
-
-    bool edf_scheduled;
-        // temporary used to tell GUI that this result is deadline-scheduled
-
-    int coproc_indices[MAX_COPROCS_PER_JOB];
-        // keep track of coprocessor reservations
-    char resources[256];
-        // textual description of resources used
-    double schedule_backoff;
-        // don't try to schedule until this time
-        // (wait for free GPU RAM)
-    char schedule_backoff_reason[256];
-};
-
-=======
->>>>>>> bbfbef0f
 // represents an always/auto/never value, possibly temporarily overridden
 
 struct RUN_MODE {
