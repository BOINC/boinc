// Berkeley Open Infrastructure for Network Computing
// http://boinc.berkeley.edu
// Copyright (C) 2005 University of California
//
// This is free software; you can redistribute it and/or
// modify it under the terms of the GNU Lesser General Public
// License as published by the Free Software Foundation;
// either version 2.1 of the License, or (at your option) any later version.
//
// This software is distributed in the hope that it will be useful,
// but WITHOUT ANY WARRANTY; without even the implied warranty of
// MERCHANTABILITY or FITNESS FOR A PARTICULAR PURPOSE.
// See the GNU Lesser General Public License for more details.
//
// To view the GNU Lesser General Public License visit
// http://www.gnu.org/copyleft/lesser.html
// or write to the Free Software Foundation, Inc.,
// 51 Franklin Street, Fifth Floor, Boston, MA  02110-1301  USA

#include "cpp.h"

#ifdef _WIN32
#include "boinc_win.h"
#else
#include "config.h"
#include <unistd.h>
#include <csignal>
#include <cstdio>
#include <cstdlib>
#include <ctime>
#include <cstdarg>
#include <cstring>
#ifdef HAVE_SYS_SOCKET_H
#include <sys/socket.h>
#endif
#endif

#include "parse.h"
#include "str_util.h"
#include "util.h"
#include "error_numbers.h"
#include "filesys.h"

#include "file_names.h"
#include "hostinfo.h"
#include "hostinfo_network.h"
#include "network.h"
#include "http_curl.h"
#include "client_msgs.h"
#include "shmem.h"
#include "sandbox.h"
#include "client_state.h"

using std::max;

CLIENT_STATE gstate;

CLIENT_STATE::CLIENT_STATE():
    lookup_website_op(&gui_http),
    get_current_version_op(&gui_http),
    get_project_list_op(&gui_http)
{
    http_ops = new HTTP_OP_SET();
    file_xfers = new FILE_XFER_SET(http_ops);
    pers_file_xfers = new PERS_FILE_XFER_SET(file_xfers);
    scheduler_op = new SCHEDULER_OP(http_ops);
    client_state_dirty = false;
    exit_when_idle = false;
    exit_before_start = false;
    exit_after_finish = false;
    check_all_logins = false;
    allow_remote_gui_rpc = false;
    cmdline_gui_rpc_port = 0;
    run_cpu_benchmarks = false;
    skip_cpu_benchmarks = false;
    file_xfer_giveup_period = PERS_GIVEUP;
    contacted_sched_server = false;
    tasks_suspended = false;
    network_suspended = false;
    suspend_reason = 0;
    network_suspend_reason = 0;
    core_client_version.major = BOINC_MAJOR_VERSION;
    core_client_version.minor = BOINC_MINOR_VERSION;
    core_client_version.release = BOINC_RELEASE;
    core_client_version.prerelease = BOINC_PRERELEASE;
    exit_after_app_start_secs = 0;
    app_started = 0;
    exit_before_upload = false;
    proxy_info.clear();
    show_projects = false;
    strcpy(detach_project_url, "");
    strcpy(main_host_venue, "");
    strcpy(attach_project_url, "");
    strcpy(attach_project_auth, "");
    run_mode.set(RUN_MODE_AUTO, 0);
    network_mode.set(RUN_MODE_AUTO, 0);
    started_by_screensaver = false;
    requested_exit = false;
    master_fetch_period = MASTER_FETCH_PERIOD;
    retry_cap = RETRY_CAP;
    master_fetch_retry_cap = MASTER_FETCH_RETRY_CAP;
    master_fetch_interval = MASTER_FETCH_INTERVAL;
    sched_retry_delay_min = SCHED_RETRY_DELAY_MIN;
    sched_retry_delay_max = SCHED_RETRY_DELAY_MAX;
    pers_retry_delay_min = PERS_RETRY_DELAY_MIN;
    pers_retry_delay_max = PERS_RETRY_DELAY_MAX;
    pers_giveup = PERS_GIVEUP;
    executing_as_daemon = false;
    redirect_io = false;
    disable_graphics = false;
    work_fetch_no_new_work = false;
    cant_write_state_file = false;

    debt_interval_start = 0;
    total_wall_cpu_time_this_debt_interval = 0;
    retry_shmem_time = 0;
    must_schedule_cpus = true;
    must_enforce_cpu_schedule = true;
    no_gui_rpc = false;
    new_version_check_time = 0;
    all_projects_list_check_time = 0;
    detach_console = false;
#ifdef SANDBOX
    g_use_sandbox = true; // User can override with -insecure command-line arg
#endif
    launched_by_manager = false;
    initialized = false;
    last_wakeup_time = dtime();
}

void CLIENT_STATE::show_proxy_info() {
    if (proxy_info.use_http_proxy) {
        msg_printf(NULL, MSG_INFO, "Using HTTP proxy %s:%d",
            proxy_info.http_server_name, proxy_info.http_server_port
        );
    }
    if (proxy_info.use_socks_proxy) {
        msg_printf(NULL, MSG_INFO, "Using SOCKS proxy %s:%d",
            proxy_info.socks_server_name, proxy_info.socks_server_port
        );
    }
    if (!proxy_info.use_http_proxy && !proxy_info.use_socks_proxy) {
        msg_printf(NULL, MSG_INFO, "Not using a proxy");
    }
}

void CLIENT_STATE::show_host_info() {
    char buf[256], buf2[256];
    msg_printf(NULL, MSG_INFO,
        "Processor: %d %s %s",
        host_info.p_ncpus, host_info.p_vendor, host_info.p_model
    );
    msg_printf(NULL, MSG_INFO,
        "Processor features: %s", host_info.p_features
    );
    msg_printf(NULL, MSG_INFO,
        "OS: %s: %s", host_info.os_name, host_info.os_version
    );

    nbytes_to_string(host_info.m_nbytes, 0, buf, sizeof(buf));
    nbytes_to_string(host_info.m_swap, 0, buf2, sizeof(buf2));
    msg_printf(NULL, MSG_INFO,
        "Memory: %s physical, %s virtual",
        buf, buf2
    );

    nbytes_to_string(host_info.d_total, 0, buf, sizeof(buf));
    nbytes_to_string(host_info.d_free, 0, buf2, sizeof(buf2));
    msg_printf(NULL, MSG_INFO, "Disk: %s total, %s free", buf, buf2);
    int tz = host_info.timezone/3600;
    msg_printf(0, MSG_INFO, "Local time is UTC %s%d hours",
        tz<0?"":"+", tz
    );
}

int CLIENT_STATE::init() {
    int retval;
    unsigned int i;
    char buf[256];
    PROJECT* p;

    srand((unsigned int)time(0));
    now = dtime();
    client_start_time = now;
    scheduler_op->url_random = drand();

    detect_platforms();
    time_stats.start();

    msg_printf(
        NULL, MSG_INFO, "Starting BOINC client version %d.%d.%d for %s%s",
        core_client_version.major,
        core_client_version.minor,
        core_client_version.release,
        get_primary_platform(),
#ifdef _DEBUG
        " (DEBUG)"
#else
        ""
#endif
    );

    if (core_client_version.prerelease) {
        msg_printf(NULL, MSG_USER_ERROR,
            "This a development version of BOINC and may not function properly"
        );
    }

    log_flags.show();

    msg_printf(NULL, MSG_INFO, "Libraries: %s", curl_version());

    if (executing_as_daemon) {
        msg_printf(NULL, MSG_INFO, "Running as a daemon");
    }

    relative_to_absolute("", buf);
    msg_printf(NULL, MSG_INFO, "Data directory: %s", buf);

#ifdef _WIN32
    DWORD  buf_size = sizeof(buf);
    LPTSTR pbuf = buf;

    GetUserName(pbuf, &buf_size);
    msg_printf(NULL, MSG_INFO, "Running under account %s", pbuf);
#endif

    parse_account_files();
    parse_statistics_files();

    // check for app_info.xml file in project dirs.
    // If find, read app info from there, set project.anonymous_platform
    //
    check_anonymous();

    // Parse the client state file,
    // ignoring any <project> tags (and associated stuff)
    // for projects with no account file
    //
    host_info.clear_host_info();
    parse_state_file();
    parse_account_files_venue();

    host_info.get_host_info();
    set_ncpus();
    show_host_info();
    show_proxy_info();

    check_clock_reset();

    vector<string> strs = coprocs.get();
    for (i=0; i<strs.size(); i++) {
        msg_printf(NULL, MSG_INFO, strs[i].c_str());
    }
#if 0
<<<<<<< HEAD
    fake_cuda(coprocs);
=======
    fake_cuda(coprocs, 2);
>>>>>>> 74fe5482
#endif
    if (coprocs.coprocs.size() == 0) {
        msg_printf(NULL, MSG_INFO, "No coprocessors");
    } else {
        for (i=0; i<coprocs.coprocs.size(); i++) {
            COPROC* c = coprocs.coprocs[i];
            msg_printf(NULL, MSG_INFO, "Coprocessor: %s (%d)", c->type, c->count);
        }
    }

    // Check to see if we can write the state file.
    //
    retval = write_state_file();
    if (retval) {
        msg_printf(NULL, MSG_USER_ERROR, "Couldn't write state file");
        msg_printf(NULL, MSG_USER_ERROR,
            "Make sure directory permissions are set correctly"
        );
        cant_write_state_file = true;
    }

    // scan user prefs; create file records
    //
    parse_preferences_for_user_files();

    print_summary();
    do_cmdline_actions();

    // if new version of core client,
    // - run CPU benchmarks
    // - contact reference site or some project (to trigger firewall alert)
    //
    if ((core_client_version.major != old_major_version)
        || (core_client_version.minor != old_minor_version)
        || (core_client_version.release != old_release)
    ) {
        msg_printf(NULL, MSG_INFO,
            "Version change (%d.%d.%d -> %d.%d.%d)",
            old_major_version, old_minor_version, old_release,
            core_client_version.major,
            core_client_version.minor,
            core_client_version.release
        );
        run_cpu_benchmarks = true;
        if (config.dont_contact_ref_site) {
            if (projects.size() > 0) {
                projects[0]->master_url_fetch_pending = true;
            }
        } else {
            net_status.need_to_contact_reference_site = true;
        }
    }

    // show host IDs and venues on various projects
    //
    for (i=0; i<projects.size(); i++) {
        p = projects[i];
        if (p->hostid) {
            sprintf(buf, "%d", p->hostid);
        } else {
            strcpy(buf, "not assigned yet");
        }
        msg_printf(p, MSG_INFO,
            "URL: %s; Computer ID: %s; location: %s; project prefs: %s",
            p->master_url,
            buf, strlen(p->host_venue)?p->host_venue:"(none)",
            p->using_venue_specific_prefs?p->host_venue:"default"
        );
        if (p->ended) {
            msg_printf(p, MSG_INFO, "Project has ended - OK to detach");
        }
    }

    read_global_prefs();

    // do CPU scheduler and work fetch
    //
    request_schedule_cpus("Startup");
    request_work_fetch("Startup");
    debt_interval_start = now;

    // set up the project and slot directories
    //
    delete_old_slot_dirs();
    retval = make_project_dirs();
    if (retval) return retval;

    active_tasks.init();
    active_tasks.report_overdue();
    active_tasks.handle_upload_files();

    // Just to be on the safe side; something may have been modified
    //
    set_client_state_dirty("init");

    // initialize GUI RPC data structures before we start accepting
    // GUI RPC's.
    //
    acct_mgr_info.init();
    project_init.init();

    if (!no_gui_rpc) {
        // When we're running at boot time,
        // it may be a few seconds before we can socket/bind/listen.
        // So retry a few times.
        //
        for (i=0; i<30; i++) {
            bool last_time = (i==29);
            retval = gui_rpcs.init(last_time);
            if (!retval) break;
            boinc_sleep(1.0);
        }
        if (retval) return retval;
    }

    // If platform name changed, print warning
    //
    if (statefile_platform_name.size() && strcmp(get_primary_platform(), statefile_platform_name.c_str())) {
        msg_printf(NULL, MSG_INFO,
            "Platform changed from %s to %s",
            statefile_platform_name.c_str(), get_primary_platform()
        );
    }

#ifdef SANDBOX
    get_project_gid();
#endif

    check_file_existence();
    if (!boinc_file_exists(ALL_PROJECTS_LIST_FILENAME)) {
        all_projects_list_check_time = 0;
    }
    all_projects_list_check();

    auto_update.init();
    http_ops->cleanup_temp_files();
    
    initialized = true;
    return 0;
}

static void double_to_timeval(double x, timeval& t) {
    t.tv_sec = (int)x;
    t.tv_usec = (int)(1000000*(x - (int)x));
}

FDSET_GROUP curl_fds;
FDSET_GROUP gui_rpc_fds;
FDSET_GROUP all_fds;

// Spend x seconds either doing I/O (if possible) or sleeping.
//
void CLIENT_STATE::do_io_or_sleep(double x) {
    int n;
    struct timeval tv;
    now = dtime();
    double end_time = now + x;
    int loops = 0;

    while (1) {
        curl_fds.zero();
        gui_rpc_fds.zero();
		http_ops->get_fdset(curl_fds);
        all_fds = curl_fds;
        gui_rpcs.get_fdset(gui_rpc_fds, all_fds);
        double_to_timeval(x, tv);
        n = select(
            all_fds.max_fd+1,
            &all_fds.read_fds, &all_fds.write_fds, &all_fds.exc_fds,
            &tv
        );
        //printf("select in %d out %d\n", all_fds.max_fd, n);

        // Note: curl apparently likes to have curl_multi_perform()
        // (called from net_xfers->got_select())
        // called pretty often, even if no descriptors are enabled.
        // So do the "if (n==0) break" AFTER the got_selects().

        http_ops->got_select(all_fds, x);
        gui_rpcs.got_select(all_fds);

        if (n==0) break;

        // Limit number of times thru this loop.
        // Can get stuck in while loop, if network isn't available,
        // DNS lookups tend to eat CPU cycles.
        //
        if (loops++ > 99) {
            boinc_sleep(.01);
            break;
        }

        now = dtime();
        if (now > end_time) break;
        x = end_time - now;
    }
}

#define POLL_ACTION(name, func) \
    do { if (func()) { \
            ++actions; \
            if (log_flags.poll_debug) { \
                msg_printf(0, MSG_INFO, "[poll_debug] CLIENT_STATE::poll_slow_events(): " #name "\n"); \
            } \
        } } while(0)

// Poll the client's finite-state machines
// possibly triggering state transitions.
// Returns true if something happened
// (in which case should call this again immediately)
//
bool CLIENT_STATE::poll_slow_events() {
    int actions = 0, retval;
    static int last_suspend_reason=0;
    static bool tasks_restarted = false;
    static bool first=true;
    double old_now = now;
#ifdef __APPLE__
    double idletime;
#endif

    now = dtime();

    if (cant_write_state_file) {
        return false;
    }

    if (now - old_now > POLL_INTERVAL*10) {
        if (log_flags.network_status_debug) {
            msg_printf(0, MSG_INFO,
                "[network_status_debug] woke up after %f seconds",
                now - old_now
            );
        }
        last_wakeup_time = now;
    }

	if (should_run_cpu_benchmarks() && !are_cpu_benchmarks_running()) {
        run_cpu_benchmarks = false;
        start_cpu_benchmarks();
    }

    bool old_user_active = user_active;
    user_active = !host_info.users_idle(
        check_all_logins, global_prefs.idle_time_to_run
#ifdef __APPLE__
         , &idletime
#endif
    );

    if (user_active != old_user_active) {
        request_schedule_cpus("Idle state change");
    }
#ifdef __APPLE__
    // Mac screensaver launches client if not already running.
    // OS X quits screensaver when energy saver puts display to sleep,
    // but we want to keep crunching.
    // Also, user can start Mac screensaver by putting cursor in "hot corner"
    // so idletime may be very small initially.
    // If screensaver started client, this code tells client
    // to exit when user becomes active, accounting for all these factors.
    //
    if (started_by_screensaver && (idletime < 30) && (getppid() == 1)) {
        // pid is 1 if parent has exited
        requested_exit = true;
    }

    // Exit if we were launched by Manager and it crashed.
    //
    if (launched_by_manager && (getppid() == 1)) {
        gstate.requested_exit = true;
    }
#endif

    suspend_reason = check_suspend_processing();

    // suspend or resume activities (but only if already did startup)
    //
    if (tasks_restarted) {
        if (suspend_reason) {
            if (!tasks_suspended) {
                suspend_tasks(suspend_reason);
            }
            last_suspend_reason = suspend_reason;
        } else {
            if (tasks_suspended) {
                resume_tasks(last_suspend_reason);
            }
        }
    } else if (first) {
        // if suspended, show message the first time around
        //
        first = false;
        if (suspend_reason) {
            print_suspend_tasks_message(suspend_reason);
        }
    }
    tasks_suspended = (suspend_reason != 0);

    if (suspend_reason & SUSPEND_REASON_BENCHMARKS) {
        cpu_benchmarks_poll();
    }

    network_suspend_reason = check_suspend_network();

    // if a recent GUI RPC needs network access, allow it
    //
    if (gui_rpcs.recent_rpc_needs_network(300)) {
        network_suspend_reason = 0;
    }
    if (network_suspend_reason) {
        if (!network_suspended) {
            suspend_network(network_suspend_reason);
            network_suspended = true;
        }
    } else {
        if (network_suspended) {
            resume_network();
            network_suspended = false;
        }
    }

    // NOTE:
    // The order of calls in the following lists generally doesn't matter,
    // except for the following:
    // must have:
    //  active_tasks_poll
    //  handle_finished_apps
    //  possibly_schedule_cpus
    //  enforce_schedule
    // in that order (active_tasks_poll() sets must_schedule_cpus,
    // and handle_finished_apps() must be done before possibly_schedule_cpus()

	check_project_timeout();
    auto_update.poll();
    POLL_ACTION(active_tasks           , active_tasks.poll      );
    POLL_ACTION(garbage_collect        , garbage_collect        );
    POLL_ACTION(update_results         , update_results         );
    POLL_ACTION(gui_http               , gui_http.poll          );
    POLL_ACTION(gui_rpc_http           , gui_rpcs.poll          );
    if (!network_suspended) {
        net_status.poll();
        POLL_ACTION(acct_mgr               , acct_mgr_info.poll     );
        POLL_ACTION(file_xfers             , file_xfers->poll       );
        POLL_ACTION(pers_file_xfers        , pers_file_xfers->poll  );
        POLL_ACTION(handle_pers_file_xfers , handle_pers_file_xfers );
    }
    POLL_ACTION(handle_finished_apps   , handle_finished_apps   );
    if (!tasks_suspended) {
        POLL_ACTION(possibly_schedule_cpus, possibly_schedule_cpus          );
        POLL_ACTION(enforce_schedule    , enforce_schedule  );
        tasks_restarted = true;
    }
    if (!tasks_suspended && !network_suspended) {
        POLL_ACTION(compute_work_requests, compute_work_requests          );
    }
    if (!network_suspended) {
        POLL_ACTION(scheduler_rpc          , scheduler_rpc_poll     );
    }
    retval = write_state_file_if_needed();
    if (retval) {
        msg_printf(NULL, MSG_INTERNAL_ERROR,
            "Couldn't write state file: %s; giving up", boincerror(retval)
        );
        exit(EXIT_STATEFILE_WRITE);
    }
    if (log_flags.poll_debug) {
        msg_printf(0, MSG_INFO,
            "[poll_debug] CLIENT_STATE::do_something(): End poll: %d tasks active\n", actions
        );
    }
    if (actions > 0) {
        return true;
    } else {
        time_stats.update(suspend_reason);

        // on some systems, gethostbyname() only starts working
        // a few minutes after system boot.
        // If it didn't work before, try it again.
        //
        if (!strlen(host_info.domain_name)) {
            host_info.get_local_network_info();
        }
        return false;
    }
}

// See if the project specified by master_url already exists
// in the client state record.  Ignore any trailing "/" characters
//
PROJECT* CLIENT_STATE::lookup_project(const char* master_url) {
    int len1, len2;
    char *mu;

    len1 = (int)strlen(master_url);
    if (master_url[strlen(master_url)-1] == '/') len1--;

    for (unsigned int i=0; i<projects.size(); i++) {
        mu = projects[i]->master_url;
        len2 = (int)strlen(mu);
        if (mu[strlen(mu)-1] == '/') len2--;
        if (!strncmp(master_url, projects[i]->master_url, max(len1,len2))) {
            return projects[i];
        }
    }
    return 0;
}

APP* CLIENT_STATE::lookup_app(PROJECT* p, const char* name) {
    for (unsigned int i=0; i<apps.size(); i++) {
        APP* app = apps[i];
        if (app->project == p && !strcmp(name, app->name)) return app;
    }
    return 0;
}

RESULT* CLIENT_STATE::lookup_result(PROJECT* p, const char* name) {
    for (unsigned int i=0; i<results.size(); i++) {
        RESULT* rp = results[i];
        if (rp->project == p && !strcmp(name, rp->name)) return rp;
    }
    return 0;
}

WORKUNIT* CLIENT_STATE::lookup_workunit(PROJECT* p, const char* name) {
    for (unsigned int i=0; i<workunits.size(); i++) {
        WORKUNIT* wup = workunits[i];
        if (wup->project == p && !strcmp(name, wup->name)) return wup;
    }
    return 0;
}

APP_VERSION* CLIENT_STATE::lookup_app_version(
    APP* app, char* platform, int version_num, char* plan_class
) {
    for (unsigned int i=0; i<app_versions.size(); i++) {
        APP_VERSION* avp = app_versions[i];
        if (avp->app != app) continue;
        if (version_num != avp->version_num) continue;
        if (app->project->anonymous_platform) {
            return avp;
        }
        if (strcmp(avp->platform, platform)) continue;
        if (strcmp(avp->plan_class, plan_class)) continue;
        return avp;
    }
    return 0;
}

FILE_INFO* CLIENT_STATE::lookup_file_info(PROJECT* p, const char* name) {
    for (unsigned int i=0; i<file_infos.size(); i++) {
        FILE_INFO* fip = file_infos[i];
        if (fip->project == p && !strcmp(fip->name, name)) {
            return fip;
        }
    }
    return 0;
}

// functions to create links between state objects
// (which, in their XML form, reference one another by name)
// Return nonzero if already in client state.
//
int CLIENT_STATE::link_app(PROJECT* p, APP* app) {
    if (lookup_app(p, app->name)) return ERR_NOT_UNIQUE;
    app->project = p;
    return 0;
}

int CLIENT_STATE::link_file_info(PROJECT* p, FILE_INFO* fip) {
    if (lookup_file_info(p, fip->name)) return ERR_NOT_UNIQUE;
    fip->project = p;
    return 0;
}

int CLIENT_STATE::link_app_version(PROJECT* p, APP_VERSION* avp) {
    APP* app;
    FILE_INFO* fip;
    unsigned int i;

    avp->project = p;
    app = lookup_app(p, avp->app_name);
    if (!app) {
        msg_printf(p, MSG_INTERNAL_ERROR,
            "State file error: bad application name %s",
            avp->app_name
        );
        return ERR_NOT_FOUND;
    }
    avp->app = app;

    if (lookup_app_version(app, avp->platform, avp->version_num, avp->plan_class)) {
        msg_printf(p, MSG_INTERNAL_ERROR,
            "State file error: duplicate app version: %s %s %d %s",
            avp->app_name, avp->platform, avp->version_num, avp->plan_class
        );
        return ERR_NOT_UNIQUE;
    }
    
    avp->graphics_exec_path[0] = 0;

    for (i=0; i<avp->app_files.size(); i++) {
        FILE_REF& file_ref = avp->app_files[i];
        fip = lookup_file_info(p, file_ref.file_name);
        if (!fip) {
            msg_printf(p, MSG_INTERNAL_ERROR,
                "State file error: missing application file %s",
                file_ref.file_name
            );
            return ERR_NOT_FOUND;
        }

        if (!strcmp(file_ref.open_name, GRAPHICS_APP_FILENAME)) {
            char relpath[512], path[512];
            get_pathname(fip, relpath, sizeof(relpath));
            relative_to_absolute(relpath, path);
            strlcpy(avp->graphics_exec_path, path, sizeof(avp->graphics_exec_path));
        }

        // any file associated with an app version must be signed
        //
        fip->signature_required = true;
        file_ref.file_info = fip;
    }
    return 0;
}

int CLIENT_STATE::link_file_ref(PROJECT* p, FILE_REF* file_refp) {
    FILE_INFO* fip;

    fip = lookup_file_info(p, file_refp->file_name);
    if (!fip) {
        msg_printf(p, MSG_INTERNAL_ERROR,
            "State file error: missing file %s",
            file_refp->file_name
        );
        return ERR_NOT_FOUND;
    }
    file_refp->file_info = fip;
    return 0;
}

int CLIENT_STATE::link_workunit(PROJECT* p, WORKUNIT* wup) {
    APP* app;
    unsigned int i;
    int retval;

    app = lookup_app(p, wup->app_name);
    if (!app) {
        msg_printf(p, MSG_INTERNAL_ERROR,
            "State file error: missing application %s",
            wup->app_name
        );
        return ERR_NOT_FOUND;
    }
    wup->project = p;
    wup->app = app;
    for (i=0; i<wup->input_files.size(); i++) {
        retval = link_file_ref(p, &wup->input_files[i]);
        if (retval) {
            msg_printf(p, MSG_INTERNAL_ERROR,
                "State file error: missing input file %s\n",
                wup->input_files[i].file_name
            );
            return retval;
        }
    }
    return 0;
}

int CLIENT_STATE::link_result(PROJECT* p, RESULT* rp) {
    WORKUNIT* wup;
    unsigned int i;
    int retval;

    wup = lookup_workunit(p, rp->wu_name);
    if (!wup) {
        msg_printf(p, MSG_INTERNAL_ERROR,
            "State file error: missing task %s\n", rp->wu_name
        );
        return ERR_NOT_FOUND;
    }
    rp->project = p;
    rp->wup = wup;
    rp->app = wup->app;
    for (i=0; i<rp->output_files.size(); i++) {
        retval = link_file_ref(p, &rp->output_files[i]);
        if (retval) return retval;
    }
    return 0;
}

// Print debugging information about how many projects/files/etc
// are currently in the client state record
//
void CLIENT_STATE::print_summary() {
    unsigned int i;
    double t;
    if (!log_flags.state_debug) return;

    msg_printf(0, MSG_INFO, "[state_debug] CLIENT_STATE::print_summary(): Client state summary:\n");
    msg_printf(0, MSG_INFO, "%d projects:\n", (int)projects.size());
    for (i=0; i<projects.size(); i++) {
        t = projects[i]->min_rpc_time;
        if (t) {
            msg_printf(0, MSG_INFO, "    %s min RPC %f.0 seconds from now\n", projects[i]->master_url, t-now);
        } else {
            msg_printf(0, MSG_INFO, "    %s\n", projects[i]->master_url);
        }
    }
    msg_printf(0, MSG_INFO, "%d file_infos:\n", (int)file_infos.size());
    for (i=0; i<file_infos.size(); i++) {
        msg_printf(0, MSG_INFO, "    %s status:%d %s\n", file_infos[i]->name, file_infos[i]->status, file_infos[i]->pers_file_xfer?"active":"inactive");
    }
    msg_printf(0, MSG_INFO, "%d app_versions\n", (int)app_versions.size());
    for (i=0; i<app_versions.size(); i++) {
        msg_printf(0, MSG_INFO, "    %s %d\n", app_versions[i]->app_name, app_versions[i]->version_num);
    }
    msg_printf(0, MSG_INFO, "%d workunits\n", (int)workunits.size());
    for (i=0; i<workunits.size(); i++) {
        msg_printf(0, MSG_INFO, "    %s\n", workunits[i]->name);
    }
    msg_printf(0, MSG_INFO, "%d results\n", (int)results.size());
    for (i=0; i<results.size(); i++) {
        msg_printf(0, MSG_INFO, "    %s state:%d\n", results[i]->name, results[i]->state());
    }
    msg_printf(0, MSG_INFO, "%d persistent file xfers\n", (int)pers_file_xfers->pers_file_xfers.size());
    for (i=0; i<pers_file_xfers->pers_file_xfers.size(); i++) {
        msg_printf(0, MSG_INFO, "    %s http op state: %d\n", pers_file_xfers->pers_file_xfers[i]->fip->name, (pers_file_xfers->pers_file_xfers[i]->fxp?pers_file_xfers->pers_file_xfers[i]->fxp->http_op_state:-1));
    }
    msg_printf(0, MSG_INFO, "%d active tasks\n", (int)active_tasks.active_tasks.size());
    for (i=0; i<active_tasks.active_tasks.size(); i++) {
        msg_printf(0, MSG_INFO, "    %s\n", active_tasks.active_tasks[i]->result->name);
    }
}

int CLIENT_STATE::nresults_for_project(PROJECT* p) {
    int n=0;
    for (unsigned int i=0; i<results.size(); i++) {
        if (results[i]->project == p) n++;
    }
    return n;
}

bool CLIENT_STATE::garbage_collect() {
    static double last_time=0;
    if (gstate.now - last_time < 1.0) return false;
    last_time = gstate.now;

    bool action = garbage_collect_always();
    if (action) return true;

    // Detach projects that are marked for detach when done
    // and are in fact done (have no results).
    // This is done here (not in garbage_collect_always())
    // because detach_project() calls garbage_collect_always(),
    // and we need to avoid infinite recursion
    //
    for (unsigned i=0; i<projects.size(); i++) {
        PROJECT* p = projects[i];
        if (p->detach_when_done && !nresults_for_project(p)) {
            detach_project(p);
            action = true;
        }
    }
    return action;
}

// delete unneeded records and files
//
bool CLIENT_STATE::garbage_collect_always() {
    unsigned int i, j;
    int failnum;
    FILE_INFO* fip;
    RESULT* rp;
    WORKUNIT* wup;
    APP_VERSION* avp, *avp2;
    vector<RESULT*>::iterator result_iter;
    vector<WORKUNIT*>::iterator wu_iter;
    vector<FILE_INFO*>::iterator fi_iter;
    vector<APP_VERSION*>::iterator avp_iter;
    bool action = false, found;
    string error_msgs;
    PROJECT* project;

    // zero references counts on WUs, FILE_INFOs and APP_VERSIONs

    for (i=0; i<workunits.size(); i++) {
        wup = workunits[i];
        wup->ref_cnt = 0;
    }
    for (i=0; i<file_infos.size(); i++) {
        fip = file_infos[i];
        fip->ref_cnt = 0;
    }
    for (i=0; i<app_versions.size(); i++) {
        avp = app_versions[i];
        avp->ref_cnt = 0;
    }

    // reference-count user and project files
    //
    for (i=0; i<projects.size(); i++) {
        project = projects[i];
        for (j=0; j<project->user_files.size(); j++) {
            project->user_files[j].file_info->ref_cnt++;
        }
        for (j=0; j<project->project_files.size(); j++) {
            project->project_files[j].file_info->ref_cnt++;
        }
    }

    // reference-count auto update files
    //
    if (auto_update.present) {
        for (i=0; i<auto_update.file_refs.size(); i++) {
            auto_update.file_refs[i].file_info->ref_cnt++;
        }
    }

    // Scan through RESULTs.
    // delete RESULTs that have been reported and acked.
    // Check for results whose WUs had download failures
    // Check for results that had upload failures
    // Reference-count output files
    // Reference-count WUs
    //
    result_iter = results.begin();
    while (result_iter != results.end()) {
        rp = *result_iter;
        if (rp->got_server_ack) {
            // see if - for some reason - there's an active task
            // for this result.  don't want to create dangling ptr.
            //
            ACTIVE_TASK* atp = active_tasks.lookup_result(rp);
            if (atp) {
                msg_printf(rp->project, MSG_INTERNAL_ERROR,
                    "garbage_collect(); still have active task for acked result %s; state %d",
                    rp->name, atp->task_state()
                );
                atp->set_task_state(PROCESS_EXITED, "garbage_collect");
                // this will get rid of it
            } else {
                if (log_flags.state_debug) {
                    msg_printf(0, MSG_INFO,
                        "[state_debug] garbage_collect: deleting result %s\n",
                        rp->name
                    );
                }
                delete rp;
                result_iter = results.erase(result_iter);
                action = true;
                continue;
            }
        }
        // See if the files for this result's workunit had
        // any errors (download failure, MD5, RSA, etc)
        // and we don't already have an error for this result
        //
        if (!rp->ready_to_report) {
            wup = rp->wup;
            if (wup->had_download_failure(failnum)) {
                wup->get_file_errors(error_msgs);
                report_result_error(
                    *rp, "WU download error: %s", error_msgs.c_str()
                );
            } else if (rp->avp && rp->avp->had_download_failure(failnum)) {
                rp->avp->get_file_errors(error_msgs);
                report_result_error(
                    *rp, "app_version download error: %s", error_msgs.c_str()
                );
            }
        }
        bool found_error = false;
        string error_str;
        for (i=0; i<rp->output_files.size(); i++) {
            // If one of the output files had an upload failure,
            // mark the result as done and report the error.
            // The result, workunits, and file infos
            // will be cleaned up after the server is notified
            //
            if (!rp->ready_to_report) {
                fip = rp->output_files[i].file_info;
                if (fip->had_failure(failnum)) {
                    string msg;
                    fip->failure_message(msg);
                    found_error = true;
                    error_str += msg;
                }
            }
            rp->output_files[i].file_info->ref_cnt++;
        }
        if (found_error) {
            report_result_error(*rp, "%s", error_str.c_str());
        }
        rp->avp->ref_cnt++;
        rp->wup->ref_cnt++;
        result_iter++;
    }

    // delete WORKUNITs not referenced by any in-progress result;
    // reference-count files and APP_VERSIONs referred to by other WUs
    //
    wu_iter = workunits.begin();
    while (wu_iter != workunits.end()) {
        wup = *wu_iter;
        if (wup->ref_cnt == 0) {
            if (log_flags.state_debug) {
                msg_printf(0, MSG_INFO,
                    "[state_debug] CLIENT_STATE::garbage_collect(): deleting workunit %s\n",
                    wup->name
                );
            }
            delete wup;
            wu_iter = workunits.erase(wu_iter);
            action = true;
        } else {
            for (i=0; i<wup->input_files.size(); i++) {
                wup->input_files[i].file_info->ref_cnt++;
            }
            wu_iter++;
        }
    }

    // go through APP_VERSIONs;
    // delete any not referenced by any WORKUNIT
    // and superceded by a more recent version.
    //
    avp_iter = app_versions.begin();
    while (avp_iter != app_versions.end()) {
        avp = *avp_iter;
        if (avp->ref_cnt == 0) {
            found = false;
            for (j=0; j<app_versions.size(); j++) {
                avp2 = app_versions[j];
                if (avp2->app==avp->app && avp2->version_num>avp->version_num) {
                    found = true;
                    break;
                }
            }
            if (found) {
                delete avp;
                avp_iter = app_versions.erase(avp_iter);
                action = true;
            } else {
                avp_iter++;
            }
        } else {
            avp_iter++;
        }
    }

    // Then go through remaining APP_VERSIONs,
    // bumping refcnt of associated files.
    //
    for (i=0; i<app_versions.size(); i++) {
        avp = app_versions[i];
        for (j=0; j<avp->app_files.size(); j++) {
            avp->app_files[j].file_info->ref_cnt++;
        }
    }

    // reference count files involved in PERS_FILE_XFER or FILE_XFER
    // (this seems redundant, but apparently not)
    //
    for (i=0; i<file_xfers->file_xfers.size(); i++) {
        file_xfers->file_xfers[i]->fip->ref_cnt++;
    }
    for (i=0; i<pers_file_xfers->pers_file_xfers.size(); i++) {
        pers_file_xfers->pers_file_xfers[i]->fip->ref_cnt++;
    }

    // delete FILE_INFOs (and corresponding files) that are not referenced
    // Don't do this if sticky and not marked for delete
    //
    fi_iter = file_infos.begin();
    while (fi_iter != file_infos.end()) {
        fip = *fi_iter;
        bool exempt = fip->sticky;
        if (fip->status < 0) exempt = false;
        if (fip->marked_for_delete) exempt = false;
        if (fip->ref_cnt==0 && !exempt) {
            if (fip->pers_file_xfer) {
                pers_file_xfers->remove(fip->pers_file_xfer);
                delete fip->pers_file_xfer;
                fip->pers_file_xfer = 0;
            }
            fip->delete_file();
            if (log_flags.state_debug) {
                msg_printf(0, MSG_INFO,
                    "[state_debug] CLIENT_STATE::garbage_collect(): deleting file %s\n",
                    fip->name
                );
            }
            delete fip;
            fi_iter = file_infos.erase(fi_iter);
            action = true;
        } else {
            fi_iter++;
        }
    }

    if (action) {
        print_summary();
    }

    return action;
}

// For results that are waiting for file transfer,
// check if the transfer is done,
// and if so switch to new state and take other actions.
// Also set some fields for newly-aborted results.
//
bool CLIENT_STATE::update_results() {
    RESULT* rp;
    vector<RESULT*>::iterator result_iter;
    bool action = false;
    static double last_time=0;
    int retval;

    if (gstate.now - last_time < 1.0) return false;
    last_time = gstate.now;

    result_iter = results.begin();
    while (result_iter != results.end()) {
        rp = *result_iter;

        switch (rp->state()) {
        case RESULT_NEW:
            rp->set_state(RESULT_FILES_DOWNLOADING, "CS::update_results");
            action = true;
            break;
        case RESULT_FILES_DOWNLOADING:
            retval = input_files_available(rp, false);
            if (!retval) {
                rp->set_state(RESULT_FILES_DOWNLOADED, "CS::update_results");
                if (rp->avp->app_files.size()==0) {
                    // if this is a file-transfer app, start the upload phase
                    //
                    rp->set_state(RESULT_FILES_UPLOADING, "CS::update_results");
                    rp->clear_uploaded_flags();
                } else {
                    // else try to start the computation
                    //
                    request_schedule_cpus("files downloaded");
                }
                action = true;
            }
            break;
        case RESULT_FILES_UPLOADING:
            if (rp->is_upload_done()) {
                rp->ready_to_report = true;
                rp->completed_time = gstate.now;
                rp->set_state(RESULT_FILES_UPLOADED, "CS::update_results");
                action = true;
            }
            break;
        case RESULT_FILES_UPLOADED:
            break;
        case RESULT_ABORTED:
            if (!rp->ready_to_report) {
                rp->ready_to_report = true;
                rp->completed_time = now;
                action = true;
            }
            break;
        }
        result_iter++;
    }
    return action;
}

// Returns true if client should exit because of debugging criteria
// (timeout or idle)
//
bool CLIENT_STATE::time_to_exit() {
    if (exit_after_app_start_secs
        && (app_started>0)
        && ((now - app_started) >= exit_after_app_start_secs)
    ) {
        msg_printf(NULL, MSG_INFO,
            "Exiting because time is up: %d", exit_after_app_start_secs
        );
        return true;
    }
    if (exit_when_idle && (results.size() == 0) && contacted_sched_server) {
        msg_printf(NULL, MSG_INFO, "exiting because no more results");
        return true;
    }
    if (cant_write_state_file) {
        static bool first = true;
        double t = now - last_wakeup_time;
        if (first && t > 50) {
            first = false;
            msg_printf(NULL, MSG_INFO,
                "Can't write state file, exiting in 10 seconds"
            );
        }
        if (t > 60) {
            msg_printf(NULL, MSG_INFO,
                "Can't write state file, exiting now"
            );
            return true;
        }
    }
    return false;
}

// Call this when a result has a nonrecoverable error.
// - back off on contacting the project's scheduler
//   (so don't crash over and over)
// - Append a description of the error to result.stderr_out
// - If result state is FILES_DOWNLOADED, change it to COMPUTE_ERROR
//   so that we don't try to run it again.
//
int CLIENT_STATE::report_result_error(RESULT& res, const char* format, ...) {
    char buf[4096],  err_msg[4096];
        // The above store 1-line messages and short XML snippets.
        // Shouldn't exceed a few hundred bytes.
    unsigned int i;
    int failnum;

    // only do this once per result
    //
    if (res.ready_to_report) {
        return 0;
    }

    res.ready_to_report = true;
    res.completed_time = now;

    va_list va;
    va_start(va, format);
    vsnprintf(err_msg, sizeof(err_msg), format, va);
    va_end(va);

    sprintf(buf, "Unrecoverable error for result %s (%s)", res.name, err_msg);
    scheduler_op->backoff(res.project, buf);

    sprintf( buf, "<message>\n%s\n</message>\n", err_msg);
    res.stderr_out.append(buf);

    switch(res.state()) {
    case RESULT_NEW:
    case RESULT_FILES_DOWNLOADING:
        // called from:
        // CLIENT_STATE::garbage_collect()
        //   if WU or app_version had a download failure
        //
        if (!res.exit_status) {
            res.exit_status = ERR_RESULT_DOWNLOAD;
        }
        break;

    case RESULT_FILES_DOWNLOADED:
        // called from:
        // ACTIVE_TASK::start (if couldn't start app)
        // ACTIVE_TASK::restart (if files missing)
        // ACITVE_TASK_SET::restart_tasks (catch other error returns)
        // ACTIVE_TASK::handle_exited_app (on nonzero exit or signal)
        // ACTIVE_TASK::abort_task (if exceeded resource limit)
        // CLIENT_STATE::schedule_cpus (catch-all for resume/start errors)
        //
        res.set_state(RESULT_COMPUTE_ERROR, "CS::report_result_error");
        if (!res.exit_status) {
            res.exit_status = ERR_RESULT_START;
        }
        break;

    case RESULT_FILES_UPLOADING:
        // called from
        // CLIENT_STATE::garbage_collect() if result had an upload error
        //
        for (i=0; i<res.output_files.size(); i++) {
            if (res.output_files[i].file_info->had_failure(failnum)) {
                sprintf(buf,
                    "<upload_error>\n"
                    "    <file_name>%s</file_name>\n"
                    "    <error_code>%d</error_code>\n"
                    "</upload_error>\n",
                    res.output_files[i].file_info->name, failnum
                );
                res.stderr_out.append(buf);
            }
        }
        if (!res.exit_status) {
            res.exit_status = ERR_RESULT_UPLOAD;
        }
        break;
    case RESULT_FILES_UPLOADED:
        msg_printf(res.project, MSG_INTERNAL_ERROR,
            "Error reported for completed task %s", res.name
        );
        break;
    }

    res.stderr_out = res.stderr_out.substr(0, MAX_STDERR_LEN);
    return 0;
}

// "Reset" a project: (clear error conditions)
// - stop all active tasks
// - stop all file transfers
// - stop scheduler RPC if any
// - delete all workunits and results
// - delete all apps and app_versions
// - garbage collect to delete unneeded files
//
// Note: does NOT delete persistent files or user-supplied files;
// does not delete project dir
//
int CLIENT_STATE::reset_project(PROJECT* project, bool detaching) {
    unsigned int i;
    APP_VERSION* avp;
    APP* app;
    vector<APP*>::iterator app_iter;
    vector<APP_VERSION*>::iterator avp_iter;
    RESULT* rp;
    PERS_FILE_XFER* pxp;

    msg_printf(project, MSG_INFO, "Resetting project");
    active_tasks.abort_project(project);

    for (i=0; i<pers_file_xfers->pers_file_xfers.size(); i++) {
        pxp = pers_file_xfers->pers_file_xfers[i];
        if (pxp->fip->project == project) {
            if (pxp->fxp) {
                file_xfers->remove(pxp->fxp);
                delete pxp->fxp;
            }
            pers_file_xfers->remove(pxp);
            delete pxp;
            i--;
        }
    }

    // if we're in the middle of a scheduler op to the project, abort it
    //
    scheduler_op->abort(project);

    // mark results as server-acked.
    // This will cause garbage_collect to delete them,
    // and in turn their WUs will be deleted
    //
    for (i=0; i<results.size(); i++) {
        rp = results[i];
        if (rp->project == project) {
            rp->got_server_ack = true;
        }
    }

    project->user_files.clear();
    project->project_files.clear();

    garbage_collect_always();

    // "ordered_scheduled_results" may contain pointers (now dangling)
    // to tasks of this project.
    //
    ordered_scheduled_results.clear();

    // remove apps and app_versions (but not if anonymous platform)
    //
    if (!project->anonymous_platform || detaching) {
        avp_iter = app_versions.begin();
        while (avp_iter != app_versions.end()) {
            avp = *avp_iter;
            if (avp->project == project) {
                avp_iter = app_versions.erase(avp_iter);
                delete avp;
            } else {
                avp_iter++;
            }
        }

        app_iter = apps.begin();
        while (app_iter != apps.end()) {
            app = *app_iter;
            if (app->project == project) {
                app_iter = apps.erase(app_iter);
                delete app;
            } else {
                app_iter++;
            }
        }
        garbage_collect_always();
    }

    project->duration_correction_factor = 1;
    project->ams_resource_share = -1;
    write_state_file();
    return 0;
}

// "Detach" a project:
// - Reset (see above)
// - delete all file infos
// - delete account file
// - delete account directory
//
int CLIENT_STATE::detach_project(PROJECT* project) {
    vector<PROJECT*>::iterator project_iter;
    vector<FILE_INFO*>::iterator fi_iter;
    FILE_INFO* fip;
    PROJECT* p;
    char path[256];
    int retval;

    reset_project(project, true);

    msg_printf(project, MSG_INFO, "Detaching from project");

    // delete all FILE_INFOs associated with this project
    //
    fi_iter = file_infos.begin();
    while (fi_iter != file_infos.end()) {
        fip = *fi_iter;
        if (fip->project == project) {
            fi_iter = file_infos.erase(fi_iter);
            delete fip;
        } else {
            fi_iter++;
        }
    }

    // if global prefs came from this project, delete file and reinit
    //
    p = lookup_project(global_prefs.source_project);
    if (p == project) {
        boinc_delete_file(GLOBAL_PREFS_FILE_NAME);
        global_prefs.defaults();
    }

    // find project and remove it from the vector
    //
    for (project_iter = projects.begin(); project_iter != projects.end(); project_iter++) {
        p = *project_iter;
        if (p == project) {
            project_iter = projects.erase(project_iter);
            break;
        }
    }

    // delete statistics file
    //
    get_statistics_filename(project->master_url, path);
    retval = boinc_delete_file(path);
    if (retval) {
        msg_printf(project, MSG_INTERNAL_ERROR,
            "Can't delete statistics file: %s", boincerror(retval)
        );
    }

    // delete account file
    //
    get_account_filename(project->master_url, path);
    retval = boinc_delete_file(path);
    if (retval) {
        msg_printf(project, MSG_INTERNAL_ERROR,
            "Can't delete account file: %s", boincerror(retval)
        );
    }

    get_sched_request_filename(*project, path, sizeof(path));
    retval = boinc_delete_file(path);

    get_sched_reply_filename(*project, path, sizeof(path));
    retval = boinc_delete_file(path);

    get_master_filename(*project, path, sizeof(path));
    retval = boinc_delete_file(path);

    // remove project directory and its contents
    //
    retval = remove_project_dir(*project);
    if (retval) {
        msg_printf(project, MSG_INTERNAL_ERROR,
            "Can't delete project directory: %s", boincerror(retval)
        );
    }

    delete project;
    write_state_file();

    return 0;
}

// Quit running applications, quit benchmarks,
// write the client_state.xml file
// (in principle we could also terminate net_xfers here,
// e.g. flush buffers, but why bother)
//
int CLIENT_STATE::quit_activities() {
    int retval;

    // calculate long-term debts (for state file)
    //
    adjust_debts();

    retval = active_tasks.exit_tasks();
    if (retval) {
        msg_printf(NULL, MSG_INTERNAL_ERROR,
            "Couldn't exit tasks: %s", boincerror(retval)
        );
    }
    write_state_file();
    gui_rpcs.close();
    abort_cpu_benchmarks();
    time_stats.quit();
    return 0;
}

// return a random double in the range [rmin,rmax)
static inline double rand_range(double rmin, double rmax) {
    if (rmin < rmax) {
        return drand() * (rmax-rmin) + rmin;
    } else {
        return rmin;
    }
}

// return a random double in the range [MIN,min(e^n,MAX))
//
double calculate_exponential_backoff( int n, double MIN, double MAX) {
    double rmax = std::min(MAX, exp((double)n));
    return rand_range(MIN, rmax);
}

// See if a timestamp in the client state file
// is later than the current time.
// If so, the user must have decremented the system clock.
// Clear all timeout variables.
//
void CLIENT_STATE::check_clock_reset() {
    now = time(0);
    if (!time_stats.last_update) return;
    if (time_stats.last_update <= now) return;

    msg_printf(NULL, MSG_INFO,
        "System clock was turned backwards; clearing timeouts"
    );
    new_version_check_time = now;
    all_projects_list_check_time = now;

    unsigned int i;
    for (i=0; i<projects.size(); i++) {
        PROJECT* p = projects[i];
        p->min_rpc_time = 0;
        if (p->next_rpc_time) {
            p->next_rpc_time = now;
        }
        p->next_file_xfer_up = 0;
        p->next_file_xfer_down = 0;
    }
    for (i=0; i<pers_file_xfers->pers_file_xfers.size(); i++) {
        PERS_FILE_XFER* pfx = pers_file_xfers->pers_file_xfers[i];
        pfx->next_request_time = 0;
    }

    // RESULT: could change report_deadline, but not clear how
}

const char *BOINC_RCSID_e836980ee1 = "$Id$";<|MERGE_RESOLUTION|>--- conflicted
+++ resolved
@@ -253,18 +253,15 @@
         msg_printf(NULL, MSG_INFO, strs[i].c_str());
     }
 #if 0
-<<<<<<< HEAD
-    fake_cuda(coprocs);
-=======
     fake_cuda(coprocs, 2);
->>>>>>> 74fe5482
 #endif
     if (coprocs.coprocs.size() == 0) {
         msg_printf(NULL, MSG_INFO, "No coprocessors");
     } else {
         for (i=0; i<coprocs.coprocs.size(); i++) {
             COPROC* c = coprocs.coprocs[i];
-            msg_printf(NULL, MSG_INFO, "Coprocessor: %s (%d)", c->type, c->count);
+            c->description(buf);
+            msg_printf(NULL, MSG_INFO, "Coprocessor: %s", buf);
         }
     }
 
