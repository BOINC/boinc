--- conflicted
+++ resolved
@@ -62,133 +62,6 @@
 #include "../sched/edf_sim.h"
 #endif
 
-<<<<<<< HEAD
-=======
-//////// TIME-RELATED CONSTANTS ////////////
-
-#define POLL_INTERVAL   1.0
-    // the client will handle I/O (including GUI RPCs)
-    // for up to POLL_INTERVAL seconds before calling poll_slow_events()
-    // to call the polling functions
-
-#define GARBAGE_COLLECT_PERIOD  10
-    // how often to garbage collect
-
-#define TASK_POLL_PERIOD    1.0
-
-#define UPDATE_RESULTS_PERIOD   1.0
-
-#define HANDLE_FINISHED_APPS_PERIOD 1.0
-
-#define BENCHMARK_POLL_PERIOD   1.0
-
-#define PERS_FILE_XFER_START_PERIOD  1.0
-#define PERS_FILE_XFER_POLL_PERIOD  1.0
-
-#define SCHEDULER_RPC_POLL_PERIOD   5.0
-
-#define FILE_XFER_POLL_PERIOD   1.0
-
-#define GUI_HTTP_POLL_PERIOD    1.0
-
-#define MEMORY_USAGE_PERIOD     10
-    // computer memory usage and check for exclusive apps this often
-
-//////// WORK FETCH
-
-#define WORK_FETCH_PERIOD   60
-    // see if we need to fetch work at least this often
-#define WF_MIN_BACKOFF_INTERVAL    600
-#define WF_MAX_BACKOFF_INTERVAL    86400
-    // if we ask a project for work for a resource and don't get it,
-    // we do exponential backoff.
-    // This constant is an upper bound for this.
-    // E.g., if we need GPU work, we'll end up asking once a day,
-    // so if the project develops a GPU app,
-    // we'll find out about it within a day.
-
-#define WF_UPLOAD_DEFER_INTERVAL   300
-    // if a project is uploading,
-    // and the last upload started within this interval,
-    // don't fetch work from it.
-    // This allows the work fetch to be merged with the reporting of the
-    // jobs that are currently uploading.
-
-#define RESULT_REPORT_IF_AT_LEAST_N 64
-    // If a project has at least this many ready-to-report tasks, report them.
-
-#define WF_EST_FETCH_TIME 180
-    // Figure that fetching work (possibly requesting from several projects)
-    // could take as long as this.
-    // So start work fetch this long before an instance becomes idle,
-    // in order to avoid idleness.
-
-//////// CPU SCHEDULING
-
-#define CPU_SCHED_PERIOD    60
-    // do CPU schedule at least this often
-
-#define REC_ADJUST_PERIOD CPU_SCHED_PERIOD
-    // REC is adjusted at least this often,
-    // since adjust_rec() is called from enforce_schedule()
-
-#define DEADLINE_CUSHION    0
-    // try to finish jobs this much in advance of their deadline
-
-/////// JOB CONTROL
-
-#define ABORT_TIMEOUT   60
-    // if we send app <abort> request, wait this long before killing it.
-    // This gives it time to download symbol files (which can be several MB)
-    // and write stack trace to stderr
-
-#define QUIT_TIMEOUT    60
-    // Same, for <quit>.
-    // Should be large enough that apps can finalize
-    // (e.g. write checkpoint file) in that time.
-    // In Nov 2015 we increased it from 15 to 60
-    // because CERN's VBox apps take a long time to save state.
-
-#define MAX_STARTUP_TIME    10
-    // if app startup takes longer than this, quit loop
-
-//////// NETWORK
-
-#define CONNECT_ERROR_PERIOD    600.0
-
-#define ALLOW_NETWORK_IF_RECENT_RPC_PERIOD  300
-    // if there has been a GUI RPC within this period
-    // that requires network access (e.g. attach to project)
-    // allow it even if setting is "no access"
-
-//////// MISC
-
-#define EXCLUSIVE_APP_WAIT   5
-    // if "exclusive app" feature used,
-    // wait this long after app exits before restarting jobs
-
-#define DAILY_XFER_HISTORY_PERIOD   60
-
-#define ACCT_MGR_MIN_BACKOFF    600
-#define ACCT_MGR_MAX_BACKOFF    86400
-    // min/max account manager RPC backoff
-
-#define ANDROID_KEEPALIVE_TIMEOUT   30
-    // Android: if don't get a report_device_status() RPC from the GUI
-    // in this interval, exit.
-    // We rely on the GUI to report battery status.
-
-#ifndef ANDROID
-#define USE_NET_PREFS
-    // use preferences obtained over the network
-    // (i.e. through scheduler replies)
-    // Don't do this on Android
-#endif
-
-#define NEED_NETWORK_MSG _("BOINC can't access Internet - check network connection or proxy configuration.")
-#define NO_WORK_MSG _("Your current settings do not allow tasks from this project.")
-
->>>>>>> 1378035a
 // encapsulates the global variables of the core client.
 // If you add anything here, initialize it in the constructor
 //
@@ -657,7 +530,6 @@
 extern THREAD throttle_thread;
 #endif
 
-<<<<<<< HEAD
 //////// TIME-RELATED CONSTANTS ////////////
 
 //////// CLIENT INTERNAL
@@ -783,6 +655,4 @@
 #define NEED_NETWORK_MSG _("BOINC can't access Internet - check network connection or proxy configuration.")
 #define NO_WORK_MSG _("Your settings do not allow fetching tasks for")
 
-=======
->>>>>>> 1378035a
 #endif