--- conflicted
+++ resolved
@@ -1254,14 +1254,9 @@
     while (1) {
         client_thread_mutex.lock();
         double limit = gstate.current_cpu_usage_limit();
-<<<<<<< HEAD
-        if (gstate.tasks_suspended || limit == 0) {
-            client_thread_mutex.unlock();
-=======
         const double CPU_USAGE_UNLIMITED = 99.99;
         if (gstate.tasks_suspended || limit >= CPU_USAGE_UNLIMITED) {
             client_mutex.unlock();
->>>>>>> 1560a00a
 //            ::Sleep((int)(1000*10));  // for Win debugging
             boinc_sleep(10);
             continue;
