// This file is part of BOINC.
// http://boinc.berkeley.edu
// Copyright (C) 2008 University of California
//
// BOINC is free software; you can redistribute it and/or modify it
// under the terms of the GNU Lesser General Public License
// as published by the Free Software Foundation,
// either version 3 of the License, or (at your option) any later version.
//
// BOINC is distributed in the hope that it will be useful,
// but WITHOUT ANY WARRANTY; without even the implied warranty of
// MERCHANTABILITY or FITNESS FOR A PARTICULAR PURPOSE.
// See the GNU Lesser General Public License for more details.
//
// You should have received a copy of the GNU Lesser General Public License
// along with BOINC.  If not, see <http://www.gnu.org/licenses/>.

// initialization and starting of applications

#include "cpp.h"

#ifdef _WIN32
#include "boinc_win.h"
#include "win_util.h"
#define unlink _unlink
#ifdef _MSC_VER
#define snprintf _snprintf
#define strdup   _strdup
#define getcwd  _getcwd
#endif
#else
#include "config.h"
#if HAVE_SCHED_SETSCHEDULER && defined (__linux__)
#include <sched.h>
#endif
#if HAVE_SYS_TIME_H
#include <sys/time.h>
#endif
#if HAVE_SYS_RESOURCE_H
#include <sys/resource.h>
#endif
#if HAVE_SYS_IPC_H
#include <sys/ipc.h>
#endif
#if HAVE_SYS_WAIT_H
#include <sys/wait.h>
#endif
#include <unistd.h>
#include <cerrno>
#include <sys/stat.h>
#include <string>
#endif

#ifdef __EMX__
#include <process.h>
#endif

#if (defined (__APPLE__) && (defined(__i386__) || defined(__x86_64__)))
#include <mach-o/loader.h>
#include <mach-o/fat.h>
#include <mach/machine.h>
#include <libkern/OSByteOrder.h>
#endif

#if(!defined (_WIN32) && !defined (__EMX__))
#include <fcntl.h>
#endif

#include <vector>

using std::vector;
using std::string;

#include "base64.h"
#include "error_numbers.h"
#include "filesys.h"
#include "shmem.h"
#include "str_replace.h"
#include "str_util.h"
#include "util.h"

#include "async_file.h"
#include "client_msgs.h"
#include "client_state.h"
#include "file_names.h"
#include "result.h"
#include "sandbox.h"

#ifdef _WIN32
#include "run_app_windows.h"
#endif

#include "cs_proxy.h"

#include "app.h"


#ifdef _WIN32
// Dynamically link to these functions at runtime;
// otherwise BOINC cannot run on Win98

// CreateEnvironmentBlock
typedef BOOL (WINAPI *tCEB)(LPVOID *lpEnvironment, HANDLE hToken, BOOL bInherit);
// DestroyEnvironmentBlock
typedef BOOL (WINAPI *tDEB)(LPVOID lpEnvironment);

#endif

// print each string in an array
//
#ifndef _WIN32
static void debug_print_argv(char** argv) {
    msg_printf(0, MSG_INFO, "[task] Arguments:");
    for (int i=0; argv[i]; i++) {
        msg_printf(0, MSG_INFO, "[task]    argv[%d]: %s\n", i, argv[i]);
    }
}
#endif

// For apps that use coprocessors, append "--device x" to the command line.
// NOTE: this is deprecated.  Use app_init_data instead.
//
static void coproc_cmdline(
    int rsc_type, RESULT* rp, double ninstances, char* cmdline
) {
    char buf[256];
    COPROC* coproc = &coprocs.coprocs[rsc_type];
    for (int j=0; j<ninstances; j++) {
        int k = rp->coproc_indices[j];
        // sanity check
        //
        if (k < 0 || k >= coproc->count) {
            msg_printf(0, MSG_INTERNAL_ERROR,
                "coproc_cmdline: coproc index %d out of range", k
            );
            k = 0;
        }
        sprintf(buf, " --device %d", coproc->device_nums[k]);
        strcat(cmdline, buf);
    }
}

// Make a unique key for client/app shared memory segment.
// Windows: also create and attach to the segment.
//
int ACTIVE_TASK::get_shmem_seg_name() {
#ifdef _WIN32
    int i;
    char seg_name[256];

    bool try_global = (sandbox_account_service_token != NULL);
    for (i=0; i<1024; i++) {
        sprintf(seg_name, "%sboinc_%d", SHM_PREFIX, i);
        shm_handle = create_shmem(
            seg_name, sizeof(SHARED_MEM), (void**)&app_client_shm.shm,
            try_global
        );
        if (shm_handle) break;
    }
    if (!shm_handle) return ERR_SHMGET;
    sprintf(shmem_seg_name, "boinc_%d", i);
#else
    char init_data_path[MAXPATHLEN];
#ifndef __EMX__
    // shmem_seg_name is not used with mmap() shared memory
    if (app_version->api_version_at_least(6, 0)) {
        shmem_seg_name = -1;
        return 0;
    }
#endif
    sprintf(init_data_path, "%s/%s", slot_dir, INIT_DATA_FILE);

    // ftok() only works if there's a file at the given location
    //
    if (!boinc_file_exists(init_data_path)) {
        FILE* f = boinc_fopen(init_data_path, "w");
        if (f) {
            fclose(f);
        } else {
            msg_printf(wup->project, MSG_INTERNAL_ERROR,
                "error: can't open file for shmem seg name"
            );
        }
    }
    shmem_seg_name = ftok(init_data_path, 1);
    if (shmem_seg_name == -1) {
        msg_printf(wup->project, MSG_INTERNAL_ERROR,
            "error: can't open file for shmem seg name: %d", errno
        );
        perror("ftok");
        return ERR_SHMEM_NAME;
    }
#endif
    return 0;
}

void ACTIVE_TASK::init_app_init_data(APP_INIT_DATA& aid) {
    PROJECT* project = wup->project;
    aid.major_version = BOINC_MAJOR_VERSION;
    aid.minor_version = BOINC_MINOR_VERSION;
    aid.release = BOINC_RELEASE;
    aid.app_version = app_version->version_num;
    safe_strcpy(aid.app_name, wup->app->name);
    safe_strcpy(aid.symstore, project->symstore);
    safe_strcpy(aid.acct_mgr_url, gstate.acct_mgr_info.master_url);
    if (project->project_specific_prefs.length()) {
        aid.project_preferences = strdup(
            project->project_specific_prefs.c_str()
        );
    }
    aid.userid = project->userid;
    aid.teamid = project->teamid;
    aid.hostid = project->hostid;
    safe_strcpy(aid.user_name, project->user_name);
    safe_strcpy(aid.team_name, project->team_name);
    safe_strcpy(aid.project_dir, project->project_dir_absolute());
    relative_to_absolute("", aid.boinc_dir);
    safe_strcpy(aid.authenticator, project->authenticator);
    aid.slot = slot;
#ifdef _WIN32
    if (strstr(gstate.host_info.os_name, "Windows 2000")) {
        // Win2K immediately reuses PIDs, so can't use this mechanism
        //
        aid.client_pid = 0;
    } else {
        aid.client_pid = GetCurrentProcessId();
    }
#else
    aid.client_pid = getpid();
#endif
    safe_strcpy(aid.wu_name, wup->name);
    safe_strcpy(aid.result_name, result->name);
    aid.user_total_credit = project->user_total_credit;
    aid.user_expavg_credit = project->user_expavg_credit;
    aid.host_total_credit = project->host_total_credit;
    aid.host_expavg_credit = project->host_expavg_credit;
    double rrs = gstate.runnable_resource_share(RSC_TYPE_CPU);
    if (rrs) {
        aid.resource_share_fraction = project->resource_share/rrs;
    } else {
        aid.resource_share_fraction = 1;
    }
    aid.host_info = gstate.host_info;
    aid.proxy_info = working_proxy_info;
    aid.global_prefs = gstate.global_prefs;
    aid.starting_elapsed_time = checkpoint_elapsed_time;
    aid.using_sandbox = g_use_sandbox;
    aid.vm_extensions_disabled = gstate.host_info.p_vm_extensions_disabled;
    aid.rsc_fpops_est = wup->rsc_fpops_est;
    aid.rsc_fpops_bound = wup->rsc_fpops_bound;
    aid.rsc_memory_bound = wup->rsc_memory_bound;
    aid.rsc_disk_bound = wup->rsc_disk_bound;
    aid.computation_deadline = result->computation_deadline();
    int rt = app_version->gpu_usage.rsc_type;
    if (rt) {
        COPROC& cp = coprocs.coprocs[rt];
        if (coproc_type_name_to_num(cp.type) >= 0) {
            // Standardized vendor name ("NVIDIA", "ATI" or "intel_gpu")
            safe_strcpy(aid.gpu_type, cp.type);
        } else {
            // For other vendors, use vendor name as returned by OpenCL
            safe_strcpy(aid.gpu_type, cp.opencl_prop.vendor);
        }
        int k = result->coproc_indices[0];
        if (k<0 || k>=cp.count) {
            msg_printf(0, MSG_INTERNAL_ERROR,
                "init_app_init_data(): coproc index %d out of range", k
            );
            k = 0;
        }
        aid.gpu_device_num = cp.device_nums[k];
        aid.gpu_opencl_dev_index = cp.opencl_device_indexes[k];
        aid.gpu_usage = app_version->gpu_usage.usage;
    } else {
        strcpy(aid.gpu_type, "");
        aid.gpu_device_num = -1;
        aid.gpu_opencl_dev_index = -1;
        aid.gpu_usage = 0;
    }
    aid.ncpus = app_version->avg_ncpus;
    aid.vbox_window = cc_config.vbox_window;
    aid.checkpoint_period = gstate.global_prefs.disk_interval;
    aid.fraction_done_start = 0;
    aid.fraction_done_end = 1;
#ifdef _WIN32
    safe_strcpy(aid.shmem_seg_name, shmem_seg_name);
#else
    aid.shmem_seg_name = shmem_seg_name;
#endif
    aid.wu_cpu_time = checkpoint_cpu_time;
    APP_VERSION* avp = app_version;
    for (unsigned int i=0; i<avp->app_files.size(); i++) {
        FILE_REF& fref = avp->app_files[i];
        aid.app_files.push_back(string(fref.file_name));
    }
}

// write the app init file.
// This is done before starting or restarting the app,
// and when project prefs have changed during app execution
//
int ACTIVE_TASK::write_app_init_file(APP_INIT_DATA& aid) {
    FILE *f;
    char init_data_path[MAXPATHLEN];

#if 0
    msg_printf(wup->project, MSG_INFO,
        "writing app_init.xml for %s; slot %d rt %s gpu_device_num %d", result->name, slot, aid.gpu_type, aid.gpu_device_num
    );
#endif

    sprintf(init_data_path, "%s/%s", slot_dir, INIT_DATA_FILE);

    // delete the file using the switcher (Unix)
    // in case it's owned by another user and we don't have write access
    //
    delete_project_owned_file(init_data_path, false);
    f = boinc_fopen(init_data_path, "w");
    if (!f) {
        msg_printf(wup->project, MSG_INTERNAL_ERROR,
            "Failed to open init file %s",
            init_data_path
        );
        return ERR_FOPEN;
    }

    int retval = write_init_data_file(f, aid);
    fclose(f);
    return retval;
}

// Given a logical name of the form D1/D2/.../Dn/F,
// create the directories D1 ... Dn in the slot dir
//
static int create_dirs_for_logical_name(
    const char* name, const char* slot_dir
) {
    char buf[1024];
    char dir_path[MAXPATHLEN];
    int retval;

    safe_strcpy(buf, name);
    safe_strcpy(dir_path, slot_dir);
    char* p = buf;
    while (1) {
        char* q = strstr(p, "/");
        if (!q) break;
        *q = 0;
        strcat(dir_path, "/");
        strcat(dir_path, p);
        retval = boinc_mkdir(dir_path);
        if (retval) return retval;
        p = q+1;
    }
    return 0;
}

static void prepend_prefix(APP_VERSION* avp, char* in, char* out, int len) {
    if (strlen(avp->file_prefix)) {
        sprintf(out, "%s/%s", avp->file_prefix, in);
    } else {
        strlcpy(out, in, len);
    }
}

// an input/output file must be copied if either
// - the FILE_REFERENCE says so or
// - the APP_VERSION has a non-empty file_prefix
//
bool ACTIVE_TASK::must_copy_file(FILE_REF& fref, bool is_io_file) {
    if (fref.copy_file) return true;
    if (is_io_file && strlen(app_version->file_prefix)) return true;
    return false;
}

// set up a file reference, given a slot dir and project dir.
// This means:
// 1) copy the file to slot dir, if reference is by copy
// 2) else make a soft link
//
int ACTIVE_TASK::setup_file(
    FILE_INFO* fip, FILE_REF& fref, char* file_path, bool input, bool is_io_file
) {
    char link_path[MAXPATHLEN], rel_file_path[MAXPATHLEN], open_name[256];
    int retval;
    PROJECT* project = result->project;

    if (log_flags.slot_debug) {
        msg_printf(wup->project, MSG_INFO,
            "setup_file: %s (%s)", file_path, input?"input":"output"
        );
    }

    if (strlen(fref.open_name)) {
        if (is_io_file) {
            prepend_prefix(
                app_version, fref.open_name, open_name, sizeof(open_name)
            );
        } else {
            safe_strcpy(open_name, fref.open_name);
        }
        retval = create_dirs_for_logical_name(open_name, slot_dir);
        if (retval) return retval;
        sprintf(link_path, "%s/%s", slot_dir, open_name);
    } else {
        sprintf(link_path, "%s/%s", slot_dir, fip->name);
    }

    sprintf(rel_file_path, "../../%s", file_path );

    if (boinc_file_exists(link_path)) {
        return 0;
    }

    if (must_copy_file(fref, is_io_file)) {
        if (input) {
            // the file may be there already (async copy case)
            //
            if (boinc_file_exists(link_path)) {
                return 0;
            }
            if (fip->nbytes > ASYNC_FILE_THRESHOLD) {
                ASYNC_COPY* ac = new ASYNC_COPY;
                retval = ac->init(this, fip, file_path, link_path);
                if (retval) return retval;
                return ERR_IN_PROGRESS;
            } else {
                retval = boinc_copy(file_path, link_path);
                if (retval) {
                    msg_printf(project, MSG_INTERNAL_ERROR,
                        "Can't copy %s to %s: %s", file_path, link_path,
                        boincerror(retval)
                    );
                    return retval;
                }
                retval = fip->set_permissions(link_path);
                if (retval) return retval;
            }
        }
        return 0;
    }

#ifdef _WIN32
    retval = make_soft_link(project, link_path, rel_file_path);
    if (retval) return retval;
#else
    if (project->use_symlinks) {
        retval = symlink(rel_file_path, link_path);
    } else {
        retval = make_soft_link(project, link_path, rel_file_path);
    }
    if (retval) return retval;
#endif
    if (g_use_sandbox) set_to_project_group(link_path);
    return 0;
}

int ACTIVE_TASK::link_user_files() {
    PROJECT* project = wup->project;
    unsigned int i;
    FILE_REF fref;
    FILE_INFO* fip;
    char file_path[MAXPATHLEN];

    for (i=0; i<project->user_files.size(); i++) {
        fref = project->user_files[i];
        fip = fref.file_info;
        if (fip->status != FILE_PRESENT) continue;
        get_pathname(fip, file_path, sizeof(file_path));
        setup_file(fip, fref, file_path, true, false);
    }
    return 0;
}

int ACTIVE_TASK::copy_output_files() {
    char slotfile[256], projfile[256], open_name[256];
    unsigned int i;
    for (i=0; i<result->output_files.size(); i++) {
        FILE_REF& fref = result->output_files[i];
        if (!must_copy_file(fref, true)) continue;
        FILE_INFO* fip = fref.file_info;
        prepend_prefix(
            app_version, fref.open_name, open_name, sizeof(open_name)
        );
        sprintf(slotfile, "%s/%s", slot_dir, open_name);
        get_pathname(fip, projfile, sizeof(projfile));
        int retval = boinc_rename(slotfile, projfile);
        // the rename fails if the output file isn't there.
        //
        if (retval) {
            if (retval == ERR_FILE_MISSING) {
                if (log_flags.slot_debug) {
                    msg_printf(wup->project, MSG_INFO,
                        "[slot] output file %s missing, not copying", slotfile
                    );
                }
            } else {
                msg_printf(wup->project, MSG_INTERNAL_ERROR,
                    "Can't rename output file %s to %s: %s",
                    slotfile, projfile, boincerror(retval)
                );
            }
        } else {
            if (log_flags.slot_debug) {
                msg_printf(wup->project, MSG_INFO,
                    "[slot] renamed %s to %s", slotfile, projfile
                );
            }
        }
    }
    return 0;
}

static int get_priority(bool is_high_priority) {
    int p = is_high_priority?cc_config.process_priority_special:cc_config.process_priority;
#ifdef _WIN32
    switch (p) {
    case 0: return IDLE_PRIORITY_CLASS;
    case 1: return BELOW_NORMAL_PRIORITY_CLASS;
    case 2: return NORMAL_PRIORITY_CLASS;
    case 3: return ABOVE_NORMAL_PRIORITY_CLASS;
    case 4: return HIGH_PRIORITY_CLASS;
    case 5: return REALTIME_PRIORITY_CLASS;
    }
    return is_high_priority ? BELOW_NORMAL_PRIORITY_CLASS : IDLE_PRIORITY_CLASS;
#else
    switch (p) {
    case 0: return PROCESS_IDLE_PRIORITY;
    case 1: return PROCESS_MEDIUM_PRIORITY;
    case 2: return PROCESS_NORMAL_PRIORITY;
    case 3: return PROCESS_ABOVE_NORMAL_PRIORITY;
    case 4: return PROCESS_HIGH_PRIORITY;
    case 5: return PROCESS_REALTIME_PRIORITY;
    }
    return is_high_priority ? PROCESS_MEDIUM_PRIORITY : PROCESS_IDLE_PRIORITY;
#endif
}

// Start a task in a slot directory.
// This includes setting up soft links,
// passing preferences, and starting the process
//
// Current dir is top-level BOINC dir
//
// postcondition:
// If any error occurs
//   ACTIVE_TASK::task_state is PROCESS_COULDNT_START
//   report_result_error() is called
// else
//   ACTIVE_TASK::task_state is PROCESS_EXECUTING
//
// If "test" is set, we're doing the API test; just run "test_app".
//
int ACTIVE_TASK::start(bool test) {
    char exec_name[256], file_path[MAXPATHLEN], buf[MAXPATHLEN], exec_path[MAXPATHLEN];
    char cmdline[80000];    // 64KB plus some extra
    unsigned int i;
    FILE_REF fref;
    FILE_INFO* fip;
    int retval;
    APP_INIT_DATA aid;
#ifdef _WIN32
    bool success = false;
    LPVOID environment_block=NULL;
#endif

    if (async_copy) {
        if (log_flags.task_debug) {
            msg_printf(wup->project, MSG_INFO,
                "[task_debug] ACTIVE_TASK::start(): async file copy already in progress"
            );
        }
        return 0;
    }

    // run it at above idle priority if it
    // - uses coprocs
    // - uses less than one CPU
    // - is a wrapper
    //
    bool high_priority = false;
    if (app_version->rsc_type()) high_priority = true;
    if (app_version->avg_ncpus < 1) high_priority = true;
    if (app_version->is_wrapper) high_priority = true;

    if (wup->project->verify_files_on_app_start) {
        fip=0;
        retval = gstate.input_files_available(result, true, &fip);
        if (retval) {
            if (fip) {
                snprintf(
                    buf, sizeof(buf),
                    "Input file %s missing or invalid: %s",
                    fip->name, boincerror(retval)
                );
            } else {
                safe_strcpy(buf, "Input file missing or invalid");
            }
            goto error;
        }
    }

    current_cpu_time = checkpoint_cpu_time;
    elapsed_time = checkpoint_elapsed_time;

    graphics_request_queue.init(result->name);        // reset message queues
    process_control_queue.init(result->name);

    bytes_sent_episode = 0;
    bytes_received_episode = 0;

    if (!app_client_shm.shm) {
        retval = get_shmem_seg_name();
        if (retval) {
            sprintf(buf,
                "Can't get shared memory segment name: %s",
                boincerror(retval)
            );
            goto error;
        }
    }

    // this must go AFTER creating shmem name,
    // since the shmem name is part of the file
    //
    init_app_init_data(aid);
    retval = write_app_init_file(aid);
    if (retval) {
        sprintf(buf, "Can't write init file: %s", boincerror(retval));
        goto error;
    }

    // set up applications files
    //
    if (test) {
        strcpy(exec_name, "test_app");
        strcpy(exec_path, "test_app");
    } else {
        strcpy(exec_name, "");
    }
    for (i=0; i<app_version->app_files.size(); i++) {
        fref = app_version->app_files[i];
        fip = fref.file_info;
        get_pathname(fip, file_path, sizeof(file_path));
        if (fref.main_program) {
            if (is_image_file(fip->name)) {
                sprintf(buf, "Main program %s is an image file", fip->name);
                retval = ERR_NO_SIGNATURE;
                goto error;
            }
            if (!fip->executable && !wup->project->anonymous_platform) {
                sprintf(buf, "Main program %s is not executable", fip->name);
                retval = ERR_NO_SIGNATURE;
                goto error;
            }
            safe_strcpy(exec_name, fip->name);
            safe_strcpy(exec_path, file_path);
        }
        retval = setup_file(fip, fref, file_path, true, false);
        if (retval == ERR_IN_PROGRESS) {
            set_task_state(PROCESS_COPY_PENDING, "start");
            return 0;
        } else if (retval) {
            safe_strcpy(buf, "Can't link app version file");
            goto error;
        }
    }
    if (!strlen(exec_name)) {
        safe_strcpy(buf, "No main program specified");
        retval = ERR_NOT_FOUND;
        goto error;
    }

    // set up input, output files
    //
    for (i=0; i<wup->input_files.size(); i++) {
        fref = wup->input_files[i];
        fip = fref.file_info;
        get_pathname(fref.file_info, file_path, sizeof(file_path));
        retval = setup_file(fip, fref, file_path, true, true);
        if (retval == ERR_IN_PROGRESS) {
            set_task_state(PROCESS_COPY_PENDING, "start");
            return 0;
        } else if (retval) {
            safe_strcpy(buf, "Can't link input file");
            goto error;
        }
    }
    for (i=0; i<result->output_files.size(); i++) {
        fref = result->output_files[i];
        if (must_copy_file(fref, true)) continue;
        fip = fref.file_info;
        get_pathname(fref.file_info, file_path, sizeof(file_path));
        retval = setup_file(fip, fref, file_path, false, true);
        if (retval) {
            safe_strcpy(buf, "Can't link output file");
            goto error;
        }
    }

    link_user_files();
        // don't check retval here

    // remove temporary exit file from last run
    //
    sprintf(file_path, "%s/%s", slot_dir, TEMPORARY_EXIT_FILE);
    delete_project_owned_file(file_path, true);

    if (cc_config.exit_before_start) {
        msg_printf(0, MSG_INFO, "about to start a job; exiting");
        exit(0);
    }

#ifdef _WIN32
    PROCESS_INFORMATION process_info;
    STARTUPINFO startup_info;
    char slotdirpath[MAXPATHLEN];
    char error_msg[1024];
    char error_msg2[1024];
    DWORD last_error = 0;
    
    memset(&process_info, 0, sizeof(process_info));
    memset(&startup_info, 0, sizeof(startup_info));
    startup_info.cb = sizeof(startup_info);

    // suppress 2-sec rotating hourglass cursor on startup
    //
    startup_info.dwFlags = STARTF_FORCEOFFFEEDBACK;

    app_client_shm.reset_msgs();

    if (cc_config.run_apps_manually) {
        // fill in client's PID so we won't think app has exited
        //
        pid = GetCurrentProcessId();
        process_handle = GetCurrentProcess();
        set_task_state(PROCESS_EXECUTING, "start");
        return 0;
    }

    sprintf(cmdline, "%s %s %s",
        exec_path, wup->command_line.c_str(), app_version->cmdline
    );
    if (!app_version->api_version_at_least(7, 5)) {
        int rt = app_version->gpu_usage.rsc_type;
        if (rt) {
            coproc_cmdline(rt, result, app_version->gpu_usage.usage, cmdline);
        }
    }

    relative_to_absolute(slot_dir, slotdirpath);
    int prio_mask;
    if (cc_config.no_priority_change) {
        prio_mask = 0;
<<<<<<< HEAD
    } else if (high_priority && 
        (cc_config.default_process_priority == -1 || cc_config.default_process_priority > 5)) {
        prio_mask = BELOW_NORMAL_PRIORITY_CLASS;
    } else if (cc_config.default_process_priority != -1) {
        switch (cc_config.default_process_priority)
        {
        case 0: {
            prio_mask = REALTIME_PRIORITY_CLASS;
            break;
        }
        case 1: {
            prio_mask = HIGH_PRIORITY_CLASS;
            break;
        }
        case 2: {
            prio_mask = ABOVE_NORMAL_PRIORITY_CLASS;
            break;
        }
        case 3: {
            prio_mask = NORMAL_PRIORITY_CLASS;
            break;
        }
        case 4: {
            prio_mask = BELOW_NORMAL_PRIORITY_CLASS;
            break;
        }
        case 5: {
            prio_mask = IDLE_PRIORITY_CLASS;
            break;
        }
        default: {
            prio_mask = high_priority ? BELOW_NORMAL_PRIORITY_CLASS : IDLE_PRIORITY_CLASS;
            break;
        }
        }
=======
>>>>>>> 6cf316da
    } else {
        prio_mask = get_priority(high_priority);
    }

    for (i=0; i<5; i++) {
        last_error = 0;
        if (sandbox_account_service_token != NULL) {

            if (!CreateEnvironmentBlock(&environment_block, sandbox_account_service_token, FALSE)) {
                if (log_flags.task) {
                    windows_format_error_string(GetLastError(), error_msg, sizeof(error_msg));
                    msg_printf(wup->project, MSG_INFO,
                        "Process environment block creation failed: %s", error_msg
                    );
                }
            }

            if (CreateProcessAsUser(
                sandbox_account_service_token,
                exec_path,
                cmdline,
                NULL,
                NULL,
                FALSE,
                CREATE_NEW_PROCESS_GROUP|CREATE_NO_WINDOW|prio_mask|CREATE_UNICODE_ENVIRONMENT,
                environment_block,
                slotdirpath,
                &startup_info,
                &process_info
            )) {
                success = true;
                break;
            } else {
                last_error = GetLastError();
                windows_format_error_string(last_error, error_msg, sizeof(error_msg));
                msg_printf(wup->project, MSG_INTERNAL_ERROR,
                    "Process creation failed: %s - error code %d (0x%x)",
                    error_msg, last_error, last_error
                );
            }

            if (!DestroyEnvironmentBlock(environment_block)) {
                if (log_flags.task) {
                    windows_format_error_string(GetLastError(), error_msg, sizeof(error_msg2));
                    msg_printf(wup->project, MSG_INFO,
                        "Process environment block cleanup failed: %s",
                        error_msg2
                    );
                }
            }

        } else {
            if (CreateProcess(
                exec_path,
                cmdline,
                NULL,
                NULL,
                FALSE,
                CREATE_NEW_PROCESS_GROUP|CREATE_NO_WINDOW|prio_mask,
                NULL,
                slotdirpath,
                &startup_info,
                &process_info
            )) {
                success = true;
                break;
            } else {
                last_error = GetLastError();
                windows_format_error_string(last_error, error_msg, sizeof(error_msg));
                msg_printf(wup->project, MSG_INTERNAL_ERROR,
                    "Process creation failed: %s - error code %d (0x%x)",
                    error_msg, last_error, last_error
                );
            }
        }
        boinc_sleep(drand());
    }

    if (!success) {
        sprintf(buf, "CreateProcess() failed - %s", error_msg);

        if (last_error == ERROR_NOT_ENOUGH_MEMORY) {
            // if CreateProcess() failed because system is low on memory,
            // treat this like a temporary exit;
            // retry in 10 min, and give up after 100 times
            //
            bool will_restart;
            handle_temporary_exit(will_restart, 600, "not enough memory", false);
            if (will_restart) return 0;
        }
        retval = ERR_EXEC;
        goto error;
    }
    pid = process_info.dwProcessId;
    process_handle = process_info.hProcess;
    CloseHandle(process_info.hThread);  // thread handle is not used
#elif defined(__EMX__)

    char* argv[100];
    char current_dir[_MAX_PATH];

    // Set up client/app shared memory seg if needed
    //
    if (!app_client_shm.shm) {
        retval = create_shmem(
            shmem_seg_name, sizeof(SHARED_MEM), (void**)&app_client_shm.shm
        );
        if (retval) {
            return retval;
        }
    }
    app_client_shm.reset_msgs();

    // save current dir
    getcwd(current_dir, sizeof(current_dir));

    // chdir() into the slot directory
    //
    retval = chdir(slot_dir);
    if (retval) {
        sprintf(buf, "Can't change directory to %s: %s", slot_dir, boincerror(retval));
        goto error;
    }

    // hook up stderr to a specially-named file
    //
    //freopen(STDERR_FILE, "a", stderr);

    argv[0] = exec_name;
    char cmdline[8192];
    safe_strcpy(cmdline, wup->command_line.c_str());
    if (strlen(result->cmdline)) {
        strcat(cmdline, " ");
        strcat(cmdline, result->cmdline);
    }
    parse_command_line(cmdline, argv+1);
    if (log_flags.task_debug) {
        debug_print_argv(argv);
    }
    sprintf(buf, "../../%s", exec_path );
    pid = spawnv(P_NOWAIT, buf, argv);
    if (pid == -1) {
        sprintf(buf, "Process creation failed: %s\n", boincerror(retval));
        chdir(current_dir);
        retval = ERR_EXEC;
        goto error;
    }

    // restore current dir
    chdir(current_dir);

    if (log_flags.task_debug) {
        msg_printf(wup->project, MSG_INFO,
            "[task] ACTIVE_TASK::start(): forked process: pid %d\n", pid
        );
    }

    if (!cc_config.no_priority_change) {
<<<<<<< HEAD
        int priority = PROCESS_IDLE_PRIORITY;
        switch (cc_config.default_process_priority)
        {
        case 0: {
            priority = PROCESS_REALTIME_PRIORITY;
            break;
        }
        case 1: {
            priority = PROCESS_HIGH_PRIORITY;
            break;
        }
        case 2: {
            priority = PROCESS_ABOVE_NORMAL_PRIORITY;
            break;
        }
        case 3: {
            priority = PROCESS_NORMAL_PRIORITY;
            break;
        }
        case 4: {
            priority = PROCESS_MEDIUM_PRIORITY;
            break;
        }
        case 5: {
            priority = PROCESS_IDLE_PRIORITY;
            break;
        }
        default: {
            priority = high_priority ? PROCESS_MEDIUM_PRIORITY : PROCESS_IDLE_PRIORITY;
            break;
        }
        }
=======
        int priority = get_priority(high_priority);
>>>>>>> 6cf316da
        if (setpriority(PRIO_PROCESS, pid, priority)) {
            perror("setpriority");
        }
    }

#else
    // Unix/Linux/Mac case

    char* argv[100];
    char current_dir[1024];

    if (getcwd(current_dir, sizeof(current_dir)) == NULL) {
        sprintf(buf, "Can't get cwd");
        goto error;
    }

    sprintf(cmdline, "%s %s",
        wup->command_line.c_str(), app_version->cmdline
    );

    if (!app_version->api_version_at_least(7, 5)) {
        int rt = app_version->gpu_usage.rsc_type;
        if (rt) {
            coproc_cmdline(rt, result, app_version->gpu_usage.usage, cmdline);
        }
    }

    // Set up client/app shared memory seg if needed
    //
    if (!app_client_shm.shm) {
#ifdef ANDROID
        if (true) {
#else
        if (app_version->api_version_at_least(6, 0)) {
#endif
            // Use mmap() shared memory
            sprintf(buf, "%s/%s", slot_dir, MMAPPED_FILE_NAME);
            if (g_use_sandbox) {
                if (!boinc_file_exists(buf)) {
                    int fd = open(buf, O_RDWR | O_CREAT, 0660);
                    if (fd >= 0) {
                        close (fd);
                        if (g_use_sandbox) set_to_project_group(buf);
                    }
                }
            }
            retval = create_shmem_mmap(
                buf, sizeof(SHARED_MEM), (void**)&app_client_shm.shm
            );
            if (retval) {
                msg_printf(wup->project, MSG_INTERNAL_ERROR,
                    "ACTIVE_TASK::start(): can't create memory-mapped file: %s",
                    boincerror(retval)
                );
                return retval;
            }
        } else {
            // Use shmget() shared memory
            retval = create_shmem(
                shmem_seg_name, sizeof(SHARED_MEM), gstate.boinc_project_gid,
                (void**)&app_client_shm.shm
            );

            if (retval) {
                needs_shmem = true;
                destroy_shmem(shmem_seg_name);
                return retval;
            }
        }
        needs_shmem = false;
    }
    app_client_shm.reset_msgs();

#if (defined (__APPLE__) && (defined(__i386__) || defined(__x86_64__)))
    // PowerPC apps emulated on i386 Macs crash if running graphics
    powerpc_emulated_on_i386 = ! is_native_i386_app(exec_path);
#endif
    if (cc_config.run_apps_manually) {
        pid = getpid();     // use the client's PID
        set_task_state(PROCESS_EXECUTING, "start");
        return 0;
    }
    pid = fork();
    if (pid == -1) {
        sprintf(buf, "fork() failed: %s", strerror(errno));
        retval = ERR_FORK;
        goto error;
    }
    if (pid == 0) {
        // from here on we're running in a new process.
        // If an error happens,
        // exit nonzero so that the client knows there was a problem.

        // don't pass stdout to the app
        //
        int fd = open("/dev/null", O_RDWR);
        dup2(fd, STDOUT_FILENO);
        close(fd);

        // prepend to library path:
        // - the project dir (../../projects/X)
        // - the slot dir (.)
        // - the BOINC dir (../..)
        // (Mac) /usr/local/cuda/lib/
        // We use relative paths in case higher-level dirs
        // are not readable to the account under which app runs
        //
        char libpath[8192];
        char newlibs[256];
        sprintf(newlibs, "../../%s:.:../..", wup->project->project_dir());
#ifdef __APPLE__
        strcat(newlibs, ":/usr/local/cuda/lib/");
#endif
        char* p = getenv("LD_LIBRARY_PATH");
        if (p) {
            snprintf(libpath, sizeof(libpath), "%s:%s", newlibs, p);
        } else {
            safe_strcpy(libpath, newlibs);
        }
        setenv("LD_LIBRARY_PATH", libpath, 1);

        // On the Mac, do the same for DYLD_LIBRARY_PATH
        //
#ifdef __APPLE__
        p = getenv("DYLD_LIBRARY_PATH");
        if (p) {
            snprintf(libpath, sizeof(libpath), "%s:%s", newlibs, p);
        } else {
            safe_strcpy(libpath, newlibs);
        }
        setenv("DYLD_LIBRARY_PATH", libpath, 1);
#endif

        retval = chdir(slot_dir);
        if (retval) {
            perror("chdir");
            fflush(NULL);
            _exit(errno);
        }

#if 0
        // set stack size limit to the max.
        // Some BOINC apps have reported problems with exceeding
        // small stack limits (e.g. 8 MB)
        // and it seems like the best thing to raise it as high as possible
        //
        struct rlimit rlim;
#define MIN_STACK_LIMIT 64000000
        getrlimit(RLIMIT_STACK, &rlim);
        if (rlim.rlim_cur != RLIM_INFINITY && rlim.rlim_cur <= MIN_STACK_LIMIT) {
            if (rlim.rlim_max == RLIM_INFINITY || rlim.rlim_max > MIN_STACK_LIMIT) {
                rlim.rlim_cur = MIN_STACK_LIMIT;
            } else {
                rlim.rlim_cur = rlim.rlim_max;
            }
            setrlimit(RLIMIT_STACK, &rlim);
        }
#endif

        // hook up stderr to a specially-named file
        //
        (void) freopen(STDERR_FILE, "a", stderr);

        // lower our priority if needed
        //
        if (!cc_config.no_priority_change) {
#if HAVE_SETPRIORITY
<<<<<<< HEAD
            int priority = PROCESS_IDLE_PRIORITY;
            switch (cc_config.default_process_priority)
            {
            case 0: {
                priority = PROCESS_REALTIME_PRIORITY;
               break;
            }
            case 1: {
                priority = PROCESS_HIGH_PRIORITY;
                break;
            }
            case 2: {
                priority = PROCESS_ABOVE_NORMAL_PRIORITY;
                break;
            }
            case 3: {
                priority = PROCESS_NORMAL_PRIORITY;
                break;
            }
            case 4: {
                priority = PROCESS_MEDIUM_PRIORITY;
                break;
            }
            case 5: {
                priority = PROCESS_IDLE_PRIORITY;
                break;
            }
            default: {
                priority = high_priority ? PROCESS_MEDIUM_PRIORITY : PROCESS_IDLE_PRIORITY;
                break;
            }
            }
=======
            int priority = get_priority(high_priority);
>>>>>>> 6cf316da
            if (setpriority(PRIO_PROCESS, 0, priority)) {
                perror("setpriority");
            }
#endif
#ifdef ANDROID
            // Android has its own notion of background scheduling
            if (!high_priority) {
                FILE* f = fopen("/dev/cpuctl/apps/bg_non_interactive/tasks", "w");
                if (!f) {
                    msg_printf(NULL, MSG_INFO, "Can't open /dev/cpuctl/apps/bg_non_interactive/tasks");
                } else {
                    fprintf(f, "%d", getpid());
                    fclose(f);
                }
            }
#endif
#if HAVE_SCHED_SETSCHEDULER && defined(SCHED_BATCH) && defined (__linux__)
            if (!high_priority) {
                struct sched_param sp;
                sp.sched_priority = 0;
                if (sched_setscheduler(0, SCHED_BATCH, &sp)) {
                    perror("sched_setscheduler");
                }
            }
#endif
        }

        // Run the application program.
        // If using account-based sandboxing, use a helper app
        // to do this, to set the right user ID
        //
        if (test) {
            strcpy(buf, exec_path);
        } else {
            sprintf(buf, "../../%s", exec_path);
        }
        if (g_use_sandbox) {
            char switcher_path[MAXPATHLEN];
            sprintf(switcher_path, "../../%s/%s",
                SWITCHER_DIR, SWITCHER_FILE_NAME
            );
            argv[0] = const_cast<char*>(SWITCHER_FILE_NAME);
            argv[1] = buf;
            argv[2] = exec_name;
            parse_command_line(cmdline, argv+3);
            if (log_flags.task_debug) {
                debug_print_argv(argv);
            }
            // Files written by projects have user boinc_project
            // and group boinc_project,
            // so they must be world-readable so BOINC CLient can read them
            //
            umask(2);
            retval = execv(switcher_path, argv);
        } else {
            argv[0] = buf;
            parse_command_line(cmdline, argv+1);
            retval = execv(buf, argv);
        }
        fprintf(stderr,
            "Process creation (%s) failed: %s, errno=%d\n",
            buf, boincerror(retval), errno
        );
        perror("execv");
        fflush(NULL);
        _exit(errno);
    }

    // parent process (client) continues here
    //
    if (log_flags.task_debug) {
        msg_printf(wup->project, MSG_INFO,
            "[task] ACTIVE_TASK::start(): forked process: pid %d\n", pid
        );
    }

#ifdef ANDROID
#endif

#endif
    set_task_state(PROCESS_EXECUTING, "start");
    return 0;

    // go here on error; "buf" contains error message, "retval" is nonzero
    //
error:
    if (test) {
        return retval;
    }

    // if something failed, it's possible that the executable was munged.
    // Verify it to trigger another download.
    //
    gstate.input_files_available(result, true);
    gstate.report_result_error(*result, "couldn't start app: %s", buf);
    if (log_flags.task_debug) {
        msg_printf(wup->project, MSG_INFO,
            "[task] couldn't start app: %s", buf
        );
    }
    set_task_state(PROCESS_COULDNT_START, "start");
    return retval;
}

// Resume the task if it was previously running; otherwise start it
// Postcondition: "state" is set correctly
//
int ACTIVE_TASK::resume_or_start(bool first_time) {
    const char* str = "??";
    int retval;

    switch (task_state()) {
    case PROCESS_UNINITIALIZED:
        str = (first_time)?"Starting":"Restarting";
        retval = start();
        if ((retval == ERR_SHMGET) || (retval == ERR_SHMAT)) {
            return retval;
        }
        if (retval) {
            set_task_state(PROCESS_COULDNT_START, "resume_or_start1");
            return retval;
        }
        break;
    case PROCESS_SUSPENDED:
        retval = unsuspend();
        if (retval) {
            msg_printf(wup->project, MSG_INTERNAL_ERROR,
                "Couldn't resume task %s", result->name
            );
            set_task_state(PROCESS_COULDNT_START, "resume_or_start2");
            return retval;
        }
        str = "Resuming";
        break;
    default:
        msg_printf(result->project, MSG_INTERNAL_ERROR,
            "Unexpected state %d for task %s", task_state(), result->name
        );
        return 0;
    }
    if (log_flags.task && first_time) {
        msg_printf(result->project, MSG_INFO,
            "Starting task %s", result->name
        );
    }
    if (log_flags.cpu_sched) {
        char buf[256];
        strcpy(buf, "");
        if (strlen(app_version->plan_class)) {
            sprintf(buf, " (%s)", app_version->plan_class);
        }
        msg_printf(result->project, MSG_INFO,
            "[cpu_sched] %s task %s using %s version %d%s in slot %d",
            str,
            result->name,
            app_version->app->name,
            app_version->version_num,
            buf,
            slot
        );
    }
    return 0;
}

#if (defined (__APPLE__) && (defined(__i386__) || defined(__x86_64__)))

union headeru {
    fat_header fat;
    mach_header mach;
};

// Read the mach-o headers to determine the architectures
// supported by executable file.
// Returns 1 if application can run natively on i386 / x86_64 Macs,
// else returns 0.
//
int ACTIVE_TASK::is_native_i386_app(char* exec_path) {
    FILE *f;
    int retval = 0;
    
    headeru myHeader;
    fat_arch fatHeader;
    
    uint32_t n, i, len;
    uint32_t theMagic;
    integer_t theType;
    
    f = boinc_fopen(exec_path, "rb");
    if (!f) {
        return retval;          // Should never happen
    }
    
    myHeader.fat.magic = 0;
    myHeader.fat.nfat_arch = 0;
    
    fread(&myHeader, 1, sizeof(fat_header), f);
    theMagic = myHeader.mach.magic;
    switch (theMagic) {
    case MH_CIGAM:
    case MH_MAGIC:
    case MH_MAGIC_64:
    case MH_CIGAM_64:
       theType = myHeader.mach.cputype;
        if ((theMagic == MH_CIGAM) || (theMagic == MH_CIGAM_64)) {
            theType = OSSwapInt32(theType);
        }
        if ((theType == CPU_TYPE_I386) || (theType == CPU_TYPE_X86_64)) {
            retval = 1;        // Single-architecture i386or x86_64 file
        }
        break;
    case FAT_MAGIC:
    case FAT_CIGAM:
        n = myHeader.fat.nfat_arch;
        if (theMagic == FAT_CIGAM) {
            n = OSSwapInt32(myHeader.fat.nfat_arch);
        }
           // Multiple architecture (fat) file
        for (i=0; i<n; i++) {
            len = fread(&fatHeader, 1, sizeof(fat_arch), f);
            if (len < sizeof(fat_arch)) {
                break;          // Should never happen
            }
            theType = fatHeader.cputype;
            if (theMagic == FAT_CIGAM) {
                theType = OSSwapInt32(theType);
            }
            if ((theType == CPU_TYPE_I386) || (theType == CPU_TYPE_X86_64)) {
                retval = 1;
                break;
            }
        }
        break;
    default:
        break;
    }

    fclose (f);
    return retval;
}
#endif

// The following runs "test_app" and sends it various messages.
// Used for testing the runtime system.
//
void run_test_app() {
    WORKUNIT wu;
    PROJECT project;
    APP app;
    APP_VERSION av;
    ACTIVE_TASK at;
    ACTIVE_TASK_SET ats;
    RESULT result;
    int retval;

    char buf[256];
    getcwd(buf, sizeof(buf));   // so we can see where we're running

    gstate.run_test_app = true;

    wu.project = &project;
    wu.app = &app;
    wu.command_line = string("--critical_section");

    strcpy(app.name, "test app");
    av.init();
    av.avg_ncpus = 1;

    strcpy(result.name, "test result");
    result.avp = &av;
    result.wup = &wu;
    result.project = &project;
    result.app = &app;

    at.result = &result;
    at.wup = &wu;
    at.app_version = &av;
    at.max_elapsed_time = 1e6;
    at.max_disk_usage = 1e14;
    at.max_mem_usage = 1e14;
    strcpy(at.slot_dir, ".");

#if 1
    // test file copy
    //
    ASYNC_COPY* ac = new ASYNC_COPY;
    FILE_INFO fi;
    retval = ac->init(&at, &fi, "big_file", "./big_file_copy");
    if (retval) {
        exit(1);
    }
    while (1) {
        do_async_file_ops();
        if (at.async_copy == NULL) {
            break;
        }
    }
    fprintf(stderr, "done\n");
    exit(0);
#endif
    ats.active_tasks.push_back(&at);

    unlink("boinc_finish_called");
    unlink("boinc_lockfile");
    unlink("boinc_temporary_exit");
    unlink("stderr.txt");
    retval = at.start(true);
    if (retval) {
        fprintf(stderr, "start() failed: %s\n", boincerror(retval));
    }
    while (1) {
        gstate.now = dtime();
        at.preempt(REMOVE_NEVER);
        ats.poll();
        boinc_sleep(.1);
        at.unsuspend();
        ats.poll();
        boinc_sleep(.2);
        //at.request_reread_prefs();
    }
}<|MERGE_RESOLUTION|>--- conflicted
+++ resolved
@@ -752,44 +752,6 @@
     int prio_mask;
     if (cc_config.no_priority_change) {
         prio_mask = 0;
-<<<<<<< HEAD
-    } else if (high_priority && 
-        (cc_config.default_process_priority == -1 || cc_config.default_process_priority > 5)) {
-        prio_mask = BELOW_NORMAL_PRIORITY_CLASS;
-    } else if (cc_config.default_process_priority != -1) {
-        switch (cc_config.default_process_priority)
-        {
-        case 0: {
-            prio_mask = REALTIME_PRIORITY_CLASS;
-            break;
-        }
-        case 1: {
-            prio_mask = HIGH_PRIORITY_CLASS;
-            break;
-        }
-        case 2: {
-            prio_mask = ABOVE_NORMAL_PRIORITY_CLASS;
-            break;
-        }
-        case 3: {
-            prio_mask = NORMAL_PRIORITY_CLASS;
-            break;
-        }
-        case 4: {
-            prio_mask = BELOW_NORMAL_PRIORITY_CLASS;
-            break;
-        }
-        case 5: {
-            prio_mask = IDLE_PRIORITY_CLASS;
-            break;
-        }
-        default: {
-            prio_mask = high_priority ? BELOW_NORMAL_PRIORITY_CLASS : IDLE_PRIORITY_CLASS;
-            break;
-        }
-        }
-=======
->>>>>>> 6cf316da
     } else {
         prio_mask = get_priority(high_priority);
     }
@@ -948,42 +910,7 @@
     }
 
     if (!cc_config.no_priority_change) {
-<<<<<<< HEAD
-        int priority = PROCESS_IDLE_PRIORITY;
-        switch (cc_config.default_process_priority)
-        {
-        case 0: {
-            priority = PROCESS_REALTIME_PRIORITY;
-            break;
-        }
-        case 1: {
-            priority = PROCESS_HIGH_PRIORITY;
-            break;
-        }
-        case 2: {
-            priority = PROCESS_ABOVE_NORMAL_PRIORITY;
-            break;
-        }
-        case 3: {
-            priority = PROCESS_NORMAL_PRIORITY;
-            break;
-        }
-        case 4: {
-            priority = PROCESS_MEDIUM_PRIORITY;
-            break;
-        }
-        case 5: {
-            priority = PROCESS_IDLE_PRIORITY;
-            break;
-        }
-        default: {
-            priority = high_priority ? PROCESS_MEDIUM_PRIORITY : PROCESS_IDLE_PRIORITY;
-            break;
-        }
-        }
-=======
         int priority = get_priority(high_priority);
->>>>>>> 6cf316da
         if (setpriority(PRIO_PROCESS, pid, priority)) {
             perror("setpriority");
         }
@@ -1151,42 +1078,7 @@
         //
         if (!cc_config.no_priority_change) {
 #if HAVE_SETPRIORITY
-<<<<<<< HEAD
-            int priority = PROCESS_IDLE_PRIORITY;
-            switch (cc_config.default_process_priority)
-            {
-            case 0: {
-                priority = PROCESS_REALTIME_PRIORITY;
-               break;
-            }
-            case 1: {
-                priority = PROCESS_HIGH_PRIORITY;
-                break;
-            }
-            case 2: {
-                priority = PROCESS_ABOVE_NORMAL_PRIORITY;
-                break;
-            }
-            case 3: {
-                priority = PROCESS_NORMAL_PRIORITY;
-                break;
-            }
-            case 4: {
-                priority = PROCESS_MEDIUM_PRIORITY;
-                break;
-            }
-            case 5: {
-                priority = PROCESS_IDLE_PRIORITY;
-                break;
-            }
-            default: {
-                priority = high_priority ? PROCESS_MEDIUM_PRIORITY : PROCESS_IDLE_PRIORITY;
-                break;
-            }
-            }
-=======
             int priority = get_priority(high_priority);
->>>>>>> 6cf316da
             if (setpriority(PRIO_PROCESS, 0, priority)) {
                 perror("setpriority");
             }
