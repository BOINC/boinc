--- conflicted
+++ resolved
@@ -53,12 +53,8 @@
 double duration = 86400, delta = 60;
 FILE* logfile;
 bool running;
-<<<<<<< HEAD
-bool server_uses_client_deadlines;
-=======
 double running_time = 0;
 bool server_uses_workload = false;
->>>>>>> c08eddf7
 
 SIM_RESULTS sim_results;
 
@@ -95,78 +91,9 @@
     rp->report_deadline = now + ap->latency_bound;
 }
 
-<<<<<<< HEAD
-bool CLIENT_STATE::task_deadline_before_connect(SIM_APP *ap) {
-	if (ap->latency_bound < gstate.global_prefs.work_buf_min_days * 86400) {
-		printf("application %s latency less than min queue", ap->name);
-		return true;
-	}
-	return false;
-}
-
-bool CLIENT_STATE::task_makes_work_later(RESULT *rp) {
-	std::vector<RESULT*> existing_results;
-	std::vector<double> estimated_cpu_time_per_cpu;
-
-	// next set up an array to be sorted, and sort it.
-	for (unsigned int i = 0; i < results.size(); ++i)
-	{
-		existing_results.push_back(results[i]);
-	}
-	std::sort(existing_results.begin(), existing_results.end(), results_by_deadline);
-	// set up an array of CPU simulators.
-	estimated_cpu_time_per_cpu.resize(ncpus);
-	for (unsigned int i = 0; i < estimated_cpu_time_per_cpu.size(); ++i) {
-		estimated_cpu_time_per_cpu[i] = 0.0;
-	}
-	for (unsigned int i = 0; i < results.size(); ++i) {
-		unsigned int cpu_index = 0;
-		for (int j = 1; j < ncpus; ++j) {
-			if (estimated_cpu_time_per_cpu[j] < estimated_cpu_time_per_cpu[cpu_index]) {
-				cpu_index = j;
-			}
-		}
-		estimated_cpu_time_per_cpu[cpu_index] += results[i]->estimated_cpu_time_remaining();
-		if (results[i]->computation_deadline() < (estimated_cpu_time_per_cpu[cpu_index] + gstate.now)) {
-			// it is going to be late, let us mark it as such.
-			results[i]->sim_deadline_missed_by = 
-				(estimated_cpu_time_per_cpu[cpu_index] + gstate.now) - results[i]->computation_deadline();
-		} else {
-			results[i]->sim_deadline_missed_by = 0;
-		}
-	}
-	// test the new result before adding it to the results.
-	rp->sim_deadline_missed_by = 0;
-	existing_results.push_back(rp);
-	std::sort(existing_results.begin(), existing_results.end(), results_by_deadline);
-	for (unsigned int i = 0; i < estimated_cpu_time_per_cpu.size(); ++i) {
-		estimated_cpu_time_per_cpu[i] = 0.0;
-	}
-	for (unsigned int i = 0; i < results.size(); ++i) {
-		unsigned int cpu_index = 0;
-		for (int j = 1; j < ncpus; ++j) {
-			if (estimated_cpu_time_per_cpu[j] < estimated_cpu_time_per_cpu[cpu_index]) {
-				cpu_index = j;
-			}
-		}
-		estimated_cpu_time_per_cpu[cpu_index] += results[i]->estimated_cpu_time_remaining();
-		if (results[i]->sim_deadline_missed_by < 
-				(estimated_cpu_time_per_cpu[cpu_index] + gstate.now - results[i]->computation_deadline())) {
-			// it is going to be later than originally, mark the app as non-feasible and bail.
-			printf("deadline misses extended\n");
-			return true;
-		}
-	}
-	return false;
-}
-
-bool CLIENT_STATE::simulate_rpc(PROJECT* _p) {
-    double net_fpops = host_info.p_fpops;
-=======
 // process ready-to-report results
 //
 void CLIENT_STATE::handle_completed_results() {
->>>>>>> c08eddf7
     char buf[256];
     vector<RESULT*>::iterator result_iter;
 
@@ -201,43 +128,6 @@
     }
 }
 
-<<<<<<< HEAD
-	// setup the infeasibility for the applications.
-	// Note that this only works because each application has only one fpops estimate.
-	int infeasible_count = 0;
-	while (p->work_request > 0 && 
-		(!server_uses_client_deadlines || infeasible_count < p->max_infeasible_count)) {
-
-		bool infeasible = false;
-
-		// pick a random app
-		SIM_APP* ap1, *ap=0;
-		double x = drand();
-		for (unsigned int i=0; i<apps.size();i++) {
-			ap1 = (SIM_APP*)apps[i];
-			if (ap1->project != p) continue;
-			x -= ap1->weight;
-			if (x <= 0) {
-				ap = ap1;
-				break;
-			}
-		}
-		if (!ap) {
-			printf("ERROR-NO APP\n");
-			break;
-		}
-		// this app has a latency bound less than the minimum queue size, the work 
-		// * WILL * be late.
-		// NOTE: this test should be modified to take into account information about how long
-		// connected periods last, and how much more connected period is expected.
-		// if the connected period has enough time to finish the task, and report it, then,
-		// why not send it.
-		if (server_uses_client_deadlines && task_deadline_before_connect(ap)) {
-			++infeasible_count;
-			continue;
-		}
-
-=======
 // convert results in progress to IP_RESULTs,
 // and get an initial schedule for them
 //
@@ -278,7 +168,6 @@
     bool sent_something = false;
     double work_left = p->work_request;
     while (work_left > 0) {
->>>>>>> c08eddf7
         RESULT* rp = new RESULT;
         WORKUNIT* wup = new WORKUNIT;
         make_job(p, wup, rp);
@@ -299,37 +188,11 @@
 
         sent_something = true;
         rp->set_state(RESULT_FILES_DOWNLOADED, "simulate_rpc");
-<<<<<<< HEAD
-        wup->project = p;
-        wup->rsc_fpops_est = ap->fpops_est;
-		if (server_uses_client_deadlines && task_makes_work_later(rp)) {
-			infeasible = true;
-		}
-		if (infeasible) {
-			++infeasible_count;
-			delete rp;
-			delete wup;
-			rp = NULL;
-			wup = NULL;
-			continue;
-		}
-
-		results.push_back(rp);
-        double ops = ap->fpops.sample();
-		ops = std::max(0.0, ops);
-        rp->final_cpu_time = ops/net_fpops;
-        rp->report_deadline = now + ap->latency_bound;
-=======
         results.push_back(rp);
->>>>>>> c08eddf7
         sprintf(buf, "got job %s: CPU time %.2f, deadline %s<br>",
             rp->name, rp->final_cpu_time, time_to_string(rp->report_deadline)
         );
         html_msg += buf;
-<<<<<<< HEAD
-		p->work_request -= ap->fpops_est * p->duration_correction_factor/net_fpops;
-		if (infeasible_count >=p->max_infeasible_count) p->min_rpc_time = now + 1;
-=======
         work_left -= p->duration_correction_factor*wup->rsc_fpops_est/host_info.p_fpops;
     }
 
@@ -337,7 +200,6 @@
         p->backoff();
     } else {
         p->nrpc_failures = 0;
->>>>>>> c08eddf7
     }
     p->work_request = 0;
     request_schedule_cpus("simulate_rpc");
@@ -578,113 +440,6 @@
     );
 }
 
-<<<<<<< HEAD
-int SIM_PROJECT::parse(XML_PARSER& xp) {
-    char tag[256];
-    bool is_tag;
-    int retval;
-
-	max_infeasible_count = 50;
-
-    while(!xp.get(tag, sizeof(tag), is_tag)) {
-        if (!is_tag) return ERR_XML_PARSE;
-        if (!strcmp(tag, "/project")) return 0;
-        else if (xp.parse_str(tag, "project_name", project_name, sizeof(project_name))) continue;
-        else if (!strcmp(tag, "app")) {
-            SIM_APP* sap = new SIM_APP;
-            retval = sap->parse(xp);
-            if (retval) return retval;
-            sap->project = this;
-            gstate.apps.push_back(sap);
-        } else if (!strcmp(tag, "available")) {
-            retval = available.parse(xp, "/available");
-            if (retval) return retval;
-        } else if (xp.parse_double(tag, "resource_share", resource_share)) {
-            continue;
-		} else if (xp.parse_int(tag, "max_infeasible_count", max_infeasible_count)){
-			continue;
-		} else {
-            printf("unrecognized: %s\n", tag);
-            return ERR_XML_PARSE;
-        }
-    }
-    return ERR_XML_PARSE;
-}
-
-int SIM_HOST::parse(XML_PARSER& xp) {
-    char tag[256];
-    bool is_tag;
-    int retval;
-
-    p_ncpus = 1;
-    connection_interval = 0;
-    while(!xp.get(tag, sizeof(tag), is_tag)) {
-        if (!is_tag) return ERR_XML_PARSE;
-        if (!strcmp(tag, "/host")) return 0;
-        else if (xp.parse_double(tag, "p_fpops", p_fpops)) continue;
-        else if (xp.parse_double(tag, "m_nbytes", m_nbytes)) continue;
-        else if (xp.parse_double(tag, "connection_interval", connection_interval)) continue;
-        else if (xp.parse_int(tag, "p_ncpus", p_ncpus)) continue;
-        else if (!strcmp(tag, "available")) {
-            retval = available.parse(xp, "/available");
-            if (retval) return retval;
-            available.init();
-        } else if (!strcmp(tag, "idle")) {
-            retval = idle.parse(xp, "/idle");
-            if (retval) return retval;
-            idle.init();
-        } else {
-            printf("unrecognized: %s\n", tag);
-            return ERR_XML_PARSE;
-        }
-    }       
-    return ERR_XML_PARSE;
-}
-
-int CLIENT_STATE::parse_projects(char* name) {
-    char tag[256];
-    bool is_tag;
-    MIOFILE mf;
-    int retval, index=0;
-
-    FILE* f = fopen(name, "r");
-    if (!f) return ERR_FOPEN;
-    mf.init_file(f);
-    XML_PARSER xp(&mf);
-    if (!xp.parse_start("projects")) return ERR_XML_PARSE;
-    while(!xp.get(tag, sizeof(tag), is_tag)) {
-        if (!is_tag) return ERR_XML_PARSE;
-        if (!strcmp(tag, "project")) {
-            SIM_PROJECT *p = new SIM_PROJECT;
-            p->init();
-            retval = p->parse(xp);
-            if (retval) return retval;
-            p->index = index++;
-            p->result_index = 0;
-            projects.push_back(p);
-        } else if (!strcmp(tag, "/projects")) {
-            return 0;
-        } else {
-            printf("unrecognized: %s\n", tag);
-            return ERR_XML_PARSE;
-        }
-    }
-    return ERR_XML_PARSE;
-}
-
-int CLIENT_STATE::parse_host(char* name) {
-    MIOFILE mf;
-
-    FILE* f = fopen(name, "r");
-    if (!f) return ERR_FOPEN;
-    mf.init_file(f);
-    XML_PARSER xp(&mf);
-    if (!xp.parse_start("host")) return ERR_XML_PARSE;
-    return host_info.parse(xp);
-}
-
-=======
->>>>>>> c08eddf7
 char* colors[] = {
     "#ffffdd",
     "#ffddff",
@@ -773,11 +528,6 @@
 }
 
 void help(char* prog) {
-<<<<<<< HEAD
-	fprintf(stderr, "usage: %s [--duration X] [--delta X] [--server_uses_client_deadlines] [--client_knows_server_uses_deadlines] [--naive_cpu_scheduler] [--no_dcf] [stats_based_dcf] [--dual_dcf] [--dirs dir ...]\n", prog);
-	fprintf(stderr, "    Notes:  --dual_dcf requires stats_based_dcf.\n");
-	fprintf(stderr, "            --stats_based_dcf and no_dcf are mutually exclusive.\n");
-=======
     fprintf(stderr, "usage: %s\n"
         "[--duration X]\n"
         "[--delta X]\n"
@@ -785,7 +535,6 @@
         "[--dirs ...]\n",
         prog
     );
->>>>>>> c08eddf7
     exit(1);
 }
 
@@ -804,8 +553,6 @@
 #define LOG_FILE "sim_log.txt"
 
 int main(int argc, char** argv) {
-	server_uses_client_deadlines = false;  //based on a parameter to be read
-
     int i, retval;
     vector<std::string> dirs;
 
@@ -818,18 +565,6 @@
             duration = atof(next_arg(argc, argv, i));
         } else if (!strcmp(opt, "--delta")) {
             delta = atof(next_arg(argc, argv, i));
-		} else if (!strcmp(opt, "--server_uses_client_deadlines")) {
-			server_uses_client_deadlines = true;
-		} else if (!strcmp(opt, "--client_knows_server_uses_deadlines")) {
-			config.experimental_server_deadlines = true;
-		} else if (!strcmp(opt, "--naive_cpu_scheduler")) {
-			config.experimental_rr_only_cpu_scheduler = true;
-		} else if (!strcmp(opt, "--no_dcf")) {
-			config.experimental_no_dcf = true;
-		} else if(!strcmp(opt, "--dual_dcf")) {
-			config.experimental_dual_dcf = true;
-		} else if(!strcmp(opt, "--stats_based_dcf")) {
-			config.experimental_stats_based_dcf;
         } else if (!strcmp(opt, "--dirs")) {
             while (i<argc) {
                 dirs.push_back(argv[i++]);
@@ -868,26 +603,15 @@
                 continue;
             }
             char buf[256];
-#ifdef WIN32
-            sprintf(
-                buf, "..\\boincsim --duration %f --delta %f > %s",
-                duration, delta, SUMMARY_FILE
-            );
-#else
             sprintf(
                 buf, "../sim --duration %f --delta %f > %s",
                 duration, delta, SUMMARY_FILE
             );
-<<<<<<< HEAD
-#endif
-            system(buf);
-=======
             retval = system(buf);
             if (retval) {
                 printf("simulation in %s failed\n", dir.c_str());
                 exit(1);
             }
->>>>>>> c08eddf7
             FILE* f = fopen(SUMMARY_FILE, "r");
             sim_results.parse(f);
             fclose(f);
