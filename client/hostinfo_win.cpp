--- conflicted
+++ resolved
@@ -1566,13 +1566,6 @@
     return BATTERY_STATE_UNKNOWN;
 }
 
-<<<<<<< HEAD
 long HOST_INFO::user_idle_time(bool /*check_all_logins*/) {
     return get_idle_tick_count() / 1000;
-=======
-bool HOST_INFO::users_idle(bool /*check_all_logins*/, double idle_time_to_run) {
-    double seconds_idle = get_idle_tick_count() / 1000;
-    double seconds_time_to_run = 60 * idle_time_to_run;
-    return seconds_idle > seconds_time_to_run;
->>>>>>> b65ccaa6
 }