// This file is part of BOINC.
// http://boinc.berkeley.edu
// Copyright (C) 2008 University of California
//
// BOINC is free software; you can redistribute it and/or modify it
// under the terms of the GNU Lesser General Public License
// as published by the Free Software Foundation,
// either version 3 of the License, or (at your option) any later version.
//
// BOINC is distributed in the hope that it will be useful,
// but WITHOUT ANY WARRANTY; without even the implied warranty of
// MERCHANTABILITY or FITNESS FOR A PARTICULAR PURPOSE.
// See the GNU Lesser General Public License for more details.
//
// You should have received a copy of the GNU Lesser General Public License
// along with BOINC.  If not, see <http://www.gnu.org/licenses/>.

// boinccmd: command-line interface to a BOINC client,
// using GUI RPCs.
//
// usage: boinccmd [--host hostname] [--passwd passwd] command

#if defined(_WIN32) && !defined(__STDWX_H__) && !defined(_BOINC_WIN_) && !defined(_AFX_STDAFX_H_)
#include "boinc_win.h"
#endif

#ifdef _WIN32
#include "win_util.h"
#else
#include "config.h"
#include <cstdio>
#include <cstring>
#include <unistd.h>
#endif

#include <vector>
#include <string>
using std::vector;
using std::string;

#include "gui_rpc_client.h"
#include "error_numbers.h"
#include "util.h"
#include "str_util.h"
#include "str_replace.h"
#include "url.h"
#include "version.h"
#include "common_defs.h"

void version(){
    printf("boinccmd,  built from %s \n", PACKAGE_STRING );
    exit(0);
}

void usage() {
    fprintf(stderr, "\n\
usage: boinccmd [--host hostname] [--passwd passwd] [--unix_domain] command\n\n\
default hostname: localhost\n\
default password: contents of gui_rpc_auth.cfg\n\
Commands:\n\
 --acct_mgr attach URL name passwd  attach to account manager\n\
 --acct_mgr info                    show current account manager info\n\
 --acct_mgr synch                   synchronize with acct mgr\n\
 --acct_mgr detach                  detach from acct mgr\n\
 --client_version                   show client version\n\
 --create_account URL email passwd name\n\
 --file_transfer URL filename op    file transfer operation\n\
   op = retry | abort\n\
 --get_app_config URL               show app config for given project\n\
 --get_cc_status\n\
 --get_daily_xfer_history           show network traffic history\n\
 --get_disk_usage                   show disk usage\n\
 --get_file_transfers               show file transfers\n\
 --get_host_info\n\
 --get_message_count                show largest message seqno\n\
 --get_messages [ seqno ]           show messages > seqno\n\
 --get_notices [ seqno ]            show notices > seqno\n\
 --get_project_config URL\n\
 --get_project_status               show status of all attached projects\n\
 --get_proxy_settings\n\
 --get_simple_gui_info              show status of projects and active tasks\n\
 --get_state                        show entire state\n\
 --get_tasks                        show tasks\n\
<<<<<<< HEAD
 --get_old_tasks                    show reported tasks from last 24 hours\n\
 --join_acct_mgr URL name passwd    same as --acct_mgr attach\n\
=======
 --get_old_tasks                    show reported tasks from last 1 hour\n\
 --join_acct_mgr URL name passwd    attach account manager\n\
>>>>>>> 7c8386b1
 --lookup_account URL email passwd\n\
 --network_available                retry deferred network communication\n\
 --project URL op                   project operation\n\
   op = reset | detach | update | suspend | resume | nomorework | allowmorework | detach_when_done | dont_detach_when_done\n\
 --project_attach URL auth          attach to project\n\
 --quit                             tell client to exit\n\
 --quit_acct_mgr                    same as --acct_mgr detach\n\
 --read_cc_config\n\
 --read_global_prefs_override\n\
 --run_benchmarks\n\
 --set_gpu_mode mode duration       set GPU run mode for given duration\n\
   mode = always | auto | never\n\
 --set_host_info product_name\n\
 --set_network_mode mode duration   set network mode for given duration\n\
   mode = always | auto | never\n\
 --set_proxy_settings\n\
 --set_run_mode mode duration       set run mode for given duration\n\
   mode = always | auto | never\n\
 --task url task_name op            task operation\n\
   op = suspend | resume | abort\n\
"
);
    exit(1);
}

char* next_arg(int argc, char** argv, int& i) {
    if (i >= argc) {
        fprintf(stderr, "Missing command-line argument\n");
        usage();
        exit(1);
    }
    return argv[i++];
}

const char* prio_name(int prio) {
    switch (prio) {
    case MSG_INFO: return "low";
    case MSG_USER_ALERT: return "user notification";
    case MSG_INTERNAL_ERROR: return "internal error";
    }
    return "unknown";
}

void acct_mgr_do_rpc(
    RPC_CLIENT& rpc, char* am_url, char* am_name, char* am_passwd
) {
    int retval;
    if (am_url) {
        retval = rpc.acct_mgr_rpc(am_url, am_name, am_passwd);
    } else {
        retval = rpc.acct_mgr_rpc(0, 0, 0, true);
    }
    if (!retval) {
        while (1) {
            printf("polling for reply\n");
            ACCT_MGR_RPC_REPLY amrr;
            retval = rpc.acct_mgr_rpc_poll(amrr);
            if (retval) {
                printf("poll status: %s\n", boincerror(retval));
            } else {
                if (amrr.error_num) {
                    printf("poll status: %s\n", boincerror(amrr.error_num));
                    if (amrr.error_num != ERR_IN_PROGRESS) break;
                    boinc_sleep(1);
                } else {
                    int j, n = (int)amrr.messages.size();
                    if (n) {
                        printf("Messages from account manager:\n");
                        for (j=0; j<n; j++) {
                            printf("%s\n", amrr.messages[j].c_str());
                        }
                    }
                    break;
                }
            }
        }
    }
}

int main(int argc, char** argv) {
    RPC_CLIENT rpc;
    int i, retval, port=0;
    MESSAGES messages;
    NOTICES notices;
    char passwd_buf[256], hostname_buf[256], *hostname=0;
    char* passwd = passwd_buf, *p, *q;
    bool unix_domain = false;

#ifdef _WIN32
    chdir_to_data_dir();
#endif
    safe_strcpy(passwd_buf, "");
    read_gui_rpc_password(passwd_buf);

#if defined(_WIN32) && defined(USE_WINSOCK)
    WSADATA wsdata;
    retval = WSAStartup( MAKEWORD( 1, 1 ), &wsdata);
    if (retval) {
        fprintf(stderr, "WinsockInitialize: %d\n", retval);
        exit(1);
    }
#endif
    if (argc < 2) usage();
    i = 1;
    if (!strcmp(argv[i], "--help")) usage();
    if (!strcmp(argv[i], "-h"))     usage();
    if (!strcmp(argv[i], "--version")) version();
    if (!strcmp(argv[i], "-V"))     version();

    if (!strcmp(argv[i], "--host")) {
        if (++i == argc) usage();
        strlcpy(hostname_buf, argv[i], sizeof(hostname_buf));

        // see if port is specified.
        // syntax:
        // [a:b:..]:port for IPv6
        // a.b.c.d:port for IPv4
        // hostname:port for domain names
        //
        p = strchr(hostname_buf, '[');
        if (p) {
            q = strchr(p, ']');
            if (!q) {
                fprintf(stderr, "invalid IPv6 syntax: %s\n", hostname_buf);
                exit(1);
            }
            hostname = p+1;
            *q = 0;
            port = atoi(q+1);
        } else {
            hostname = hostname_buf;
            p = strchr(hostname, ':');
            if (p) {
                q = strchr(p+1, ':');
                if (!q) {
                    port = atoi(p+1);
                    *p=0;
                }
            }
        }
        i++;
    }
    if ((i<argc)&& !strcmp(argv[i], "--passwd")) {
        if (++i == argc) usage();
        passwd = argv[i];
        i++;
    }
    if (i == argc) usage();
    if (!strcmp(argv[i], "--unix_domain")) {
        unix_domain = true;
        i++;
    }
    if (i == argc) usage();

    // change the following to debug GUI RPC's asynchronous connection mechanism
    //
#if 1
    if (unix_domain) {
        retval = rpc.init_unix_domain();
        if (retval) {
            fprintf(stderr, "can't connect to Unix domain socket\n");
            exit(1);
        }
    } else {
        retval = rpc.init(hostname, port);
        if (retval) {
            fprintf(stderr, "can't connect to %s\n", hostname?hostname:"local host");
            exit(1);
        }
    }
#else
    retval = rpc.init_asynch(hostname, 60., false);
    while (1) {
        retval = rpc.init_poll();
        if (!retval) break;
        if (retval == ERR_RETRY) {
            printf("sleeping\n");
            sleep(1);
            continue;
        }
        fprintf(stderr, "can't connect: %d\n", retval);
        exit(1);
    }
    printf("connected\n");
#endif

    if (strlen(passwd)) {
        retval = rpc.authorize(passwd);
        if (retval) {
            fprintf(stderr, "Authorization failure: %d\n", retval);
            exit(1);
        }
    }

    char* cmd = next_arg(argc, argv, i);
    if (!strcmp(cmd, "--client_version")) {
        VERSION_INFO vi;
        retval = rpc.exchange_versions(vi);
        if (!retval) {
            printf("Client version: %d.%d.%d\n", vi.major, vi.minor, vi.release);
        }
    } else if (!strcmp(cmd, "--get_state")) {
        CC_STATE state;
        retval = rpc.get_state(state);
        if (!retval) state.print();
    } else if (!strcmp(cmd, "--get_tasks")) {
        RESULTS results;
        retval = rpc.get_results(results);
        if (!retval) results.print();
    } else if (!strcmp(cmd, "--get_old_tasks")) {
        vector<OLD_RESULT> ors;
        retval = rpc.get_old_results(ors);
        if (!retval) {
            for (unsigned int j=0; j<ors.size(); j++) {
                OLD_RESULT& o = ors[j];
                o.print();
            }
        }
    } else if (!strcmp(cmd, "--get_file_transfers")) {
        FILE_TRANSFERS ft;
        retval = rpc.get_file_transfers(ft);
        if (!retval) ft.print();
    } else if (!strcmp(cmd, "--get_daily_xfer_history")) {
        DAILY_XFER_HISTORY dxh;
        retval = rpc.get_daily_xfer_history(dxh);
        if (!retval) dxh.print();
    } else if (!strcmp(cmd, "--get_project_status")) {
        PROJECTS ps;
        retval = rpc.get_project_status(ps);
        if (!retval) ps.print();
    } else if (!strcmp(cmd, "--get_project_urls")) {
        PROJECTS ps;
        retval = rpc.get_project_status(ps);
        if (!retval) ps.print_urls();
    } else if (!strcmp(cmd, "--get_simple_gui_info")) {
        SIMPLE_GUI_INFO info;
        retval = rpc.get_simple_gui_info(info);
        if (!retval) info.print();
    } else if (!strcmp(cmd, "--get_disk_usage")) {
        DISK_USAGE du;
        retval = rpc.get_disk_usage(du);
        if (!retval) du.print();
    } else if (!strcmp(cmd, "--task")) {
        RESULT result;
        char* project_url = next_arg(argc, argv, i);
        safe_strcpy(result.project_url, project_url);
        char* name = next_arg(argc, argv, i);
        safe_strcpy(result.name, name);
        char* op = next_arg(argc, argv, i);
        if (!strcmp(op, "suspend")) {
            retval = rpc.result_op(result, "suspend");
        } else if (!strcmp(op, "resume")) {
            retval = rpc.result_op(result, "resume");
        } else if (!strcmp(op, "abort")) {
            retval = rpc.result_op(result, "abort");
        } else {
            fprintf(stderr, "Unknown op %s\n", op);
        }
    } else if (!strcmp(cmd, "--project")) {
        PROJECT project;
        safe_strcpy(project.master_url, next_arg(argc, argv, i));
        canonicalize_master_url(project.master_url, sizeof(project.master_url));
        char* op = next_arg(argc, argv, i);
        if (!strcmp(op, "reset")) {
            retval = rpc.project_op(project, "reset");
        } else if (!strcmp(op, "suspend")) {
            retval = rpc.project_op(project, "suspend");
        } else if (!strcmp(op, "resume")) {
            retval = rpc.project_op(project, "resume");
        } else if (!strcmp(op, "detach")) {
            retval = rpc.project_op(project, "detach");
        } else if (!strcmp(op, "update")) {
            retval = rpc.project_op(project, "update");
        } else if (!strcmp(op, "nomorework")) {
            retval = rpc.project_op(project, "nomorework");
        } else if (!strcmp(op, "allowmorework")) {
            retval = rpc.project_op(project, "allowmorework");
        } else if (!strcmp(op, "detach_when_done")) {
            retval = rpc.project_op(project, "detach_when_done");
        } else if (!strcmp(op, "dont_detach_when_done")) {
            retval = rpc.project_op(project, "dont_detach_when_done");
        } else {
            fprintf(stderr, "Unknown op %s\n", op);
        }
    } else if (!strcmp(cmd, "--project_attach")) {
        char url[256];
        safe_strcpy(url, next_arg(argc, argv, i));
        canonicalize_master_url(url, sizeof(url));
        char* auth = next_arg(argc, argv, i);
        retval = rpc.project_attach(url, auth, "");
    } else if (!strcmp(cmd, "--file_transfer")) {
        FILE_TRANSFER ft;

        ft.project_url = next_arg(argc, argv, i);
        ft.name = next_arg(argc, argv, i);
        char* op = next_arg(argc, argv, i);
        if (!strcmp(op, "retry")) {
            retval = rpc.file_transfer_op(ft, "retry");
        } else if (!strcmp(op, "abort")) {
            retval = rpc.file_transfer_op(ft, "abort");
        } else {
            fprintf(stderr, "Unknown op %s\n", op);
        }
    } else if (!strcmp(cmd, "--set_run_mode")) {
        char* op = next_arg(argc, argv, i);
        double duration;
        if (i >= argc || (argv[i][0] == '-')) {
            duration = 0;
        } else {
            duration = atof(next_arg(argc, argv, i));
        }
        if (!strcmp(op, "always")) {
            retval = rpc.set_run_mode(RUN_MODE_ALWAYS, duration);
        } else if (!strcmp(op, "auto")) {
            retval = rpc.set_run_mode(RUN_MODE_AUTO, duration);
        } else if (!strcmp(op, "never")) {
            retval = rpc.set_run_mode(RUN_MODE_NEVER, duration);
        } else {
            fprintf(stderr, "Unknown op %s\n", op);
        }
    } else if (!strcmp(cmd, "--set_gpu_mode")) {
        char* op = next_arg(argc, argv, i);
        double duration;
        if (i >= argc || (argv[i][0] == '-')) {
            duration = 0;
        } else {
            duration = atof(next_arg(argc, argv, i));
        }
        if (!strcmp(op, "always")) {
            retval = rpc.set_gpu_mode(RUN_MODE_ALWAYS, duration);
        } else if (!strcmp(op, "auto")) {
            retval = rpc.set_gpu_mode(RUN_MODE_AUTO, duration);
        } else if (!strcmp(op, "never")) {
            retval = rpc.set_gpu_mode(RUN_MODE_NEVER, duration);
        } else {
            fprintf(stderr, "Unknown op %s\n", op);
        }
    } else if (!strcmp(cmd, "--set_host_info")) {
        HOST_INFO h;
        memset(&h, 0, sizeof(h));
        char* pn = next_arg(argc, argv, i);
        safe_strcpy(h.product_name, pn);
        retval = rpc.set_host_info(h);
    } else if (!strcmp(cmd, "--set_network_mode")) {
        char* op = next_arg(argc, argv, i);
        double duration;
        if (i >= argc || (argv[i][0] == '-')) {
            duration = 0;
        } else {
            duration = atof(next_arg(argc, argv, i));
        }
        if (!strcmp(op, "always")) {
            retval = rpc.set_network_mode(RUN_MODE_ALWAYS, duration);
        } else if (!strcmp(op, "auto")) {
            retval = rpc.set_network_mode(RUN_MODE_AUTO, duration);
        } else if (!strcmp(op, "never")) {
            retval = rpc.set_network_mode(RUN_MODE_NEVER, duration);
        } else {
            fprintf(stderr, "Unknown op %s\n", op);
        }
    } else if (!strcmp(cmd, "--get_proxy_settings")) {
        GR_PROXY_INFO pi;
        retval = rpc.get_proxy_settings(pi);
        if (!retval) pi.print();
    } else if (!strcmp(cmd, "--set_proxy_settings")) {
        GR_PROXY_INFO pi;
        pi.http_server_name = next_arg(argc, argv, i);
        pi.http_server_port = atoi(next_arg(argc, argv, i));
        pi.http_user_name = next_arg(argc, argv, i);
        pi.http_user_passwd = next_arg(argc, argv, i);
        pi.socks_server_name = next_arg(argc, argv, i);
        pi.socks_server_port = atoi(next_arg(argc, argv, i));
        pi.socks5_user_name = next_arg(argc, argv, i);
        pi.socks5_user_passwd = next_arg(argc, argv, i);
        pi.noproxy_hosts = next_arg(argc, argv, i);
        if (pi.http_server_name.size()) pi.use_http_proxy = true;
        if (pi.http_user_name.size()) pi.use_http_authentication = true;
        if (pi.socks_server_name.size()) pi.use_socks_proxy = true;
        retval = rpc.set_proxy_settings(pi);
    } else if (!strcmp(cmd, "--get_message_count")) {
        int seqno;
        retval = rpc.get_message_count(seqno);
        if (!retval) {
            printf("Greatest message sequence number: %d\n", seqno);
        }
    } else if (!strcmp(cmd, "--get_messages")) {
        int seqno;
        if (i == argc) {
            seqno = 0;
        } else {
            seqno = atoi(next_arg(argc, argv, i));
        }
        retval = rpc.get_messages(seqno, messages);
        if (!retval) {
            unsigned int j;
            for (j=0; j<messages.messages.size(); j++) {
                MESSAGE& md = *messages.messages[j];
                strip_whitespace(md.body);
                printf("%d: %s (%s) [%s] %s\n",
                    md.seqno,
                    time_to_string(md.timestamp),
                    prio_name(md.priority),
                    md.project.c_str(),
                    md.body.c_str()
                );
            }
        }
    } else if (!strcmp(cmd, "--get_notices")) {
        int seqno;
        if (i == argc) {
            seqno = 0;
        } else {
            seqno = atoi(next_arg(argc, argv, i));
        }
        retval = rpc.get_notices(seqno, notices);
        if (!retval) {
            unsigned int j;
            for (j=0; j<notices.notices.size(); j++) {
                NOTICE& n = *notices.notices[j];
                strip_whitespace(n.description);
                printf("%d: (%s) %s\n",
                    n.seqno,
                    time_to_string(n.create_time),
                    n.description.c_str()
                );
            }
        }
    } else if (!strcmp(cmd, "--get_host_info")) {
        HOST_INFO hi;
        retval = rpc.get_host_info(hi);
        if (!retval) hi.print();
    } else if (!strcmp(cmd, "--acct_mgr")) {
        char* op = next_arg(argc, argv, i);
        if (!strcmp(op, "attach")) {
            char* am_url = next_arg(argc, argv, i);
            char* am_name = next_arg(argc, argv, i);
            char* am_passwd = next_arg(argc, argv, i);
            acct_mgr_do_rpc(rpc, am_url, am_name, am_passwd);
        } else if (!strcmp(op, "info")) {
            ACCT_MGR_INFO ami;
            retval = rpc.acct_mgr_info(ami);
            if (!retval) ami.print();
        } else if (!strcmp(op, "synch")) {
            acct_mgr_do_rpc(rpc, 0, 0, 0);
        } else if (!strcmp(op, "detach")) {
            retval = rpc.acct_mgr_rpc("", "", "");
        } else {
            printf("unknown operation %s\n", op);
        }
    } else if (!strcmp(cmd, "--join_acct_mgr")) {
        char* am_url = next_arg(argc, argv, i);
        char* am_name = next_arg(argc, argv, i);
        char* am_passwd = next_arg(argc, argv, i);
        acct_mgr_do_rpc(rpc, am_url, am_name, am_passwd);
    } else if (!strcmp(cmd, "--quit_acct_mgr")) {
        retval = rpc.acct_mgr_rpc("", "", "");
    } else if (!strcmp(cmd, "--run_benchmarks")) {
        retval = rpc.run_benchmarks();
    } else if (!strcmp(cmd, "--get_project_config")) {
        char* gpc_url = next_arg(argc, argv,i);
        retval = rpc.get_project_config(string(gpc_url));
        if (!retval) {
            while (1) {
                PROJECT_CONFIG pc;
                retval = rpc.get_project_config_poll(pc);
                if (retval) {
                    printf("poll status: %s\n", boincerror(retval));
                } else {
                    if (pc.error_num) {
                        printf("poll status: %s\n", boincerror(pc.error_num));
                        if (pc.error_num != ERR_IN_PROGRESS) break;
                        boinc_sleep(1);
                    } else {
                        pc.print();
                        break;
                    }
                }
            }
        }
    } else if (!strcmp(cmd, "--lookup_account")) {
        ACCOUNT_IN lai;
        lai.url = next_arg(argc, argv, i);
        lai.email_addr = next_arg(argc, argv, i);
        lai.passwd = next_arg(argc, argv, i);
        retval = rpc.lookup_account(lai);
        printf("status: %s\n", boincerror(retval));
        if (!retval) {
            ACCOUNT_OUT lao;
            while (1) {
                retval = rpc.lookup_account_poll(lao);
                if (retval) {
                    printf("poll status: %s\n", boincerror(retval));
                } else {
                    if (lao.error_num) {
                        printf("poll status: %s\n", boincerror(lao.error_num));
                        if (lao.error_num != ERR_IN_PROGRESS) break;
                        boinc_sleep(1);
                    } else {
                        lao.print();
                        break;
                    }
                }
            }
        }
    } else if (!strcmp(cmd, "--create_account")) {
        ACCOUNT_IN cai;
        cai.url = next_arg(argc, argv, i);
        cai.email_addr = next_arg(argc, argv, i);
        cai.passwd = next_arg(argc, argv, i);
        cai.user_name = next_arg(argc, argv, i);
        retval = rpc.create_account(cai);
        printf("status: %s\n", boincerror(retval));
        if (!retval) {
            ACCOUNT_OUT lao;
            while (1) {
                retval = rpc.create_account_poll(lao);
                if (retval) {
                    printf("poll status: %s\n", boincerror(retval));
                } else {
                    if (lao.error_num) {
                        printf("poll status: %s\n", boincerror(lao.error_num));
                        if (lao.error_num != ERR_IN_PROGRESS) break;
                        boinc_sleep(1);
                    } else {
                        lao.print();
                        break;
                    }
                }
            }
        }
    } else if (!strcmp(cmd, "--read_global_prefs_override")) {
        retval = rpc.read_global_prefs_override();
    } else if (!strcmp(cmd, "--read_cc_config")) {
        retval = rpc.read_cc_config();
        printf("retval %d\n", retval);
    } else if (!strcmp(cmd, "--network_available")) {
        retval = rpc.network_available();
    } else if (!strcmp(cmd, "--set_app_config")) {
        // for testing purposes only
        //
        APP_CONFIGS ac;
        APP_CONFIG a;
        ac.clear();
        strcpy(a.name, "uppercase");
        a.max_concurrent = 2;
        ac.app_configs.push_back(a);
        retval = rpc.set_app_config(next_arg(argc, argv, i), ac);
    } else if (!strcmp(cmd, "--get_app_config")) {
        APP_CONFIGS ac;
        retval = rpc.get_app_config(next_arg(argc, argv, i), ac);
        if (!retval) {
            MIOFILE mf;
            mf.init_file(stdout);
            ac.write(mf);
        }
    } else if (!strcmp(cmd, "--get_cc_status")) {
        CC_STATUS cs;
        retval = rpc.get_cc_status(cs);
        if (!retval) {
            cs.print();
        }
    } else if (!strcmp(cmd, "--quit")) {
        retval = rpc.quit();
    } else {
        usage();
    }
    if (retval) {
        fprintf(stderr, "Operation failed: %s\n", boincerror(retval));
    }

#if defined(_WIN32) && defined(USE_WINSOCK)
    WSACleanup();
#endif
    exit(retval);
}
<|MERGE_RESOLUTION|>--- conflicted
+++ resolved
@@ -81,13 +81,8 @@
  --get_simple_gui_info              show status of projects and active tasks\n\
  --get_state                        show entire state\n\
  --get_tasks                        show tasks\n\
-<<<<<<< HEAD
- --get_old_tasks                    show reported tasks from last 24 hours\n\
+ --get_old_tasks                    show reported tasks from last 1 hour\n\
  --join_acct_mgr URL name passwd    same as --acct_mgr attach\n\
-=======
- --get_old_tasks                    show reported tasks from last 1 hour\n\
- --join_acct_mgr URL name passwd    attach account manager\n\
->>>>>>> 7c8386b1
  --lookup_account URL email passwd\n\
  --network_available                retry deferred network communication\n\
  --project URL op                   project operation\n\
