// This file is part of BOINC.
// http://boinc.berkeley.edu
// Copyright (C) 2008 University of California
//
// BOINC is free software; you can redistribute it and/or modify it
// under the terms of the GNU Lesser General Public License
// as published by the Free Software Foundation,
// either version 3 of the License, or (at your option) any later version.
//
// BOINC is distributed in the hope that it will be useful,
// but WITHOUT ANY WARRANTY; without even the implied warranty of
// MERCHANTABILITY or FITNESS FOR A PARTICULAR PURPOSE.
// See the GNU Lesser General Public License for more details.
//
// You should have received a copy of the GNU Lesser General Public License
// along with BOINC.  If not, see <http://www.gnu.org/licenses/>.

#include "cpp.h"

#ifdef _WIN32
#include "boinc_win.h"
#include "zlib.h"
#else
#include "config.h"
// Somehow having config.h define _FILE_OFFSET_BITS or _LARGE_FILES is
// causing open to be redefined to open64 which somehow, in some versions
// of zlib.h causes gzopen to be redefined as gzopen64 which subsequently gets
// reported as a linker error.  So for this file, we compile in small files
// mode, regardless of these settings
#undef _FILE_OFFSET_BITS
#undef _LARGE_FILES
#undef _LARGEFILE_SOURCE
#undef _LARGEFILE64_SOURCE
#include <sys/stat.h>
#include <sys/types.h>
#include <zlib.h>
#include <cstring>
#endif

#include "error_numbers.h"
#include "filesys.h"
#include "log_flags.h"
#include "md5.h"
#include "parse.h"
#include "str_util.h"
#include "str_replace.h"
#include "util.h"

#include "async_file.h"
#include "client_msgs.h"
#include "client_state.h"
#include "file_names.h"
#include "project.h"
#include "pers_file_xfer.h"
#include "project.h"
#include "sandbox.h"

#include "client_types.h"

using std::string;
using std::vector;

<<<<<<< HEAD
PROJECT::PROJECT() {
    init();
}

void PROJECT::init() {
    strcpy(master_url, "");
    strcpy(authenticator, "");
    project_specific_prefs = "";
    gui_urls = "";
    resource_share = 100;
    for (int i=0; i<MAX_RSC; i++) {
        no_rsc_pref[i] = false;
        no_rsc_config[i] = false;
        no_rsc_apps[i] = false;
        no_rsc_ams[i] = false;
        rsc_defer_sched[i] = false;
    }
    strcpy(host_venue, "");
    using_venue_specific_prefs = false;
    scheduler_urls.clear();
    strcpy(project_name, "");
    strcpy(symstore, "");
    strcpy(user_name, "");
    strcpy(team_name, "");
    strcpy(email_hash, "");
    strcpy(cross_project_id, "");
    cpid_time = 0;
    user_total_credit = 0;
    user_expavg_credit = 0;
    user_create_time = 0;
    ams_resource_share = -1;
    rpc_seqno = 0;
    userid = 0;
    teamid = 0;
    hostid = 0;
    host_total_credit = 0;
    host_expavg_credit = 0;
    host_create_time = 0;
    nrpc_failures = 0;
    master_fetch_failures = 0;
    min_rpc_time = 0;
    possibly_backed_off = true;
    master_url_fetch_pending = false;
    sched_rpc_pending = 0;
    next_rpc_time = 0;
    last_rpc_time = 0;
    trickle_up_pending = false;
    anonymous_platform = false;
    non_cpu_intensive = false;
    verify_files_on_app_start = false;
    pwf.reset(this);
    send_time_stats_log = 0;
    send_job_log = 0;
    send_full_workload = false;
    dont_use_dcf = false;
    suspended_via_gui = false;
    dont_request_more_work = false;
    detach_when_done = false;
    attached_via_acct_mgr = false;
    ended = false;
    strcpy(code_sign_key, "");
    user_files.clear();
    project_files.clear();
    next_runnable_result = NULL;
    duration_correction_factor = 1;
    project_files_downloaded_time = 0;
    use_symlinks = false;
    possibly_backed_off = false;
    last_upload_start = 0;
    nuploading_results = 0;
    too_many_uploading_results = false;

#ifdef SIM
    idle_time = 0;
    idle_time_sumsq = 0;
    completed_task_count = 0;
    completions_ratio_mean = 0.0;
    completions_ratio_s = 0.0;
    completions_ratio_stdev = 0.1;  // for the first couple of completions - guess.
    completions_required_stdevs = 3.0;
    result_index = 0;
#endif
}

static void handle_no_rsc_ams(PROJECT* p, const char* name) {
    int i = rsc_index(name);
    if (i < 0) return;
    p->no_rsc_ams[i] = true;
}

static void handle_no_rsc_pref(PROJECT* p, const char* name) {
    int i = rsc_index(name);
    if (i<0) return;
    p->no_rsc_pref[i] = true;
}

static void handle_no_rsc_apps(PROJECT* p, const char* name) {
    int i = rsc_index(name);
    if (i < 0) return;
    p->no_rsc_apps[i] = true;
}

static bool parse_rsc_param(XML_PARSER& xp, const char* end_tag, int& rsc_type, double& value) {
    char name[256];
    bool val_found = false;

    rsc_type = -1;
    while (!xp.get_tag()) {
        if (xp.match_tag(end_tag)) {
            return (rsc_type > 0 && val_found);
        }
        if (xp.parse_str("name", name, sizeof(name))) {
            rsc_type = rsc_index(name);
            continue;
        }
        if (xp.parse_double("rsc_type", value)) {
            val_found = true;
        }
    }
    return false;
}
// parse project fields from client_state.xml
//
int PROJECT::parse_state(XML_PARSER& xp) {
    char buf[256];
    std::string sched_url, stemp;
    string str1, str2;
    int retval, rt;
    double x;
    bool btemp;

    init();
    while (!xp.get_tag()) {
        if (xp.match_tag("/project")) {
            if (cpid_time == 0) {
                cpid_time = user_create_time;
            }
            return 0;
        }
        if (xp.parse_string("scheduler_url", sched_url)) {
            scheduler_urls.push_back(sched_url);
            continue;
        }
        if (xp.parse_str("master_url", master_url, sizeof(master_url))) continue;
        if (xp.parse_str("project_name", project_name, sizeof(project_name))) continue;
        if (xp.parse_str("symstore", symstore, sizeof(symstore))) continue;
        if (xp.parse_str("user_name", user_name, sizeof(user_name))) continue;
        if (xp.parse_str("team_name", team_name, sizeof(team_name))) continue;
        if (xp.parse_str("host_venue", host_venue, sizeof(host_venue))) continue;
        if (xp.parse_str("email_hash", email_hash, sizeof(email_hash))) continue;
        if (xp.parse_str("cross_project_id", cross_project_id, sizeof(cross_project_id))) continue;
        if (xp.parse_double("cpid_time", cpid_time)) continue;
        if (xp.parse_double("user_total_credit", user_total_credit)) continue;
        if (xp.parse_double("user_expavg_credit", user_expavg_credit)) continue;
        if (xp.parse_double("user_create_time", user_create_time)) continue;
        if (xp.parse_int("rpc_seqno", rpc_seqno)) continue;
        if (xp.parse_int("userid", userid)) continue;
        if (xp.parse_int("teamid", teamid)) continue;
        if (xp.parse_int("hostid", hostid)) continue;
        if (xp.parse_double("host_total_credit", host_total_credit)) continue;
        if (xp.parse_double("host_expavg_credit", host_expavg_credit)) continue;
        if (xp.parse_double("host_create_time", host_create_time)) continue;
        if (xp.match_tag("code_sign_key")) {
            retval = copy_element_contents(
                xp.f->f,
                "</code_sign_key>",
                code_sign_key,
                sizeof(code_sign_key)
            );
            if (retval) return retval;
            strip_whitespace(code_sign_key);
            continue;
        }
        if (xp.parse_int("nrpc_failures", nrpc_failures)) continue;
        if (xp.parse_int("master_fetch_failures", master_fetch_failures)) continue;
        if (xp.parse_double("min_rpc_time", min_rpc_time)) continue;
        if (xp.parse_bool("master_url_fetch_pending", master_url_fetch_pending)) continue;
        if (xp.parse_int("sched_rpc_pending", sched_rpc_pending)) continue;
        if (xp.parse_double("next_rpc_time", next_rpc_time)) continue;
        if (xp.parse_bool("trickle_up_pending", trickle_up_pending)) continue;
        if (xp.parse_int("send_time_stats_log", send_time_stats_log)) continue;
        if (xp.parse_int("send_job_log", send_job_log)) continue;
        if (xp.parse_bool("send_full_workload", send_full_workload)) continue;
        if (xp.parse_bool("dont_use_dcf", dont_use_dcf)) continue;
        if (xp.parse_bool("non_cpu_intensive", non_cpu_intensive)) continue;
        if (xp.parse_bool("verify_files_on_app_start", verify_files_on_app_start)) continue;
        if (xp.parse_bool("suspended_via_gui", suspended_via_gui)) continue;
        if (xp.parse_bool("dont_request_more_work", dont_request_more_work)) continue;
        if (xp.parse_bool("detach_when_done", detach_when_done)) continue;
        if (xp.parse_bool("ended", ended)) continue;
        if (xp.parse_double("rec", pwf.rec)) continue;
        if (xp.parse_double("rec_time", pwf.rec_time)) continue;
        if (xp.parse_double("cpu_backoff_interval", rsc_pwf[0].backoff_interval)) continue;
        if (xp.parse_double("cpu_backoff_time", rsc_pwf[0].backoff_time)) {
            if (rsc_pwf[0].backoff_time > gstate.now + 28*SECONDS_PER_DAY) {
                rsc_pwf[0].backoff_time = gstate.now + 28*SECONDS_PER_DAY;
            }
            continue;
        }
        if (xp.match_tag("rsc_backoff_interval")) {
            if (parse_rsc_param(xp, "/rsc_backoff_interval", rt, x)) {
                rsc_pwf[rt].backoff_interval = x;
            }
            continue;
        }
        if (xp.match_tag("rsc_backoff_time")) {
            if (parse_rsc_param(xp, "/rsc_backoff_time", rt, x)) {
                rsc_pwf[rt].backoff_time = x;
            }
            continue;
        }
        if (xp.parse_double("resource_share", resource_share)) continue;
            // not authoritative
        if (xp.parse_double("duration_correction_factor", duration_correction_factor)) continue;
        if (xp.parse_bool("attached_via_acct_mgr", attached_via_acct_mgr)) continue;
        if (xp.parse_bool("no_cpu_apps", btemp)) {
            if (btemp) handle_no_rsc_apps(this, "CPU");
            continue;
        }
        if (xp.parse_bool("no_cuda_apps", btemp)) {
            if (btemp) handle_no_rsc_apps(this, GPU_TYPE_NVIDIA);
            continue;
        }
        if (xp.parse_bool("no_ati_apps", btemp)) {
            if (btemp) handle_no_rsc_apps(this, GPU_TYPE_ATI);
            continue;
        }
        if (xp.parse_str("no_rsc_apps", buf, sizeof(buf))) {
            handle_no_rsc_apps(this, buf);
            continue;
        }
        if (xp.parse_bool("no_cpu_ams", btemp)) {
            if (btemp) handle_no_rsc_ams(this, "CPU");
            continue;
        }
        if (xp.parse_bool("no_cuda_ams", btemp)) {
            if (btemp) handle_no_rsc_ams(this, GPU_TYPE_NVIDIA);
            continue;
        }
        if (xp.parse_bool("no_ati_ams", btemp)) {
            if (btemp) handle_no_rsc_ams(this, GPU_TYPE_ATI);
            continue;
        }
        if (xp.parse_str("no_rsc_ams", buf, sizeof(buf))) {
            handle_no_rsc_ams(this, buf);
            continue;
        }
        if (xp.parse_str("no_rsc_pref", buf, sizeof(buf))) {
            handle_no_rsc_pref(this, buf);
            continue;
        }

            // backwards compat - old state files had ams_resource_share = 0
        if (xp.parse_double("ams_resource_share_new", ams_resource_share)) continue;
        if (xp.parse_double("ams_resource_share", x)) {
            if (x > 0) ams_resource_share = x;
            continue;
        }
        if (xp.parse_bool("scheduler_rpc_in_progress", btemp)) continue;
        if (xp.parse_bool("use_symlinks", use_symlinks)) continue;
        if (xp.parse_bool("anonymous_platform", btemp)) continue;
        if (xp.parse_string("trickle_up_url", stemp)) {
            trickle_up_ops.push_back(new TRICKLE_UP_OP(stemp));
            continue;
        }
        if (log_flags.unparsed_xml) {
            msg_printf(0, MSG_INFO,
                "[unparsed_xml] PROJECT::parse_state(): unrecognized: %s",
                xp.parsed_tag
            );
        }
        xp.skip_unexpected();
    }
    return ERR_XML_PARSE;
}

// Write project information to client state file or GUI RPC reply
//
int PROJECT::write_state(MIOFILE& out, bool gui_rpc) {
    unsigned int i;
    char un[2048], tn[2048];

    out.printf(
        "<project>\n"
    );

    xml_escape(user_name, un, sizeof(un));
    xml_escape(team_name, tn, sizeof(tn));
    out.printf(
        "    <master_url>%s</master_url>\n"
        "    <project_name>%s</project_name>\n"
        "    <symstore>%s</symstore>\n"
        "    <user_name>%s</user_name>\n"
        "    <team_name>%s</team_name>\n"
        "    <host_venue>%s</host_venue>\n"
        "    <email_hash>%s</email_hash>\n"
        "    <cross_project_id>%s</cross_project_id>\n"
        "    <cpid_time>%f</cpid_time>\n"
        "    <user_total_credit>%f</user_total_credit>\n"
        "    <user_expavg_credit>%f</user_expavg_credit>\n"
        "    <user_create_time>%f</user_create_time>\n"
        "    <rpc_seqno>%d</rpc_seqno>\n"
        "    <userid>%d</userid>\n"
        "    <teamid>%d</teamid>\n"
        "    <hostid>%d</hostid>\n"
        "    <host_total_credit>%f</host_total_credit>\n"
        "    <host_expavg_credit>%f</host_expavg_credit>\n"
        "    <host_create_time>%f</host_create_time>\n"
        "    <nrpc_failures>%d</nrpc_failures>\n"
        "    <master_fetch_failures>%d</master_fetch_failures>\n"
        "    <min_rpc_time>%f</min_rpc_time>\n"
        "    <next_rpc_time>%f</next_rpc_time>\n"
        "    <rec>%f</rec>\n"
        "    <rec_time>%f</rec_time>\n"

        "    <resource_share>%f</resource_share>\n"
        "    <duration_correction_factor>%f</duration_correction_factor>\n"
        "    <sched_rpc_pending>%d</sched_rpc_pending>\n"
        "    <send_time_stats_log>%d</send_time_stats_log>\n"
        "    <send_job_log>%d</send_job_log>\n"
        "%s%s%s%s%s%s%s%s%s%s%s%s%s%s",
        master_url,
        project_name,
        symstore,
        un,
        tn,
        host_venue,
        email_hash,
        cross_project_id,
        cpid_time,
        user_total_credit,
        user_expavg_credit,
        user_create_time,
        rpc_seqno,
        userid,
        teamid,
        hostid,
        host_total_credit,
        host_expavg_credit,
        host_create_time,
        nrpc_failures,
        master_fetch_failures,
        min_rpc_time,
        next_rpc_time,
        pwf.rec,
        pwf.rec_time,
        resource_share,
        duration_correction_factor,
        sched_rpc_pending,
        send_time_stats_log,
        send_job_log,
        anonymous_platform?"    <anonymous_platform/>\n":"",
        master_url_fetch_pending?"    <master_url_fetch_pending/>\n":"",
        trickle_up_pending?"    <trickle_up_pending/>\n":"",
        send_full_workload?"    <send_full_workload/>\n":"",
        dont_use_dcf?"    <dont_use_dcf/>\n":"",
        non_cpu_intensive?"    <non_cpu_intensive/>\n":"",
        verify_files_on_app_start?"    <verify_files_on_app_start/>\n":"",
        suspended_via_gui?"    <suspended_via_gui/>\n":"",
        dont_request_more_work?"    <dont_request_more_work/>\n":"",
        detach_when_done?"    <detach_when_done/>\n":"",
        ended?"    <ended/>\n":"",
        attached_via_acct_mgr?"    <attached_via_acct_mgr/>\n":"",
        (this == gstate.scheduler_op->cur_proj)?"   <scheduler_rpc_in_progress/>\n":"",
        use_symlinks?"    <use_symlinks/>\n":""
    );
    for (int j=0; j<coprocs.n_rsc; j++) {
        out.printf(
            "    <rsc_backoff_time>\n"
            "        <name>%s</name>\n"
            "        <value>%f</value>\n"
            "    </rsc_backoff_time>\n"
            "    <rsc_backoff_interval>\n"
            "        <name>%s</name>\n"
            "        <value>%f</value>\n"
            "    </rsc_backoff_interval>\n",
            rsc_name(j), rsc_pwf[j].backoff_time,
            rsc_name(j), rsc_pwf[j].backoff_interval
        );
        if (no_rsc_ams[j]) {
            out.printf("    <no_rsc_ams>%s</no_rsc_ams>\n", rsc_name(j));
        }
        if (no_rsc_apps[j]) {
            out.printf("    <no_rsc_apps>%s</no_rsc_apps>\n", rsc_name(j));
        }
        if (no_rsc_pref[j]) {
            out.printf("    <no_rsc_pref>%s</no_rsc_pref>\n", rsc_name(j));
        }
        if (j>0 && gui_rpc && (ncoprocs_excluded[j] == rsc_work_fetch[j].ninstances)) {
            out.printf("    <no_rsc_config>%s</no_rsc_config>\n", rsc_name(j));
        }
    }
    if (ams_resource_share >= 0) {
        out.printf("    <ams_resource_share_new>%f</ams_resource_share_new>\n",
            ams_resource_share
        );
    }
    if (gui_rpc) {
        out.printf(
            "%s"
            "    <sched_priority>%f</sched_priority>\n"
            "    <last_rpc_time>%f</last_rpc_time>\n"
            "    <project_files_downloaded_time>%f</project_files_downloaded_time>\n",
            gui_urls.c_str(),
            sched_priority,
            last_rpc_time,
            project_files_downloaded_time
        );
        if (download_backoff.next_xfer_time > gstate.now) {
            out.printf(
                "    <download_backoff>%f</download_backoff>\n",
                download_backoff.next_xfer_time - gstate.now
            );
        }
        if (upload_backoff.next_xfer_time > gstate.now) {
            out.printf(
                "    <upload_backoff>%f</upload_backoff>\n",
                upload_backoff.next_xfer_time - gstate.now
            );
        }
        if (strlen(host_venue)) {
            out.printf("    <venue>%s</venue>\n", host_venue);
        }
    } else {
       for (i=0; i<scheduler_urls.size(); i++) {
            out.printf(
                "    <scheduler_url>%s</scheduler_url>\n",
                scheduler_urls[i].c_str()
            );
        }
        if (strlen(code_sign_key)) {
            out.printf(
                "    <code_sign_key>\n%s\n</code_sign_key>\n", code_sign_key
            );
        }
        for (i=0; i<trickle_up_ops.size(); i++) {
            TRICKLE_UP_OP* t = trickle_up_ops[i];
            out.printf(
                "    <trickle_up_url>%s</trickle_up_url>\n",
                t->url.c_str()
            );
        }
    }
    out.printf(
        "</project>\n"
    );
    return 0;
}

// Some project data is stored in account file, other in client_state.xml
// Copy fields that are stored in client_state.xml from "p" into "this"
//
void PROJECT::copy_state_fields(PROJECT& p) {
    scheduler_urls = p.scheduler_urls;
    safe_strcpy(project_name, p.project_name);
    safe_strcpy(user_name, p.user_name);
    safe_strcpy(team_name, p.team_name);
    safe_strcpy(host_venue, p.host_venue);
    safe_strcpy(email_hash, p.email_hash);
    safe_strcpy(cross_project_id, p.cross_project_id);
    user_total_credit = p.user_total_credit;
    user_expavg_credit = p.user_expavg_credit;
    user_create_time = p.user_create_time;
    cpid_time = p.cpid_time;
    rpc_seqno = p.rpc_seqno;
    userid = p.userid;
    teamid = p.teamid;
    hostid = p.hostid;
    host_total_credit = p.host_total_credit;
    host_expavg_credit = p.host_expavg_credit;
    host_create_time = p.host_create_time;
    nrpc_failures = p.nrpc_failures;
    master_fetch_failures = p.master_fetch_failures;
    min_rpc_time = p.min_rpc_time;
    next_rpc_time = p.next_rpc_time;
    master_url_fetch_pending = p.master_url_fetch_pending;
    sched_rpc_pending = p.sched_rpc_pending;
    trickle_up_pending = p.trickle_up_pending;
    safe_strcpy(code_sign_key, p.code_sign_key);
    for (int i=0; i<MAX_RSC; i++) {
        rsc_pwf[i] = p.rsc_pwf[i];
        no_rsc_pref[i] = p.no_rsc_pref[i];
        no_rsc_apps[i] = p.no_rsc_apps[i];
        no_rsc_ams[i] = p.no_rsc_ams[i];
    }
    pwf = p.pwf;
    send_full_workload = p.send_full_workload;
    dont_use_dcf = p.dont_use_dcf;
    send_time_stats_log = p.send_time_stats_log;
    send_job_log = p.send_job_log;
    non_cpu_intensive = p.non_cpu_intensive;
    verify_files_on_app_start = p.verify_files_on_app_start;
    suspended_via_gui = p.suspended_via_gui;
    dont_request_more_work = p.dont_request_more_work;
    detach_when_done = p.detach_when_done;
    attached_via_acct_mgr = p.attached_via_acct_mgr;
    ended = p.ended;
    duration_correction_factor = p.duration_correction_factor;
    ams_resource_share = p.ams_resource_share;
    if (ams_resource_share >= 0) {
        resource_share = ams_resource_share;
    }
    use_symlinks = p.use_symlinks;
}

// Write project statistic to project statistics file
//
int PROJECT::write_statistics(MIOFILE& out, bool /*gui_rpc*/) {
    out.printf(
        "<project_statistics>\n"
        "    <master_url>%s</master_url>\n",
        master_url
    );

    for (std::vector<DAILY_STATS>::iterator i=statistics.begin();
        i!=statistics.end(); ++i
    ) {
        out.printf(
            "    <daily_statistics>\n"
            "        <day>%f</day>\n"
            "        <user_total_credit>%f</user_total_credit>\n"
            "        <user_expavg_credit>%f</user_expavg_credit>\n"
            "        <host_total_credit>%f</host_total_credit>\n"
            "        <host_expavg_credit>%f</host_expavg_credit>\n"
            "    </daily_statistics>\n",
            i->day,
            i->user_total_credit,
            i->user_expavg_credit,
            i->host_total_credit,
            i->host_expavg_credit
        );
    }
    out.printf(
        "</project_statistics>\n"
    );
    return 0;
}

void PROJECT::suspend() {
    suspended_via_gui = true;
    gstate.request_schedule_cpus("project suspended");
    gstate.request_work_fetch("project suspended");
}
void PROJECT::resume() {
    suspended_via_gui = false;
    gstate.request_schedule_cpus("project resumed");
    gstate.request_work_fetch("project resumed");
}

void PROJECT::abort_not_started() {
    for (unsigned int i=0; i<gstate.results.size(); i++) {
        RESULT* rp = gstate.results[i];
        if (rp->project != this) continue;
        if (rp->is_not_started()) {
            rp->abort_inactive(EXIT_ABORTED_VIA_GUI);
        }
    }
}

void PROJECT::get_task_durs(double& not_started_dur, double& in_progress_dur) {
    not_started_dur = 0;
    in_progress_dur = 0;
    for (unsigned int i=0; i<gstate.results.size(); i++) {
        RESULT* rp = gstate.results[i];
        if (rp->project != this) continue;
        double d = rp->estimated_runtime_remaining();
        d /= gstate.time_stats.availability_frac(rp->avp->gpu_usage.rsc_type);
        if (rp->is_not_started()) {
            not_started_dur += d;
        } else {
            in_progress_dur += d;
        }
    }
}

const char* PROJECT::get_scheduler_url(int index, double r) {
    int n = (int) scheduler_urls.size();
    int ir = (int)(r*n);
    int i = (index + ir)%n;
    return scheduler_urls[i].c_str();
}

=======
>>>>>>> bbfbef0f
bool FILE_XFER_BACKOFF::ok_to_transfer() {
    double dt = next_xfer_time - gstate.now;
    if (dt > gstate.pers_retry_delay_max) {
        // must have changed the system clock
        //
        dt = 0;
    }
    return (dt <= 0);
}

void FILE_XFER_BACKOFF::file_xfer_failed(PROJECT* p) {
    file_xfer_failures++;
    if (file_xfer_failures < FILE_XFER_FAILURE_LIMIT) {
        next_xfer_time = 0;
    } else {
        double backoff = calculate_exponential_backoff(
            file_xfer_failures,
            gstate.pers_retry_delay_min,
            gstate.pers_retry_delay_max
        );
        if (log_flags.file_xfer_debug) {
            msg_printf(p, MSG_INFO,
                "[file_xfer] project-wide xfer delay for %f sec",
                backoff
            );
        }
        next_xfer_time = gstate.now + backoff;
    }
}

void FILE_XFER_BACKOFF::file_xfer_succeeded() {
    file_xfer_failures = 0;
    next_xfer_time  = 0;
}

<<<<<<< HEAD
// delete current sym links.
// This is done when parsing scheduler reply,
// to ensure that we get rid of sym links for
// project files no longer in use
//
void PROJECT::delete_project_file_symlinks() {
    unsigned int i;
    char project_dir[256], path[256];

    get_project_dir(this, project_dir, sizeof(project_dir));
    for (i=0; i<project_files.size(); i++) {
        FILE_REF& fref = project_files[i];
        sprintf(path, "%s/%s", project_dir, fref.open_name);
        delete_project_owned_file(path, false);
    }
}

=======
>>>>>>> bbfbef0f
int parse_project_files(XML_PARSER& xp, vector<FILE_REF>& project_files) {
    int retval;
    project_files.clear();
    while (!xp.get_tag()) {
        if (xp.match_tag("/project_files")) return 0;
        if (xp.match_tag("file_ref")) {
            FILE_REF file_ref;
            retval = file_ref.parse(xp);
            if (!retval) {
                project_files.push_back(file_ref);
            }
        } else {
            if (log_flags.unparsed_xml) {
                msg_printf(0, MSG_INFO,
                    "[unparsed_xml] parse_project_files(): unrecognized: %s\n",
                    xp.parsed_tag
                );
            }
            xp.skip_unexpected();
        }
    }
    return ERR_XML_PARSE;
}

<<<<<<< HEAD
// install pointers from FILE_REFs to FILE_INFOs for project files,
// and flag FILE_INFOs as being project files.
//
void PROJECT::link_project_files() {
    FILE_INFO* fip;
    vector<FILE_REF>::iterator fref_iter;
    fref_iter = project_files.begin();
    while (fref_iter != project_files.end()) {
        FILE_REF& fref = *fref_iter;
        fip = gstate.lookup_file_info(this, fref.file_name);
        if (!fip) {
            msg_printf(this, MSG_INTERNAL_ERROR,
                "project file refers to non-existent %s", fref.file_name
            );
            fref_iter = project_files.erase(fref_iter);
            continue;
        }
        fref.file_info = fip;
        fip->is_project_file = true;
        fref_iter++;
    }
}

void PROJECT::create_project_file_symlinks() {
    for (unsigned i=0; i<gstate.file_infos.size(); i++) {
        FILE_INFO* fip = gstate.file_infos[i];
        if (fip->project == this && fip->is_project_file && fip->status == FILE_PRESENT) {
            write_symlink_for_project_file(fip);
        }
    }
}

void PROJECT::write_project_files(MIOFILE& f) {
    unsigned int i;

    if (!project_files.size()) return;
    f.printf("<project_files>\n");
    for (i=0; i<project_files.size(); i++) {
        FILE_REF& fref = project_files[i];
        fref.write(f);
    }
    f.printf("</project_files>\n");
}

// write symlinks for project files.
// Note: it's conceivable that one physical file
// has several logical names, so try them all
//
int PROJECT::write_symlink_for_project_file(FILE_INFO* fip) {
    char project_dir[256], link_path[256], file_path[256];
    unsigned int i;

    get_project_dir(this, project_dir, sizeof(project_dir));
    for (i=0; i<project_files.size(); i++) {
        FILE_REF& fref = project_files[i];
        if (fref.file_info != fip) continue;
        sprintf(link_path, "%s/%s", project_dir, fref.open_name);
        sprintf(file_path, "%s/%s", project_dir, fip->name);
        make_soft_link(this, link_path, file_path);
    }
    return 0;
}

// a project file download just finished.
// If it's the last one, update project_files_downloaded_time
//
void PROJECT::update_project_files_downloaded_time() {
    unsigned int i;
    for (i=0; i<project_files.size(); i++) {
        FILE_REF& fref = project_files[i];
        FILE_INFO* fip = fref.file_info;
        if (fip->status != FILE_PRESENT) continue;
    }
    project_files_downloaded_time = gstate.now;
}

=======
>>>>>>> bbfbef0f
int APP::parse(XML_PARSER& xp) {
    strcpy(name, "");
    strcpy(user_friendly_name, "");
    project = NULL;
    non_cpu_intensive = false;
    while (!xp.get_tag()) {
        if (xp.match_tag("/app")) {
            if (!strlen(user_friendly_name)) {
                strcpy(user_friendly_name, name);
            }
            return 0;
        }
        if (xp.parse_str("name", name, sizeof(name))) continue;
        if (xp.parse_str("user_friendly_name", user_friendly_name, sizeof(user_friendly_name))) continue;
        if (xp.parse_bool("non_cpu_intensive", non_cpu_intensive)) continue;
#ifdef SIM
        if (xp.parse_double("latency_bound", latency_bound)) continue;
        if (xp.parse_double("fpops_est", fpops_est)) continue;
        if (xp.parse_double("weight", weight)) continue;
        if (xp.parse_double("working_set", working_set)) continue;
        if (xp.match_tag("fpops")) {
            fpops.parse(xp, "/fpops");
            continue;
        }
        if (xp.match_tag("checkpoint_period")) {
            checkpoint_period.parse(xp, "/checkpoint_period");
            continue;
        }
#endif
        if (log_flags.unparsed_xml) {
            msg_printf(0, MSG_INFO,
                "[unparsed_xml] APP::parse(): unrecognized: %s\n",
                xp.parsed_tag
            );
        }
        xp.skip_unexpected();
    }
    return ERR_XML_PARSE;
}

int APP::write(MIOFILE& out) {
    out.printf(
        "<app>\n"
        "    <name>%s</name>\n"
        "    <user_friendly_name>%s</user_friendly_name>\n"
        "    <non_cpu_intensive>%d</non_cpu_intensive>\n"
        "</app>\n",
        name, user_friendly_name,
        non_cpu_intensive?1:0
    );
    return 0;
}

FILE_INFO::FILE_INFO() {
    strcpy(name, "");
    strcpy(md5_cksum, "");
    max_nbytes = 0;
    nbytes = 0;
    gzipped_nbytes = 0;
    upload_offset = -1;
    status = FILE_NOT_PRESENT;
    executable = false;
    uploaded = false;
    sticky = false;
    gzip_when_done = false;
    download_gzipped = false;
    signature_required = false;
    is_user_file = false;
    is_project_file = false;
    is_auto_update_file = false;
    anonymous_platform_file = false;
    pers_file_xfer = NULL;
    result = NULL;
    project = NULL;
    download_urls.clear();
    upload_urls.clear();
    strcpy(xml_signature, "");
    strcpy(file_signature, "");
    cert_sigs = 0;
    async_verify = NULL;
}

FILE_INFO::~FILE_INFO() {
#ifndef SIM
    if (async_verify) {
        remove_async_verify(async_verify);
    }
#endif
}

void FILE_INFO::reset() {
    status = FILE_NOT_PRESENT;
    delete_file();
    error_msg = "";
}

// Set file ownership if using account-based sandbox;
// set permissions depending on whether it's an executable file.
//
// If "path" is non-null, use it instead of the file's
// path in the project directory
// (this is used for files copied into a slot directory)
//
#ifdef _WIN32
int FILE_INFO::set_permissions(const char*) {
    return 0;       // Not relevant in Windows.
}
#else
int FILE_INFO::set_permissions(const char* path) {
    int retval;
    char pathname[1024];
    if (path) {
        strcpy(pathname, path);
    } else {
        get_pathname(this, pathname, sizeof(pathname));
    }

    if (g_use_sandbox) {
        // give exec permissions for user, group and others but give
        // read permissions only for user and group to protect account keys
        retval = set_to_project_group(pathname);
        if (retval) return retval;
        if (executable) {
            retval = chmod(pathname,
                S_IRUSR|S_IWUSR|S_IXUSR
                |S_IRGRP|S_IWGRP|S_IXGRP
                |S_IXOTH
            );
        } else {
            retval = chmod(pathname,
                S_IRUSR|S_IWUSR
                |S_IRGRP|S_IWGRP
            );
        }
    } else {
        // give read/exec permissions for user, group and others
        // in case someone runs BOINC from different user
        if (executable) {
            retval = chmod(pathname,
                S_IRUSR|S_IWUSR|S_IXUSR
                |S_IRGRP|S_IXGRP
                |S_IROTH|S_IXOTH
            );
        } else {
            retval = chmod(pathname,
                S_IRUSR|S_IWUSR
                |S_IRGRP
                |S_IROTH
            );
        }
    }
    return retval;
}
#endif

int FILE_INFO::parse(XML_PARSER& xp) {
    char buf2[1024];
    std::string url;
    PERS_FILE_XFER *pfxp;
    int retval;
    bool btemp;
    vector<string>gzipped_urls;

    while (!xp.get_tag()) {
        if (xp.match_tag("/file_info") || xp.match_tag("/file")) {
            if (!strlen(name)) return ERR_BAD_FILENAME;
            if (strstr(name, "..")) return ERR_BAD_FILENAME;
            if (strstr(name, "%")) return ERR_BAD_FILENAME;
            if (gzipped_urls.size() > 0) {
                download_urls.clear();
                download_urls.urls = gzipped_urls;
                download_gzipped = true;
            }
            return 0;
        }
        if (xp.match_tag("xml_signature")) {
            retval = copy_element_contents(
                xp.f->f,
                "</xml_signature>",
                xml_signature,
                sizeof(xml_signature)
            );
            if (retval) return retval;
            strip_whitespace(xml_signature);
            continue;
        }
        if (xp.match_tag("file_signature")) {
            retval = copy_element_contents(
                xp.f->f,
                "</file_signature>",
                file_signature,
                sizeof(file_signature)
            );
            if (retval) return retval;
            strip_whitespace(file_signature);
            continue;
        }
        if (xp.match_tag("signatures")) {
            if (!cert_sigs->parse(xp)) {
                msg_printf(0, MSG_INTERNAL_ERROR,
                    "FILE_INFO::parse(): cannot parse <signatures>\n"
                );
                return ERR_XML_PARSE;
            }
            continue;
        }

        if (xp.parse_str("name", name, sizeof(name))) continue;
        if (xp.parse_string("url", url)) {
            if (strstr(url.c_str(), "file_upload_handler")) {
                upload_urls.urls.push_back(url);
            } else {
                download_urls.urls.push_back(url);
            }
            continue;
        }
        if (xp.parse_string("download_url", url)) {
            download_urls.urls.push_back(url);
            continue;
        }
        if (xp.parse_string("upload_url", url)) {
            upload_urls.urls.push_back(url);
            continue;
        }
        if (xp.parse_string("gzipped_url", url)) {
            gzipped_urls.push_back(url);
            continue;
        }
        if (xp.parse_str("md5_cksum", md5_cksum, sizeof(md5_cksum))) continue;
        if (xp.parse_double("nbytes", nbytes)) continue;
        if (xp.parse_double("gzipped_nbytes", gzipped_nbytes)) continue;
        if (xp.parse_double("max_nbytes", max_nbytes)) continue;
        if (xp.parse_int("status", status)) {
            // on startup, VERIFY_PENDING is meaningless
            if (status == FILE_VERIFY_PENDING) {
                status = FILE_NOT_PRESENT;
            }
            continue;
        }
        if (xp.parse_bool("executable", executable)) continue;
        if (xp.parse_bool("uploaded", uploaded)) continue;
        if (xp.parse_bool("sticky", sticky)) continue;
        if (xp.parse_bool("gzip_when_done", gzip_when_done)) continue;
        if (xp.parse_bool("download_gzipped", download_gzipped)) continue;
        if (xp.parse_bool("signature_required", signature_required)) continue;
        if (xp.parse_bool("is_project_file", is_project_file)) continue;
        if (xp.parse_bool("no_delete", btemp)) continue;
        if (xp.match_tag("persistent_file_xfer")) {
            pfxp = new PERS_FILE_XFER;
            retval = pfxp->parse(xp);
#ifdef SIM
            delete pfxp;
            continue;
#endif
            if (!retval) {
                pers_file_xfer = pfxp;
            } else {
                delete pfxp;
            }
            continue;
        }
        if (xp.match_tag("file_xfer")) {
            while (!xp.get_tag()) {
                if (xp.match_tag("/file_xfer")) break;
            }
            continue;
        }
        if (xp.match_tag("error_msg")) {
            retval = copy_element_contents(
                xp.f->f,
                "</error_msg>", buf2, sizeof(buf2)
            );
            if (retval) return retval;
            error_msg = buf2;
            continue;
        }
        // deprecated tags
        if (xp.parse_bool("generated_locally", btemp)) continue;
        if (xp.parse_bool("upload_when_present", btemp)) continue;
        if (log_flags.unparsed_xml) {
            msg_printf(0, MSG_INFO,
                "[unparsed_xml] FILE_INFO::parse(): unrecognized: %s\n",
                xp.parsed_tag
            );
        }
        xp.skip_unexpected();
    }
    return ERR_XML_PARSE;
}

int FILE_INFO::write(MIOFILE& out, bool to_server) {
    unsigned int i;
    int retval;
    char buf[1024];

    if (to_server) {
        out.printf("<file_info>\n");
    } else {
        out.printf("<file>\n");
    }
    out.printf(
        "    <name>%s</name>\n"
        "    <nbytes>%f</nbytes>\n"
        "    <max_nbytes>%f</max_nbytes>\n",
        name, nbytes, max_nbytes
    );
    if (strlen(md5_cksum)) {
        out.printf(
            "    <md5_cksum>%s</md5_cksum>\n",
            md5_cksum
        );
    }
    if (!to_server) {
        out.printf("    <status>%d</status>\n", status);
        if (executable) out.printf("    <executable/>\n");
        if (uploaded) out.printf("    <uploaded/>\n");
        if (sticky) out.printf("    <sticky/>\n");
        if (gzip_when_done) out.printf("    <gzip_when_done/>\n");
        if (download_gzipped) {
            out.printf("    <download_gzipped/>\n");
            out.printf("    <gzipped_nbytes>%.0f</gzipped_nbytes>\n", gzipped_nbytes);
        }
        if (signature_required) out.printf("    <signature_required/>\n");
        if (is_user_file) out.printf("    <is_user_file/>\n");
        if (strlen(file_signature)) out.printf("    <file_signature>\n%s\n</file_signature>\n", file_signature);
    }
    for (i=0; i<download_urls.urls.size(); i++) {
        xml_escape(download_urls.urls[i].c_str(), buf, sizeof(buf));
        out.printf("    <download_url>%s</download_url>\n", buf);
    }
    for (i=0; i<upload_urls.urls.size(); i++) {
        xml_escape(upload_urls.urls[i].c_str(), buf, sizeof(buf));
        out.printf("    <upload_url>%s</upload_url>\n", buf);
    }
    if (!to_server && pers_file_xfer) {
        retval = pers_file_xfer->write(out);
        if (retval) return retval;
    }
    if (!to_server) {
        if (strlen(xml_signature)) {
            out.printf(
                "    <xml_signature>\n%s    </xml_signature>\n",
                xml_signature
            );
        }
    }
    if (!error_msg.empty()) {
        strip_whitespace(error_msg);
        out.printf("    <error_msg>\n%s\n</error_msg>\n", error_msg.c_str());
    }
    if (to_server) {
        out.printf("</file_info>\n");
    } else {
        out.printf("</file>\n");
    }
    return 0;
}

// called only for files with a PERS_FILE_XFER
//
int FILE_INFO::write_gui(MIOFILE& out) {
    out.printf(
        "<file_transfer>\n"
        "    <project_url>%s</project_url>\n"
        "    <project_name>%s</project_name>\n"
        "    <name>%s</name>\n"
        "    <nbytes>%f</nbytes>\n"
        "    <max_nbytes>%f</max_nbytes>\n"
        "    <status>%d</status>\n",
        project->master_url,
        project->project_name,
        name,
        download_gzipped?gzipped_nbytes:nbytes,
        max_nbytes,
        status
    );

    pers_file_xfer->write(out);

    FILE_XFER_BACKOFF& fxb = project->file_xfer_backoff(pers_file_xfer->is_upload);
    if (fxb.next_xfer_time > gstate.now) {
        out.printf("    <project_backoff>%f</project_backoff>\n",
            fxb.next_xfer_time - gstate.now
        );
    }
    out.printf("</file_transfer>\n");
    return 0;
}

// delete physical underlying file associated with FILE_INFO
//
int FILE_INFO::delete_file() {
    char path[1024];

    get_pathname(this, path, sizeof(path));
    int retval = delete_project_owned_file(path, true);

    // files with download_gzipped set may exist
    // in temporary or compressed form
    //
    strcat(path, ".gz");
    delete_project_owned_file(path, true);
    strcat(path, "t");
    delete_project_owned_file(path, true);

    if (retval && status != FILE_NOT_PRESENT) {
        msg_printf(project, MSG_INTERNAL_ERROR, "Couldn't delete file %s", path);
    }
    status = FILE_NOT_PRESENT;
    return retval;
}

const char* URL_LIST::get_init_url() {
    if (!urls.size()) {
        return NULL;
    }

// if a project supplies multiple URLs, try them in order
// (e.g. in Einstein@home they're ordered by proximity to client).
//
    current_index = 0;
    start_index = current_index;
    return urls[current_index].c_str();
}

// Call this to get the next URL.
// NULL return means you've tried them all.
//
const char* URL_LIST::get_next_url() {
    if (!urls.size()) return NULL;
    while(1) {
        current_index = (current_index + 1)%((int)urls.size());
        if (current_index == start_index) {
            return NULL;
        }
        return urls[current_index].c_str();
    }
}

const char* URL_LIST::get_current_url(FILE_INFO& fi) {
    if (current_index < 0) {
        return get_init_url();
    }
    if (current_index >= (int)urls.size()) {
        msg_printf(fi.project, MSG_INTERNAL_ERROR,
            "File %s has no URL", fi.name
        );
        return NULL;
    }
    return urls[current_index].c_str();
}

// merges information from a new FILE_INFO that has the same name as one
// that is already present in the client state file.
//
int FILE_INFO::merge_info(FILE_INFO& new_info) {
    char buf[256];

    if (max_nbytes <= 0 && new_info.max_nbytes) {
        max_nbytes = new_info.max_nbytes;
        sprintf(buf, "    <max_nbytes>%.0f</max_nbytes>\n", new_info.max_nbytes);
    }

    // replace existing URLs with new ones
    //

    download_urls.replace(new_info.download_urls);
    upload_urls.replace(new_info.upload_urls);
    download_gzipped = new_info.download_gzipped;

    // replace signatures
    //
    if (strlen(new_info.file_signature)) {
        strcpy(file_signature, new_info.file_signature);
    }
    if (strlen(new_info.xml_signature)) {
        strcpy(xml_signature, new_info.xml_signature);
    }

    // If the file is supposed to be executable and is PRESENT,
    // make sure it's actually executable.
    // This deals with cases where somehow a file didn't
    // get protected right when it was initially downloaded.
    //
    if (status == FILE_PRESENT && new_info.executable) {
        int retval = set_permissions();
        if (retval) {
            msg_printf(project, MSG_INTERNAL_ERROR,
                "merge_info(): failed to change permissions of %s", name
            );
        }
        return retval;
    }

    return 0;
}

// Returns true if the file had an unrecoverable error
// (couldn't download, RSA/MD5 check failed, etc)
//
bool FILE_INFO::had_failure(int& failnum) {
    switch (status) {
    case FILE_NOT_PRESENT:
    case FILE_PRESENT:
    case FILE_VERIFY_PENDING:
        return false;
    }
    failnum = status;
    return true;
}

void FILE_INFO::failure_message(string& s) {
    char buf[1024];
    sprintf(buf,
        "<file_xfer_error>\n"
        "  <file_name>%s</file_name>\n"
        "  <error_code>%d</error_code>\n",
        name,
        status
    );
    s = buf;
    if (error_msg.size()) {
        sprintf(buf,
            "  <error_message>%s</error_message>\n",
            error_msg.c_str()
            );
        s = s + buf;
    }
    s = s + "</file_xfer_error>\n";
}

#define BUFSIZE 16384
int FILE_INFO::gzip() {
    char buf[BUFSIZE];
    char inpath[1024], outpath[1024];

    get_pathname(this, inpath, sizeof(inpath));
    strcpy(outpath, inpath);
    strcat(outpath, ".gz");
    FILE* in = boinc_fopen(inpath, "rb");
    if (!in) return ERR_FOPEN;
    gzFile out = gzopen(outpath, "wb");
    while (1) {
        int n = (int)fread(buf, 1, BUFSIZE, in);
        if (n <= 0) break;
        int m = gzwrite(out, buf, n);
        if (m != n) {
            fclose(in);
            gzclose(out);
            return ERR_WRITE;
        }
    }
    fclose(in);
    gzclose(out);
    delete_project_owned_file(inpath, true);
    boinc_rename(outpath, inpath);
    return 0;
}

// unzip a file, and compute the uncompressed MD5 at the same time
//
int FILE_INFO::gunzip(char* md5_buf) {
    unsigned char buf[BUFSIZE];
    char inpath[1024], outpath[1024], tmppath[1024];
    md5_state_t md5_state;

    md5_init(&md5_state);
    get_pathname(this, outpath, sizeof(outpath));
    strcpy(inpath, outpath);
    strcat(inpath, ".gz");
    strcpy(tmppath, outpath);
    char* p = strrchr(tmppath, '/');
    strcpy(p+1, "decompress_temp");
    FILE* out = boinc_fopen(tmppath, "wb");
    if (!out) return ERR_FOPEN;
    gzFile in = gzopen(inpath, "rb");
    while (1) {
        int n = gzread(in, buf, BUFSIZE);
        if (n <= 0) break;
        int m = (int)fwrite(buf, 1, n, out);
        if (m != n) {
            gzclose(in);
            fclose(out);
            return ERR_WRITE;
        }
        md5_append(&md5_state, buf, n);
    }
    unsigned char binout[16];
    md5_finish(&md5_state, binout);
    for (int i=0; i<16; i++) {
        sprintf(md5_buf+2*i, "%02x", binout[i]);
    }
    md5_buf[32] = 0;

    gzclose(in);
    fclose(out);
    boinc_rename(tmppath, outpath);
    delete_project_owned_file(inpath, true);
    return 0;
}

int APP_VERSION::parse(XML_PARSER& xp) {
    FILE_REF file_ref;
    double dtemp;

    strcpy(app_name, "");
    strcpy(api_version, "");
    version_num = 0;
    strcpy(platform, "");
    strcpy(plan_class, "");
    strcpy(cmdline, "");
    strcpy(file_prefix, "");
    avg_ncpus = 1;
    max_ncpus = 1;
    gpu_usage.rsc_type = 0;
    gpu_usage.usage = 0;
    gpu_ram = 0;
    app = NULL;
    project = NULL;
    flops = gstate.host_info.p_fpops;
    missing_coproc = false;
    strcpy(missing_coproc_name, "");
    dont_throttle = false;
    needs_network = false;

    while (!xp.get_tag()) {
        if (xp.match_tag("/app_version")) return 0;
        if (xp.parse_str("app_name", app_name, sizeof(app_name))) continue;
        if (xp.match_tag("file_ref")) {
            file_ref.parse(xp);
            app_files.push_back(file_ref);
            continue;
        }
        if (xp.parse_int("version_num", version_num)) continue;
        if (xp.parse_str("api_version", api_version, sizeof(api_version))) continue;
        if (xp.parse_str("platform", platform, sizeof(platform))) continue;
        if (xp.parse_str("plan_class", plan_class, sizeof(plan_class))) continue;
        if (xp.parse_double("avg_ncpus", avg_ncpus)) continue;
        if (xp.parse_double("max_ncpus", max_ncpus)) continue;
        if (xp.parse_double("flops", dtemp)) {
            if (dtemp <= 0) {
                msg_printf(0, MSG_INTERNAL_ERROR,
                    "non-positive FLOPS in app version"
                );
            } else {
                flops = dtemp;
            }
            continue;
        }
        if (xp.parse_str("cmdline", cmdline, sizeof(cmdline))) continue;
        if (xp.parse_str("file_prefix", file_prefix, sizeof(file_prefix))) continue;
        if (xp.parse_double("gpu_ram", gpu_ram)) continue;
        if (xp.match_tag("coproc")) {
            COPROC_REQ cp;
            int retval = cp.parse(xp);
            if (!retval) {
                int rt = rsc_index(cp.type);
                if (rt > 0) {
                    gpu_usage.rsc_type = rt;
                    gpu_usage.usage = cp.count;
                } else {
                    missing_coproc = true;
                    missing_coproc_usage = cp.count;
                    strcpy(missing_coproc_name, cp.type);
                }
            } else {
                msg_printf(0, MSG_INTERNAL_ERROR, "Error parsing <coproc>");
            }
            continue;
        }
        if (xp.parse_bool("dont_throttle", dont_throttle)) continue;
        if (xp.parse_bool("needs_network", needs_network)) continue;
        if (log_flags.unparsed_xml) {
            msg_printf(0, MSG_INFO,
                "[unparsed_xml] APP_VERSION::parse(): unrecognized: %s\n",
                xp.parsed_tag
            );
        }
        xp.skip_unexpected();
    }
    return ERR_XML_PARSE;
}

int APP_VERSION::write(MIOFILE& out, bool write_file_info) {
    unsigned int i;
    int retval;

    out.printf(
        "<app_version>\n"
        "    <app_name>%s</app_name>\n"
        "    <version_num>%d</version_num>\n"
        "    <platform>%s</platform>\n"
        "    <avg_ncpus>%f</avg_ncpus>\n"
        "    <max_ncpus>%f</max_ncpus>\n"
        "    <flops>%f</flops>\n",
        app_name,
        version_num,
        platform,
        avg_ncpus,
        max_ncpus,
        flops
    );
    if (strlen(plan_class)) {
        out.printf("    <plan_class>%s</plan_class>\n", plan_class);
    }
    if (strlen(api_version)) {
        out.printf("    <api_version>%s</api_version>\n", api_version);
    }
    if (strlen(cmdline)) {
        out.printf("    <cmdline>%s</cmdline>\n", cmdline);
    }
    if (strlen(file_prefix)) {
        out.printf("    <file_prefix>%s</file_prefix>\n", file_prefix);
    }
    if (write_file_info) {
        for (i=0; i<app_files.size(); i++) {
            retval = app_files[i].write(out);
            if (retval) return retval;
        }
    }
    if (gpu_usage.rsc_type) {
        const char* p = rsc_name(gpu_usage.rsc_type);
        if (!strcmp(p, "NVIDIA")) p = "CUDA";
        out.printf(
            "    <coproc>\n"
            "        <type>%s</type>\n"
            "        <count>%f</count>\n"
            "    </coproc>\n",
            p,
            gpu_usage.usage
        );
    }
    if (missing_coproc && strlen(missing_coproc_name)) {
        out.printf(
            "    <coproc>\n"
            "        <type>%s</type>\n"
            "        <count>%f</count>\n"
            "    </coproc>\n",
            missing_coproc_name,
            missing_coproc_usage
        );
    }
    if (gpu_ram) {
        out.printf(
            "    <gpu_ram>%f</gpu_ram>\n",
            gpu_ram
        );
    }
    if (dont_throttle) {
        out.printf(
            "    <dont_throttle/>\n"
        );
    }
    if (needs_network) {
        out.printf(
            "    <needs_network/>\n"
        );
    }

    out.printf(
        "</app_version>\n"
    );
    return 0;
}

bool APP_VERSION::had_download_failure(int& failnum) {
    unsigned int i;

    for (i=0; i<app_files.size();i++) {
        if (app_files[i].file_info->had_failure(failnum)) {
            return true;
        }
    }
    return false;
}

void APP_VERSION::get_file_errors(string& str) {
    int errnum;
    unsigned int i;
    FILE_INFO* fip;
    string msg;

    str = "couldn't get input files:\n";
    for (i=0; i<app_files.size();i++) {
        fip = app_files[i].file_info;
        if (fip->had_failure(errnum)) {
            fip->failure_message(msg);
            str = str + msg;
        }
    }
}

void APP_VERSION::clear_errors() {
    int x;
    unsigned int i;
    for (i=0; i<app_files.size();i++) {
        FILE_INFO* fip = app_files[i].file_info;
        if (fip->had_failure(x)) {
            fip->reset();
        }
    }
}

int APP_VERSION::api_major_version() {
    int v, n;
    n = sscanf(api_version, "%d", &v);
    if (n != 1) return 0;
    return v;
}

int FILE_REF::parse(XML_PARSER& xp) {
    bool temp;

    strcpy(file_name, "");
    strcpy(open_name, "");
    main_program = false;
    copy_file = false;
    optional = false;
    while (!xp.get_tag()) {
        if (xp.match_tag("/file_ref")) return 0;
        if (xp.parse_str("file_name", file_name, sizeof(file_name))) continue;
        if (xp.parse_str("open_name", open_name, sizeof(open_name))) continue;
        if (xp.parse_bool("main_program", main_program)) continue;
        if (xp.parse_bool("copy_file", copy_file)) continue;
        if (xp.parse_bool("optional", optional)) continue;
        if (xp.parse_bool("no_validate", temp)) continue;
        if (log_flags.unparsed_xml) {
            msg_printf(0, MSG_INFO,
                "[unparsed_xml] FILE_REF::parse(): unrecognized: '%s'\n",
                xp.parsed_tag
            );
        }
        xp.skip_unexpected();
    }
    return ERR_XML_PARSE;
}

int FILE_REF::write(MIOFILE& out) {

    out.printf(
        "    <file_ref>\n"
        "        <file_name>%s</file_name>\n",
        file_name
    );
    if (strlen(open_name)) {
        out.printf("        <open_name>%s</open_name>\n", open_name);
    }
    if (main_program) {
        out.printf("        <main_program/>\n");
    }
    if (copy_file) {
        out.printf("        <copy_file/>\n");
    }
    if (optional) {
        out.printf("        <optional/>\n");
    }
    out.printf("    </file_ref>\n");
    return 0;
}

int WORKUNIT::parse(XML_PARSER& xp) {
    FILE_REF file_ref;
    double dtemp;

    strcpy(name, "");
    strcpy(app_name, "");
    version_num = 0;
    command_line = "";
    //strcpy(env_vars, "");
    app = NULL;
    project = NULL;
    // Default these to very large values (1 week on a 1 cobblestone machine)
    // so we don't keep asking the server for more work
    rsc_fpops_est = 1e9*SECONDS_PER_DAY*7;
    rsc_fpops_bound = 4e9*SECONDS_PER_DAY*7;
    rsc_memory_bound = 1e8;
    rsc_disk_bound = 1e9;
    while (!xp.get_tag()) {
        if (xp.match_tag("/workunit")) return 0;
        if (xp.parse_str("name", name, sizeof(name))) continue;
        if (xp.parse_str("app_name", app_name, sizeof(app_name))) continue;
        if (xp.parse_int("version_num", version_num)) continue;
        if (xp.parse_string("command_line", command_line)) {
            strip_whitespace(command_line);
            continue;
        }
        //if (xp.parse_str("env_vars", env_vars, sizeof(env_vars))) continue;
        if (xp.parse_double("rsc_fpops_est", rsc_fpops_est)) continue;
        if (xp.parse_double("rsc_fpops_bound", rsc_fpops_bound)) continue;
        if (xp.parse_double("rsc_memory_bound", rsc_memory_bound)) continue;
        if (xp.parse_double("rsc_disk_bound", rsc_disk_bound)) continue;
        if (xp.match_tag("file_ref")) {
            file_ref.parse(xp);
#ifndef SIM
            input_files.push_back(file_ref);
#endif
            continue;
        }
        // unused stuff
        if (xp.parse_double("credit", dtemp)) continue;
        if (log_flags.unparsed_xml) {
            msg_printf(0, MSG_INFO,
                "[unparsed_xml] WORKUNIT::parse(): unrecognized: %s\n",
                xp.parsed_tag
            );
        }
        xp.skip_unexpected();
    }
    return ERR_XML_PARSE;
}

int WORKUNIT::write(MIOFILE& out) {
    unsigned int i;

    out.printf(
        "<workunit>\n"
        "    <name>%s</name>\n"
        "    <app_name>%s</app_name>\n"
        "    <version_num>%d</version_num>\n"
        //"    <env_vars>%s</env_vars>\n"
        "    <rsc_fpops_est>%f</rsc_fpops_est>\n"
        "    <rsc_fpops_bound>%f</rsc_fpops_bound>\n"
        "    <rsc_memory_bound>%f</rsc_memory_bound>\n"
        "    <rsc_disk_bound>%f</rsc_disk_bound>\n",
        name,
        app_name,
        version_num,
        //env_vars,
        rsc_fpops_est,
        rsc_fpops_bound,
        rsc_memory_bound,
        rsc_disk_bound
    );
    if (command_line.size()) {
        out.printf(
            "    <command_line>\n"
            "%s\n"
            "    </command_line>\n",
            command_line.c_str()
        );
    }
    for (i=0; i<input_files.size(); i++) {
        input_files[i].write(out);
    }
    out.printf("</workunit>\n");
    return 0;
}

bool WORKUNIT::had_download_failure(int& failnum) {
    unsigned int i;

    for (i=0;i<input_files.size();i++) {
        if (input_files[i].file_info->had_failure(failnum)) {
            return true;
        }
    }
    return false;
}

void WORKUNIT::get_file_errors(string& str) {
    int x;
    unsigned int i;
    FILE_INFO* fip;
    string msg;

    str = "couldn't get input files:\n";
    for (i=0;i<input_files.size();i++) {
        fip = input_files[i].file_info;
        if (fip->had_failure(x)) {
            fip->failure_message(msg);
            str = str + msg;
        }
    }
}

// if any input files had download error from previous WU,
// reset them to try download again
//
void WORKUNIT::clear_errors() {
    int x;
    unsigned int i;
    for (i=0; i<input_files.size();i++) {
        FILE_INFO* fip = input_files[i].file_info;
        if (fip->had_failure(x)) {
            fip->reset();
        }
    }
}

<<<<<<< HEAD
int RESULT::parse_name(XML_PARSER& xp, const char* end_tag) {
    strcpy(name, "");
    while (!xp.get_tag()) {
        if (xp.match_tag(end_tag)) return 0;
        if (xp.parse_str("name", name, sizeof(name))) continue;
        if (log_flags.unparsed_xml) {
            msg_printf(0, MSG_INFO,
                "[unparsed_xml] RESULT::parse_name(): unrecognized: %s\n",
                xp.parsed_tag
            );
        }
        xp.skip_unexpected();
    }
    return ERR_XML_PARSE;
}

void RESULT::clear() {
    strcpy(name, "");
    strcpy(wu_name, "");
    received_time = 0;
    report_deadline = 0;
    version_num = 0;
    strcpy(plan_class, "");
    strcpy(platform, "");
    avp = NULL;
    output_files.clear();
    ready_to_report = false;
    completed_time = 0;
    got_server_ack = false;
    final_cpu_time = 0;
    final_elapsed_time = 0;
#ifdef SIM
    peak_flop_count = 0;
#endif
    fpops_per_cpu_sec = 0;
    fpops_cumulative = 0;
    intops_per_cpu_sec = 0;
    intops_cumulative = 0;
    _state = RESULT_NEW;
    exit_status = 0;
    stderr_out = "";
    suspended_via_gui = false;
    coproc_missing = false;
    report_immediately = false;
    rr_sim_misses_deadline = false;
    app = NULL;
    wup = NULL;
    project = NULL;
    strcpy(resources, "");
    report_immediately = false;
    schedule_backoff = 0;
    strcpy(schedule_backoff_reason, "");
}

// parse a <result> element from scheduling server.
//
int RESULT::parse_server(XML_PARSER& xp) {
    FILE_REF file_ref;

    clear();
    while (!xp.get_tag()) {
        if (xp.match_tag("/result")) return 0;
        if (xp.parse_str("name", name, sizeof(name))) continue;
        if (xp.parse_str("wu_name", wu_name, sizeof(wu_name))) continue;
        if (xp.parse_double("report_deadline", report_deadline)) continue;
        if (xp.parse_str("platform", platform, sizeof(platform))) continue;
        if (xp.parse_str("plan_class", plan_class, sizeof(plan_class))) continue;
        if (xp.parse_int("version_num", version_num)) continue;
        if (xp.match_tag("file_ref")) {
            file_ref.parse(xp);
            output_files.push_back(file_ref);
            continue;
        }
        if (xp.parse_bool("report_immediately", report_immediately)) continue;
        if (log_flags.unparsed_xml) {
            msg_printf(0, MSG_INFO,
                "[unparsed_xml] RESULT::parse(): unrecognized: %s\n",
                xp.parsed_tag
            );
        }
        xp.skip_unexpected();
    }
    return ERR_XML_PARSE;
}

// parse a <result> element from state file
//
int RESULT::parse_state(XML_PARSER& xp) {
    FILE_REF file_ref;

    clear();
    while (!xp.get_tag()) {
        if (xp.match_tag("/result")) {
            // set state to something reasonable in case of bad state file
            //
            if (got_server_ack || ready_to_report) {
                switch (state()) {
                case RESULT_NEW:
                case RESULT_FILES_DOWNLOADING:
                case RESULT_FILES_DOWNLOADED:
                case RESULT_FILES_UPLOADING:
                    set_state(RESULT_FILES_UPLOADED, "RESULT::parse_state");
                    break;
                }
            }
            return 0;
        }
        if (xp.parse_str("name", name, sizeof(name))) continue;
        if (xp.parse_str("wu_name", wu_name, sizeof(wu_name))) continue;
        if (xp.parse_double("received_time", received_time)) continue;
        if (xp.parse_double("report_deadline", report_deadline)) {
            continue;
        }
        if (xp.match_tag("file_ref")) {
            file_ref.parse(xp);
#ifndef SIM
            output_files.push_back(file_ref);
#endif
            continue;
        }
        if (xp.parse_double("final_cpu_time", final_cpu_time)) continue;
        if (xp.parse_double("final_elapsed_time", final_elapsed_time)) continue;
        if (xp.parse_int("exit_status", exit_status)) continue;
        if (xp.parse_bool("got_server_ack", got_server_ack)) continue;
        if (xp.parse_bool("ready_to_report", ready_to_report)) continue;
        if (xp.parse_double("completed_time", completed_time)) continue;
        if (xp.parse_bool("suspended_via_gui", suspended_via_gui)) continue;
        if (xp.parse_bool("report_immediately", report_immediately)) continue;
        if (xp.parse_int("state", _state)) continue;
        if (xp.parse_string("stderr_out", stderr_out)) continue;
        if (xp.parse_double("fpops_per_cpu_sec", fpops_per_cpu_sec)) continue;
        if (xp.parse_double("fpops_cumulative", fpops_cumulative)) continue;
        if (xp.parse_double("intops_per_cpu_sec", intops_per_cpu_sec)) continue;
        if (xp.parse_double("intops_cumulative", intops_cumulative)) continue;
        if (xp.parse_str("platform", platform, sizeof(platform))) continue;
        if (xp.parse_str("plan_class", plan_class, sizeof(plan_class))) continue;
        if (xp.parse_int("version_num", version_num)) continue;
        if (log_flags.unparsed_xml) {
            msg_printf(0, MSG_INFO,
                "[unparsed_xml] RESULT::parse(): unrecognized: %s\n",
                xp.parsed_tag
            );
        }
        xp.skip_unexpected();
    }
    return ERR_XML_PARSE;
}

int RESULT::write(MIOFILE& out, bool to_server) {
    unsigned int i;
    FILE_INFO* fip;
    int n, retval;

    out.printf(
        "<result>\n"
        "    <name>%s</name>\n"
        "    <final_cpu_time>%f</final_cpu_time>\n"
        "    <final_elapsed_time>%f</final_elapsed_time>\n"
        "    <exit_status>%d</exit_status>\n"
        "    <state>%d</state>\n"
        "    <platform>%s</platform>\n"
        "    <version_num>%d</version_num>\n",
        name,
        final_cpu_time,
        final_elapsed_time,
        exit_status,
        state(),
        platform,
        version_num
    );
    if (strlen(plan_class)) {
        out.printf("    <plan_class>%s</plan_class>\n", plan_class);
    }
    if (fpops_per_cpu_sec) {
        out.printf("    <fpops_per_cpu_sec>%f</fpops_per_cpu_sec>\n", fpops_per_cpu_sec);
    }
    if (fpops_cumulative) {
        out.printf("    <fpops_cumulative>%f</fpops_cumulative>\n", fpops_cumulative);
    }
    if (intops_per_cpu_sec) {
        out.printf("    <intops_per_cpu_sec>%f</intops_per_cpu_sec>\n", intops_per_cpu_sec);
    }
    if (intops_cumulative) {
        out.printf("    <intops_cumulative>%f</intops_cumulative>\n", intops_cumulative);
    }
    if (to_server) {
        out.printf(
            "    <app_version_num>%d</app_version_num>\n",
            wup->version_num
        );
    }
    n = (int)stderr_out.length();
    if (n || to_server) {
        out.printf("<stderr_out>\n");

        // the following is here so that it gets recorded on server
        // (there's no core_client_version field of result table)
        //
        if (to_server) {
            out.printf(
                "<core_client_version>%d.%d.%d</core_client_version>\n",
                gstate.core_client_version.major,
                gstate.core_client_version.minor,
                gstate.core_client_version.release
            );
        }
        if (n) {
            out.printf("<![CDATA[\n");
            out.printf("%s",stderr_out.c_str());
            if (stderr_out[n-1] != '\n') {
                out.printf("\n");
            }
            out.printf("]]>\n");
        }
        out.printf("</stderr_out>\n");
    }
    if (to_server) {
        for (i=0; i<output_files.size(); i++) {
            fip = output_files[i].file_info;
            if (fip->uploaded) {
                retval = fip->write(out, true);
                if (retval) return retval;
            }
        }
    } else {
        if (got_server_ack) out.printf("    <got_server_ack/>\n");
        if (ready_to_report) out.printf("    <ready_to_report/>\n");
        if (completed_time) out.printf("    <completed_time>%f</completed_time>\n", completed_time);
        if (suspended_via_gui) out.printf("    <suspended_via_gui/>\n");
        if (report_immediately) out.printf("    <report_immediately/>\n");
        out.printf(
            "    <wu_name>%s</wu_name>\n"
            "    <report_deadline>%f</report_deadline>\n"
            "    <received_time>%f</received_time>\n",
            wu_name,
            report_deadline,
            received_time
        );
        for (i=0; i<output_files.size(); i++) {
            retval = output_files[i].write(out);
            if (retval) return retval;
        }
    }
    out.printf("</result>\n");
    return 0;
}

#ifndef SIM

int RESULT::write_gui(MIOFILE& out) {
    out.printf(
        "<result>\n"
        "    <name>%s</name>\n"
        "    <wu_name>%s</wu_name>\n"
        "    <version_num>%d</version_num>\n"
        "    <plan_class>%s</plan_class>\n"
        "    <project_url>%s</project_url>\n"
        "    <final_cpu_time>%f</final_cpu_time>\n"
        "    <final_elapsed_time>%f</final_elapsed_time>\n"
        "    <exit_status>%d</exit_status>\n"
        "    <state>%d</state>\n"
        "    <report_deadline>%f</report_deadline>\n"
        "    <received_time>%f</received_time>\n"
        "    <estimated_cpu_time_remaining>%f</estimated_cpu_time_remaining>\n",
        name,
        wu_name,
        version_num,
        plan_class,
        project->master_url,
        final_cpu_time,
        final_elapsed_time,
        exit_status,
        state(),
        report_deadline,
        received_time,
        estimated_runtime_remaining()
    );
    if (got_server_ack) out.printf("    <got_server_ack/>\n");
    if (ready_to_report) out.printf("    <ready_to_report/>\n");
    if (completed_time) out.printf("    <completed_time>%f</completed_time>\n", completed_time);
    if (suspended_via_gui) out.printf("    <suspended_via_gui/>\n");
    if (project->suspended_via_gui) out.printf("    <project_suspended_via_gui/>\n");
    if (report_immediately) out.printf("    <report_immediately/>\n");
    if (edf_scheduled) out.printf("    <edf_scheduled/>\n");
    if (coproc_missing) out.printf("    <coproc_missing/>\n");
    if (schedule_backoff > gstate.now) {
        out.printf("    <scheduler_wait/>\n");
        if (strlen(schedule_backoff_reason)) {
            out.printf(
                "    <scheduler_wait_reason>%s</scheduler_wait_reason>\n",
                schedule_backoff_reason
            );
        }
    }
    if (avp->needs_network && gstate.network_suspended) out.printf("    <network_wait/>\n");
    ACTIVE_TASK* atp = gstate.active_tasks.lookup_result(this);
    if (atp) {
        atp->write_gui(out);
    }
    if (!strlen(resources)) {
        // only need to compute this string once
        //
        if (avp->gpu_usage.rsc_type) {
            if (avp->gpu_usage.usage == 1) {
                sprintf(resources,
                    "%.3g CPUs + 1 %s GPU",
                    avp->avg_ncpus,
                    rsc_name(avp->gpu_usage.rsc_type)
                );
            } else {
                sprintf(resources,
                    "%.3g CPUs + %.3g %s GPUs",
                    avp->avg_ncpus,
                    avp->gpu_usage.usage,
                    rsc_name(avp->gpu_usage.rsc_type)
                );
            }
        } else if (avp->missing_coproc) {
            sprintf(resources, "%.3g CPUs + %s GPU (missing)",
                avp->avg_ncpus, avp->missing_coproc_name
            );
        } else if (!project->non_cpu_intensive && (avp->avg_ncpus != 1)) {
            sprintf(resources, "%.3g CPUs", avp->avg_ncpus);
        } else {
            strcpy(resources, " ");
        }
    }
    if (strlen(resources)>1) {
        char buf[256];
        strcpy(buf, "");
        if (atp && atp->task_state() == PROCESS_EXECUTING) {
            if (avp->gpu_usage.rsc_type) {
                COPROC& cp = coprocs.coprocs[avp->gpu_usage.rsc_type];
                if (cp.count > 1) {
                    sprintf(buf, " (device %d)",
                        cp.device_nums[coproc_indices[0]]
                    );
                }
            }
        }
        out.printf(
            "    <resources>%s%s</resources>\n", resources, buf
        );
    }
    out.printf("</result>\n");
    return 0;
}

#endif

// Returns true if the result's output files are all either
// successfully uploaded or have unrecoverable errors
//
bool RESULT::is_upload_done() {
    unsigned int i;
    FILE_INFO* fip;
    int retval;

    for (i=0; i<output_files.size(); i++) {
        fip = output_files[i].file_info;
        if (fip->uploadable()) {
            if (fip->had_failure(retval)) continue;
            if (!fip->uploaded) {
                return false;
            }
        }
    }
    return true;
}

// resets all FILE_INFO's in result to uploaded = false
//
void RESULT::clear_uploaded_flags() {
    unsigned int i;
    FILE_INFO* fip;

    for (i=0; i<output_files.size(); i++) {
        fip = output_files[i].file_info;
        fip->uploaded = false;
    }
}

bool RESULT::is_not_started() {
    if (computing_done()) return false;
    if (gstate.active_tasks.lookup_result(this)) return false;
    return true;
}

bool PROJECT::some_download_stalled() {
#ifndef SIM
    unsigned int i;

    if (!download_backoff.ok_to_transfer()) return true;

    for (i=0; i<gstate.pers_file_xfers->pers_file_xfers.size(); i++) {
        PERS_FILE_XFER* pfx = gstate.pers_file_xfers->pers_file_xfers[i];
        if (pfx->fip->project != this) continue;
        if (pfx->is_upload) continue;
        if (pfx->next_request_time > gstate.now) return true;
    }
#endif
    return false;
}

// return true if some file needed by this result (input or application)
// is downloading and backed off
//
bool RESULT::some_download_stalled() {
#ifndef SIM
    unsigned int i;
    FILE_INFO* fip;
    PERS_FILE_XFER* pfx;
    bool some_file_missing = false;

    for (i=0; i<wup->input_files.size(); i++) {
        fip = wup->input_files[i].file_info;
        if (fip->status != FILE_PRESENT) some_file_missing = true;
        pfx = fip->pers_file_xfer;
        if (pfx && pfx->next_request_time > gstate.now) {
            return true;
        }
    }
    for (i=0; i<avp->app_files.size(); i++) {
        fip = avp->app_files[i].file_info;
        if (fip->status != FILE_PRESENT) some_file_missing = true;
        pfx = fip->pers_file_xfer;
        if (pfx && pfx->next_request_time > gstate.now) {
            return true;
        }
    }

    if (some_file_missing && !project->download_backoff.ok_to_transfer()) {
        return true;
    }
#endif
    return false;
}

FILE_REF* RESULT::lookup_file(FILE_INFO* fip) {
    for (unsigned int i=0; i<output_files.size(); i++) {
        FILE_REF& fr = output_files[i];
        if (fr.file_info == fip) return &fr;
    }
    return 0;
}

FILE_INFO* RESULT::lookup_file_logical(const char* lname) {
    for (unsigned int i=0; i<output_files.size(); i++) {
        FILE_REF& fr = output_files[i];
        if (!strcmp(lname, fr.open_name)) {
            return fr.file_info;
        }
    }
    return 0;
}

void RESULT::append_log_record() {
    char filename[256];
    job_log_filename(*project, filename, sizeof(filename));
    FILE* f = fopen(filename, "ab");
    if (!f) return;
    fprintf(f, "%.0f ue %f ct %f fe %.0f nm %s et %f\n",
        gstate.now, estimated_runtime_uncorrected(), final_cpu_time,
        wup->rsc_fpops_est, name, final_elapsed_time
    );
    fclose(f);
}

// abort a result that's not currently running
//
void RESULT::abort_inactive(int status) {
    if (state() >= RESULT_COMPUTE_ERROR) return;
    set_state(RESULT_ABORTED, "RESULT::abort_inactive");
    exit_status = status;
}

=======
>>>>>>> bbfbef0f
RUN_MODE::RUN_MODE() {
    perm_mode = 0;
    temp_mode = 0;
    prev_mode = 0;
    temp_timeout = 0;
}

void RUN_MODE::set(int mode, double duration) {
    if (mode == 0) mode = RUN_MODE_AUTO;
    if (mode == RUN_MODE_RESTORE) {
        temp_timeout = 0;
        if (temp_mode == perm_mode) {
            perm_mode = prev_mode;
        }
        temp_mode = perm_mode;
        return;
    }
    prev_mode = temp_mode;
    if (duration) {
        temp_mode = mode;
        temp_timeout = gstate.now + duration;
    } else {
        temp_timeout = 0;
        temp_mode = mode;
        perm_mode = mode;
        gstate.set_client_state_dirty("Set mode");
    }

    // In case we read older state file with no prev_mode
    if (prev_mode == 0) prev_mode = temp_mode;
}

void RUN_MODE::set_prev(int mode) {
    prev_mode = mode;
}

int RUN_MODE::get_perm() {
    return perm_mode;
}

int RUN_MODE::get_prev() {
    return prev_mode;
}

int RUN_MODE::get_current() {
    if (temp_timeout > gstate.now) {
        return temp_mode;
    } else {
        return perm_mode;
    }
}

double RUN_MODE::delay() {
    if (temp_timeout > gstate.now) {
        return temp_timeout - gstate.now;
    } else {
        return 0;
    }
}<|MERGE_RESOLUTION|>--- conflicted
+++ resolved
@@ -60,591 +60,6 @@
 using std::string;
 using std::vector;
 
-<<<<<<< HEAD
-PROJECT::PROJECT() {
-    init();
-}
-
-void PROJECT::init() {
-    strcpy(master_url, "");
-    strcpy(authenticator, "");
-    project_specific_prefs = "";
-    gui_urls = "";
-    resource_share = 100;
-    for (int i=0; i<MAX_RSC; i++) {
-        no_rsc_pref[i] = false;
-        no_rsc_config[i] = false;
-        no_rsc_apps[i] = false;
-        no_rsc_ams[i] = false;
-        rsc_defer_sched[i] = false;
-    }
-    strcpy(host_venue, "");
-    using_venue_specific_prefs = false;
-    scheduler_urls.clear();
-    strcpy(project_name, "");
-    strcpy(symstore, "");
-    strcpy(user_name, "");
-    strcpy(team_name, "");
-    strcpy(email_hash, "");
-    strcpy(cross_project_id, "");
-    cpid_time = 0;
-    user_total_credit = 0;
-    user_expavg_credit = 0;
-    user_create_time = 0;
-    ams_resource_share = -1;
-    rpc_seqno = 0;
-    userid = 0;
-    teamid = 0;
-    hostid = 0;
-    host_total_credit = 0;
-    host_expavg_credit = 0;
-    host_create_time = 0;
-    nrpc_failures = 0;
-    master_fetch_failures = 0;
-    min_rpc_time = 0;
-    possibly_backed_off = true;
-    master_url_fetch_pending = false;
-    sched_rpc_pending = 0;
-    next_rpc_time = 0;
-    last_rpc_time = 0;
-    trickle_up_pending = false;
-    anonymous_platform = false;
-    non_cpu_intensive = false;
-    verify_files_on_app_start = false;
-    pwf.reset(this);
-    send_time_stats_log = 0;
-    send_job_log = 0;
-    send_full_workload = false;
-    dont_use_dcf = false;
-    suspended_via_gui = false;
-    dont_request_more_work = false;
-    detach_when_done = false;
-    attached_via_acct_mgr = false;
-    ended = false;
-    strcpy(code_sign_key, "");
-    user_files.clear();
-    project_files.clear();
-    next_runnable_result = NULL;
-    duration_correction_factor = 1;
-    project_files_downloaded_time = 0;
-    use_symlinks = false;
-    possibly_backed_off = false;
-    last_upload_start = 0;
-    nuploading_results = 0;
-    too_many_uploading_results = false;
-
-#ifdef SIM
-    idle_time = 0;
-    idle_time_sumsq = 0;
-    completed_task_count = 0;
-    completions_ratio_mean = 0.0;
-    completions_ratio_s = 0.0;
-    completions_ratio_stdev = 0.1;  // for the first couple of completions - guess.
-    completions_required_stdevs = 3.0;
-    result_index = 0;
-#endif
-}
-
-static void handle_no_rsc_ams(PROJECT* p, const char* name) {
-    int i = rsc_index(name);
-    if (i < 0) return;
-    p->no_rsc_ams[i] = true;
-}
-
-static void handle_no_rsc_pref(PROJECT* p, const char* name) {
-    int i = rsc_index(name);
-    if (i<0) return;
-    p->no_rsc_pref[i] = true;
-}
-
-static void handle_no_rsc_apps(PROJECT* p, const char* name) {
-    int i = rsc_index(name);
-    if (i < 0) return;
-    p->no_rsc_apps[i] = true;
-}
-
-static bool parse_rsc_param(XML_PARSER& xp, const char* end_tag, int& rsc_type, double& value) {
-    char name[256];
-    bool val_found = false;
-
-    rsc_type = -1;
-    while (!xp.get_tag()) {
-        if (xp.match_tag(end_tag)) {
-            return (rsc_type > 0 && val_found);
-        }
-        if (xp.parse_str("name", name, sizeof(name))) {
-            rsc_type = rsc_index(name);
-            continue;
-        }
-        if (xp.parse_double("rsc_type", value)) {
-            val_found = true;
-        }
-    }
-    return false;
-}
-// parse project fields from client_state.xml
-//
-int PROJECT::parse_state(XML_PARSER& xp) {
-    char buf[256];
-    std::string sched_url, stemp;
-    string str1, str2;
-    int retval, rt;
-    double x;
-    bool btemp;
-
-    init();
-    while (!xp.get_tag()) {
-        if (xp.match_tag("/project")) {
-            if (cpid_time == 0) {
-                cpid_time = user_create_time;
-            }
-            return 0;
-        }
-        if (xp.parse_string("scheduler_url", sched_url)) {
-            scheduler_urls.push_back(sched_url);
-            continue;
-        }
-        if (xp.parse_str("master_url", master_url, sizeof(master_url))) continue;
-        if (xp.parse_str("project_name", project_name, sizeof(project_name))) continue;
-        if (xp.parse_str("symstore", symstore, sizeof(symstore))) continue;
-        if (xp.parse_str("user_name", user_name, sizeof(user_name))) continue;
-        if (xp.parse_str("team_name", team_name, sizeof(team_name))) continue;
-        if (xp.parse_str("host_venue", host_venue, sizeof(host_venue))) continue;
-        if (xp.parse_str("email_hash", email_hash, sizeof(email_hash))) continue;
-        if (xp.parse_str("cross_project_id", cross_project_id, sizeof(cross_project_id))) continue;
-        if (xp.parse_double("cpid_time", cpid_time)) continue;
-        if (xp.parse_double("user_total_credit", user_total_credit)) continue;
-        if (xp.parse_double("user_expavg_credit", user_expavg_credit)) continue;
-        if (xp.parse_double("user_create_time", user_create_time)) continue;
-        if (xp.parse_int("rpc_seqno", rpc_seqno)) continue;
-        if (xp.parse_int("userid", userid)) continue;
-        if (xp.parse_int("teamid", teamid)) continue;
-        if (xp.parse_int("hostid", hostid)) continue;
-        if (xp.parse_double("host_total_credit", host_total_credit)) continue;
-        if (xp.parse_double("host_expavg_credit", host_expavg_credit)) continue;
-        if (xp.parse_double("host_create_time", host_create_time)) continue;
-        if (xp.match_tag("code_sign_key")) {
-            retval = copy_element_contents(
-                xp.f->f,
-                "</code_sign_key>",
-                code_sign_key,
-                sizeof(code_sign_key)
-            );
-            if (retval) return retval;
-            strip_whitespace(code_sign_key);
-            continue;
-        }
-        if (xp.parse_int("nrpc_failures", nrpc_failures)) continue;
-        if (xp.parse_int("master_fetch_failures", master_fetch_failures)) continue;
-        if (xp.parse_double("min_rpc_time", min_rpc_time)) continue;
-        if (xp.parse_bool("master_url_fetch_pending", master_url_fetch_pending)) continue;
-        if (xp.parse_int("sched_rpc_pending", sched_rpc_pending)) continue;
-        if (xp.parse_double("next_rpc_time", next_rpc_time)) continue;
-        if (xp.parse_bool("trickle_up_pending", trickle_up_pending)) continue;
-        if (xp.parse_int("send_time_stats_log", send_time_stats_log)) continue;
-        if (xp.parse_int("send_job_log", send_job_log)) continue;
-        if (xp.parse_bool("send_full_workload", send_full_workload)) continue;
-        if (xp.parse_bool("dont_use_dcf", dont_use_dcf)) continue;
-        if (xp.parse_bool("non_cpu_intensive", non_cpu_intensive)) continue;
-        if (xp.parse_bool("verify_files_on_app_start", verify_files_on_app_start)) continue;
-        if (xp.parse_bool("suspended_via_gui", suspended_via_gui)) continue;
-        if (xp.parse_bool("dont_request_more_work", dont_request_more_work)) continue;
-        if (xp.parse_bool("detach_when_done", detach_when_done)) continue;
-        if (xp.parse_bool("ended", ended)) continue;
-        if (xp.parse_double("rec", pwf.rec)) continue;
-        if (xp.parse_double("rec_time", pwf.rec_time)) continue;
-        if (xp.parse_double("cpu_backoff_interval", rsc_pwf[0].backoff_interval)) continue;
-        if (xp.parse_double("cpu_backoff_time", rsc_pwf[0].backoff_time)) {
-            if (rsc_pwf[0].backoff_time > gstate.now + 28*SECONDS_PER_DAY) {
-                rsc_pwf[0].backoff_time = gstate.now + 28*SECONDS_PER_DAY;
-            }
-            continue;
-        }
-        if (xp.match_tag("rsc_backoff_interval")) {
-            if (parse_rsc_param(xp, "/rsc_backoff_interval", rt, x)) {
-                rsc_pwf[rt].backoff_interval = x;
-            }
-            continue;
-        }
-        if (xp.match_tag("rsc_backoff_time")) {
-            if (parse_rsc_param(xp, "/rsc_backoff_time", rt, x)) {
-                rsc_pwf[rt].backoff_time = x;
-            }
-            continue;
-        }
-        if (xp.parse_double("resource_share", resource_share)) continue;
-            // not authoritative
-        if (xp.parse_double("duration_correction_factor", duration_correction_factor)) continue;
-        if (xp.parse_bool("attached_via_acct_mgr", attached_via_acct_mgr)) continue;
-        if (xp.parse_bool("no_cpu_apps", btemp)) {
-            if (btemp) handle_no_rsc_apps(this, "CPU");
-            continue;
-        }
-        if (xp.parse_bool("no_cuda_apps", btemp)) {
-            if (btemp) handle_no_rsc_apps(this, GPU_TYPE_NVIDIA);
-            continue;
-        }
-        if (xp.parse_bool("no_ati_apps", btemp)) {
-            if (btemp) handle_no_rsc_apps(this, GPU_TYPE_ATI);
-            continue;
-        }
-        if (xp.parse_str("no_rsc_apps", buf, sizeof(buf))) {
-            handle_no_rsc_apps(this, buf);
-            continue;
-        }
-        if (xp.parse_bool("no_cpu_ams", btemp)) {
-            if (btemp) handle_no_rsc_ams(this, "CPU");
-            continue;
-        }
-        if (xp.parse_bool("no_cuda_ams", btemp)) {
-            if (btemp) handle_no_rsc_ams(this, GPU_TYPE_NVIDIA);
-            continue;
-        }
-        if (xp.parse_bool("no_ati_ams", btemp)) {
-            if (btemp) handle_no_rsc_ams(this, GPU_TYPE_ATI);
-            continue;
-        }
-        if (xp.parse_str("no_rsc_ams", buf, sizeof(buf))) {
-            handle_no_rsc_ams(this, buf);
-            continue;
-        }
-        if (xp.parse_str("no_rsc_pref", buf, sizeof(buf))) {
-            handle_no_rsc_pref(this, buf);
-            continue;
-        }
-
-            // backwards compat - old state files had ams_resource_share = 0
-        if (xp.parse_double("ams_resource_share_new", ams_resource_share)) continue;
-        if (xp.parse_double("ams_resource_share", x)) {
-            if (x > 0) ams_resource_share = x;
-            continue;
-        }
-        if (xp.parse_bool("scheduler_rpc_in_progress", btemp)) continue;
-        if (xp.parse_bool("use_symlinks", use_symlinks)) continue;
-        if (xp.parse_bool("anonymous_platform", btemp)) continue;
-        if (xp.parse_string("trickle_up_url", stemp)) {
-            trickle_up_ops.push_back(new TRICKLE_UP_OP(stemp));
-            continue;
-        }
-        if (log_flags.unparsed_xml) {
-            msg_printf(0, MSG_INFO,
-                "[unparsed_xml] PROJECT::parse_state(): unrecognized: %s",
-                xp.parsed_tag
-            );
-        }
-        xp.skip_unexpected();
-    }
-    return ERR_XML_PARSE;
-}
-
-// Write project information to client state file or GUI RPC reply
-//
-int PROJECT::write_state(MIOFILE& out, bool gui_rpc) {
-    unsigned int i;
-    char un[2048], tn[2048];
-
-    out.printf(
-        "<project>\n"
-    );
-
-    xml_escape(user_name, un, sizeof(un));
-    xml_escape(team_name, tn, sizeof(tn));
-    out.printf(
-        "    <master_url>%s</master_url>\n"
-        "    <project_name>%s</project_name>\n"
-        "    <symstore>%s</symstore>\n"
-        "    <user_name>%s</user_name>\n"
-        "    <team_name>%s</team_name>\n"
-        "    <host_venue>%s</host_venue>\n"
-        "    <email_hash>%s</email_hash>\n"
-        "    <cross_project_id>%s</cross_project_id>\n"
-        "    <cpid_time>%f</cpid_time>\n"
-        "    <user_total_credit>%f</user_total_credit>\n"
-        "    <user_expavg_credit>%f</user_expavg_credit>\n"
-        "    <user_create_time>%f</user_create_time>\n"
-        "    <rpc_seqno>%d</rpc_seqno>\n"
-        "    <userid>%d</userid>\n"
-        "    <teamid>%d</teamid>\n"
-        "    <hostid>%d</hostid>\n"
-        "    <host_total_credit>%f</host_total_credit>\n"
-        "    <host_expavg_credit>%f</host_expavg_credit>\n"
-        "    <host_create_time>%f</host_create_time>\n"
-        "    <nrpc_failures>%d</nrpc_failures>\n"
-        "    <master_fetch_failures>%d</master_fetch_failures>\n"
-        "    <min_rpc_time>%f</min_rpc_time>\n"
-        "    <next_rpc_time>%f</next_rpc_time>\n"
-        "    <rec>%f</rec>\n"
-        "    <rec_time>%f</rec_time>\n"
-
-        "    <resource_share>%f</resource_share>\n"
-        "    <duration_correction_factor>%f</duration_correction_factor>\n"
-        "    <sched_rpc_pending>%d</sched_rpc_pending>\n"
-        "    <send_time_stats_log>%d</send_time_stats_log>\n"
-        "    <send_job_log>%d</send_job_log>\n"
-        "%s%s%s%s%s%s%s%s%s%s%s%s%s%s",
-        master_url,
-        project_name,
-        symstore,
-        un,
-        tn,
-        host_venue,
-        email_hash,
-        cross_project_id,
-        cpid_time,
-        user_total_credit,
-        user_expavg_credit,
-        user_create_time,
-        rpc_seqno,
-        userid,
-        teamid,
-        hostid,
-        host_total_credit,
-        host_expavg_credit,
-        host_create_time,
-        nrpc_failures,
-        master_fetch_failures,
-        min_rpc_time,
-        next_rpc_time,
-        pwf.rec,
-        pwf.rec_time,
-        resource_share,
-        duration_correction_factor,
-        sched_rpc_pending,
-        send_time_stats_log,
-        send_job_log,
-        anonymous_platform?"    <anonymous_platform/>\n":"",
-        master_url_fetch_pending?"    <master_url_fetch_pending/>\n":"",
-        trickle_up_pending?"    <trickle_up_pending/>\n":"",
-        send_full_workload?"    <send_full_workload/>\n":"",
-        dont_use_dcf?"    <dont_use_dcf/>\n":"",
-        non_cpu_intensive?"    <non_cpu_intensive/>\n":"",
-        verify_files_on_app_start?"    <verify_files_on_app_start/>\n":"",
-        suspended_via_gui?"    <suspended_via_gui/>\n":"",
-        dont_request_more_work?"    <dont_request_more_work/>\n":"",
-        detach_when_done?"    <detach_when_done/>\n":"",
-        ended?"    <ended/>\n":"",
-        attached_via_acct_mgr?"    <attached_via_acct_mgr/>\n":"",
-        (this == gstate.scheduler_op->cur_proj)?"   <scheduler_rpc_in_progress/>\n":"",
-        use_symlinks?"    <use_symlinks/>\n":""
-    );
-    for (int j=0; j<coprocs.n_rsc; j++) {
-        out.printf(
-            "    <rsc_backoff_time>\n"
-            "        <name>%s</name>\n"
-            "        <value>%f</value>\n"
-            "    </rsc_backoff_time>\n"
-            "    <rsc_backoff_interval>\n"
-            "        <name>%s</name>\n"
-            "        <value>%f</value>\n"
-            "    </rsc_backoff_interval>\n",
-            rsc_name(j), rsc_pwf[j].backoff_time,
-            rsc_name(j), rsc_pwf[j].backoff_interval
-        );
-        if (no_rsc_ams[j]) {
-            out.printf("    <no_rsc_ams>%s</no_rsc_ams>\n", rsc_name(j));
-        }
-        if (no_rsc_apps[j]) {
-            out.printf("    <no_rsc_apps>%s</no_rsc_apps>\n", rsc_name(j));
-        }
-        if (no_rsc_pref[j]) {
-            out.printf("    <no_rsc_pref>%s</no_rsc_pref>\n", rsc_name(j));
-        }
-        if (j>0 && gui_rpc && (ncoprocs_excluded[j] == rsc_work_fetch[j].ninstances)) {
-            out.printf("    <no_rsc_config>%s</no_rsc_config>\n", rsc_name(j));
-        }
-    }
-    if (ams_resource_share >= 0) {
-        out.printf("    <ams_resource_share_new>%f</ams_resource_share_new>\n",
-            ams_resource_share
-        );
-    }
-    if (gui_rpc) {
-        out.printf(
-            "%s"
-            "    <sched_priority>%f</sched_priority>\n"
-            "    <last_rpc_time>%f</last_rpc_time>\n"
-            "    <project_files_downloaded_time>%f</project_files_downloaded_time>\n",
-            gui_urls.c_str(),
-            sched_priority,
-            last_rpc_time,
-            project_files_downloaded_time
-        );
-        if (download_backoff.next_xfer_time > gstate.now) {
-            out.printf(
-                "    <download_backoff>%f</download_backoff>\n",
-                download_backoff.next_xfer_time - gstate.now
-            );
-        }
-        if (upload_backoff.next_xfer_time > gstate.now) {
-            out.printf(
-                "    <upload_backoff>%f</upload_backoff>\n",
-                upload_backoff.next_xfer_time - gstate.now
-            );
-        }
-        if (strlen(host_venue)) {
-            out.printf("    <venue>%s</venue>\n", host_venue);
-        }
-    } else {
-       for (i=0; i<scheduler_urls.size(); i++) {
-            out.printf(
-                "    <scheduler_url>%s</scheduler_url>\n",
-                scheduler_urls[i].c_str()
-            );
-        }
-        if (strlen(code_sign_key)) {
-            out.printf(
-                "    <code_sign_key>\n%s\n</code_sign_key>\n", code_sign_key
-            );
-        }
-        for (i=0; i<trickle_up_ops.size(); i++) {
-            TRICKLE_UP_OP* t = trickle_up_ops[i];
-            out.printf(
-                "    <trickle_up_url>%s</trickle_up_url>\n",
-                t->url.c_str()
-            );
-        }
-    }
-    out.printf(
-        "</project>\n"
-    );
-    return 0;
-}
-
-// Some project data is stored in account file, other in client_state.xml
-// Copy fields that are stored in client_state.xml from "p" into "this"
-//
-void PROJECT::copy_state_fields(PROJECT& p) {
-    scheduler_urls = p.scheduler_urls;
-    safe_strcpy(project_name, p.project_name);
-    safe_strcpy(user_name, p.user_name);
-    safe_strcpy(team_name, p.team_name);
-    safe_strcpy(host_venue, p.host_venue);
-    safe_strcpy(email_hash, p.email_hash);
-    safe_strcpy(cross_project_id, p.cross_project_id);
-    user_total_credit = p.user_total_credit;
-    user_expavg_credit = p.user_expavg_credit;
-    user_create_time = p.user_create_time;
-    cpid_time = p.cpid_time;
-    rpc_seqno = p.rpc_seqno;
-    userid = p.userid;
-    teamid = p.teamid;
-    hostid = p.hostid;
-    host_total_credit = p.host_total_credit;
-    host_expavg_credit = p.host_expavg_credit;
-    host_create_time = p.host_create_time;
-    nrpc_failures = p.nrpc_failures;
-    master_fetch_failures = p.master_fetch_failures;
-    min_rpc_time = p.min_rpc_time;
-    next_rpc_time = p.next_rpc_time;
-    master_url_fetch_pending = p.master_url_fetch_pending;
-    sched_rpc_pending = p.sched_rpc_pending;
-    trickle_up_pending = p.trickle_up_pending;
-    safe_strcpy(code_sign_key, p.code_sign_key);
-    for (int i=0; i<MAX_RSC; i++) {
-        rsc_pwf[i] = p.rsc_pwf[i];
-        no_rsc_pref[i] = p.no_rsc_pref[i];
-        no_rsc_apps[i] = p.no_rsc_apps[i];
-        no_rsc_ams[i] = p.no_rsc_ams[i];
-    }
-    pwf = p.pwf;
-    send_full_workload = p.send_full_workload;
-    dont_use_dcf = p.dont_use_dcf;
-    send_time_stats_log = p.send_time_stats_log;
-    send_job_log = p.send_job_log;
-    non_cpu_intensive = p.non_cpu_intensive;
-    verify_files_on_app_start = p.verify_files_on_app_start;
-    suspended_via_gui = p.suspended_via_gui;
-    dont_request_more_work = p.dont_request_more_work;
-    detach_when_done = p.detach_when_done;
-    attached_via_acct_mgr = p.attached_via_acct_mgr;
-    ended = p.ended;
-    duration_correction_factor = p.duration_correction_factor;
-    ams_resource_share = p.ams_resource_share;
-    if (ams_resource_share >= 0) {
-        resource_share = ams_resource_share;
-    }
-    use_symlinks = p.use_symlinks;
-}
-
-// Write project statistic to project statistics file
-//
-int PROJECT::write_statistics(MIOFILE& out, bool /*gui_rpc*/) {
-    out.printf(
-        "<project_statistics>\n"
-        "    <master_url>%s</master_url>\n",
-        master_url
-    );
-
-    for (std::vector<DAILY_STATS>::iterator i=statistics.begin();
-        i!=statistics.end(); ++i
-    ) {
-        out.printf(
-            "    <daily_statistics>\n"
-            "        <day>%f</day>\n"
-            "        <user_total_credit>%f</user_total_credit>\n"
-            "        <user_expavg_credit>%f</user_expavg_credit>\n"
-            "        <host_total_credit>%f</host_total_credit>\n"
-            "        <host_expavg_credit>%f</host_expavg_credit>\n"
-            "    </daily_statistics>\n",
-            i->day,
-            i->user_total_credit,
-            i->user_expavg_credit,
-            i->host_total_credit,
-            i->host_expavg_credit
-        );
-    }
-    out.printf(
-        "</project_statistics>\n"
-    );
-    return 0;
-}
-
-void PROJECT::suspend() {
-    suspended_via_gui = true;
-    gstate.request_schedule_cpus("project suspended");
-    gstate.request_work_fetch("project suspended");
-}
-void PROJECT::resume() {
-    suspended_via_gui = false;
-    gstate.request_schedule_cpus("project resumed");
-    gstate.request_work_fetch("project resumed");
-}
-
-void PROJECT::abort_not_started() {
-    for (unsigned int i=0; i<gstate.results.size(); i++) {
-        RESULT* rp = gstate.results[i];
-        if (rp->project != this) continue;
-        if (rp->is_not_started()) {
-            rp->abort_inactive(EXIT_ABORTED_VIA_GUI);
-        }
-    }
-}
-
-void PROJECT::get_task_durs(double& not_started_dur, double& in_progress_dur) {
-    not_started_dur = 0;
-    in_progress_dur = 0;
-    for (unsigned int i=0; i<gstate.results.size(); i++) {
-        RESULT* rp = gstate.results[i];
-        if (rp->project != this) continue;
-        double d = rp->estimated_runtime_remaining();
-        d /= gstate.time_stats.availability_frac(rp->avp->gpu_usage.rsc_type);
-        if (rp->is_not_started()) {
-            not_started_dur += d;
-        } else {
-            in_progress_dur += d;
-        }
-    }
-}
-
-const char* PROJECT::get_scheduler_url(int index, double r) {
-    int n = (int) scheduler_urls.size();
-    int ir = (int)(r*n);
-    int i = (index + ir)%n;
-    return scheduler_urls[i].c_str();
-}
-
-=======
->>>>>>> bbfbef0f
 bool FILE_XFER_BACKOFF::ok_to_transfer() {
     double dt = next_xfer_time - gstate.now;
     if (dt > gstate.pers_retry_delay_max) {
@@ -680,26 +95,6 @@
     next_xfer_time  = 0;
 }
 
-<<<<<<< HEAD
-// delete current sym links.
-// This is done when parsing scheduler reply,
-// to ensure that we get rid of sym links for
-// project files no longer in use
-//
-void PROJECT::delete_project_file_symlinks() {
-    unsigned int i;
-    char project_dir[256], path[256];
-
-    get_project_dir(this, project_dir, sizeof(project_dir));
-    for (i=0; i<project_files.size(); i++) {
-        FILE_REF& fref = project_files[i];
-        sprintf(path, "%s/%s", project_dir, fref.open_name);
-        delete_project_owned_file(path, false);
-    }
-}
-
-=======
->>>>>>> bbfbef0f
 int parse_project_files(XML_PARSER& xp, vector<FILE_REF>& project_files) {
     int retval;
     project_files.clear();
@@ -724,85 +119,6 @@
     return ERR_XML_PARSE;
 }
 
-<<<<<<< HEAD
-// install pointers from FILE_REFs to FILE_INFOs for project files,
-// and flag FILE_INFOs as being project files.
-//
-void PROJECT::link_project_files() {
-    FILE_INFO* fip;
-    vector<FILE_REF>::iterator fref_iter;
-    fref_iter = project_files.begin();
-    while (fref_iter != project_files.end()) {
-        FILE_REF& fref = *fref_iter;
-        fip = gstate.lookup_file_info(this, fref.file_name);
-        if (!fip) {
-            msg_printf(this, MSG_INTERNAL_ERROR,
-                "project file refers to non-existent %s", fref.file_name
-            );
-            fref_iter = project_files.erase(fref_iter);
-            continue;
-        }
-        fref.file_info = fip;
-        fip->is_project_file = true;
-        fref_iter++;
-    }
-}
-
-void PROJECT::create_project_file_symlinks() {
-    for (unsigned i=0; i<gstate.file_infos.size(); i++) {
-        FILE_INFO* fip = gstate.file_infos[i];
-        if (fip->project == this && fip->is_project_file && fip->status == FILE_PRESENT) {
-            write_symlink_for_project_file(fip);
-        }
-    }
-}
-
-void PROJECT::write_project_files(MIOFILE& f) {
-    unsigned int i;
-
-    if (!project_files.size()) return;
-    f.printf("<project_files>\n");
-    for (i=0; i<project_files.size(); i++) {
-        FILE_REF& fref = project_files[i];
-        fref.write(f);
-    }
-    f.printf("</project_files>\n");
-}
-
-// write symlinks for project files.
-// Note: it's conceivable that one physical file
-// has several logical names, so try them all
-//
-int PROJECT::write_symlink_for_project_file(FILE_INFO* fip) {
-    char project_dir[256], link_path[256], file_path[256];
-    unsigned int i;
-
-    get_project_dir(this, project_dir, sizeof(project_dir));
-    for (i=0; i<project_files.size(); i++) {
-        FILE_REF& fref = project_files[i];
-        if (fref.file_info != fip) continue;
-        sprintf(link_path, "%s/%s", project_dir, fref.open_name);
-        sprintf(file_path, "%s/%s", project_dir, fip->name);
-        make_soft_link(this, link_path, file_path);
-    }
-    return 0;
-}
-
-// a project file download just finished.
-// If it's the last one, update project_files_downloaded_time
-//
-void PROJECT::update_project_files_downloaded_time() {
-    unsigned int i;
-    for (i=0; i<project_files.size(); i++) {
-        FILE_REF& fref = project_files[i];
-        FILE_INFO* fip = fref.file_info;
-        if (fip->status != FILE_PRESENT) continue;
-    }
-    project_files_downloaded_time = gstate.now;
-}
-
-=======
->>>>>>> bbfbef0f
 int APP::parse(XML_PARSER& xp) {
     strcpy(name, "");
     strcpy(user_friendly_name, "");
@@ -1792,485 +1108,6 @@
     }
 }
 
-<<<<<<< HEAD
-int RESULT::parse_name(XML_PARSER& xp, const char* end_tag) {
-    strcpy(name, "");
-    while (!xp.get_tag()) {
-        if (xp.match_tag(end_tag)) return 0;
-        if (xp.parse_str("name", name, sizeof(name))) continue;
-        if (log_flags.unparsed_xml) {
-            msg_printf(0, MSG_INFO,
-                "[unparsed_xml] RESULT::parse_name(): unrecognized: %s\n",
-                xp.parsed_tag
-            );
-        }
-        xp.skip_unexpected();
-    }
-    return ERR_XML_PARSE;
-}
-
-void RESULT::clear() {
-    strcpy(name, "");
-    strcpy(wu_name, "");
-    received_time = 0;
-    report_deadline = 0;
-    version_num = 0;
-    strcpy(plan_class, "");
-    strcpy(platform, "");
-    avp = NULL;
-    output_files.clear();
-    ready_to_report = false;
-    completed_time = 0;
-    got_server_ack = false;
-    final_cpu_time = 0;
-    final_elapsed_time = 0;
-#ifdef SIM
-    peak_flop_count = 0;
-#endif
-    fpops_per_cpu_sec = 0;
-    fpops_cumulative = 0;
-    intops_per_cpu_sec = 0;
-    intops_cumulative = 0;
-    _state = RESULT_NEW;
-    exit_status = 0;
-    stderr_out = "";
-    suspended_via_gui = false;
-    coproc_missing = false;
-    report_immediately = false;
-    rr_sim_misses_deadline = false;
-    app = NULL;
-    wup = NULL;
-    project = NULL;
-    strcpy(resources, "");
-    report_immediately = false;
-    schedule_backoff = 0;
-    strcpy(schedule_backoff_reason, "");
-}
-
-// parse a <result> element from scheduling server.
-//
-int RESULT::parse_server(XML_PARSER& xp) {
-    FILE_REF file_ref;
-
-    clear();
-    while (!xp.get_tag()) {
-        if (xp.match_tag("/result")) return 0;
-        if (xp.parse_str("name", name, sizeof(name))) continue;
-        if (xp.parse_str("wu_name", wu_name, sizeof(wu_name))) continue;
-        if (xp.parse_double("report_deadline", report_deadline)) continue;
-        if (xp.parse_str("platform", platform, sizeof(platform))) continue;
-        if (xp.parse_str("plan_class", plan_class, sizeof(plan_class))) continue;
-        if (xp.parse_int("version_num", version_num)) continue;
-        if (xp.match_tag("file_ref")) {
-            file_ref.parse(xp);
-            output_files.push_back(file_ref);
-            continue;
-        }
-        if (xp.parse_bool("report_immediately", report_immediately)) continue;
-        if (log_flags.unparsed_xml) {
-            msg_printf(0, MSG_INFO,
-                "[unparsed_xml] RESULT::parse(): unrecognized: %s\n",
-                xp.parsed_tag
-            );
-        }
-        xp.skip_unexpected();
-    }
-    return ERR_XML_PARSE;
-}
-
-// parse a <result> element from state file
-//
-int RESULT::parse_state(XML_PARSER& xp) {
-    FILE_REF file_ref;
-
-    clear();
-    while (!xp.get_tag()) {
-        if (xp.match_tag("/result")) {
-            // set state to something reasonable in case of bad state file
-            //
-            if (got_server_ack || ready_to_report) {
-                switch (state()) {
-                case RESULT_NEW:
-                case RESULT_FILES_DOWNLOADING:
-                case RESULT_FILES_DOWNLOADED:
-                case RESULT_FILES_UPLOADING:
-                    set_state(RESULT_FILES_UPLOADED, "RESULT::parse_state");
-                    break;
-                }
-            }
-            return 0;
-        }
-        if (xp.parse_str("name", name, sizeof(name))) continue;
-        if (xp.parse_str("wu_name", wu_name, sizeof(wu_name))) continue;
-        if (xp.parse_double("received_time", received_time)) continue;
-        if (xp.parse_double("report_deadline", report_deadline)) {
-            continue;
-        }
-        if (xp.match_tag("file_ref")) {
-            file_ref.parse(xp);
-#ifndef SIM
-            output_files.push_back(file_ref);
-#endif
-            continue;
-        }
-        if (xp.parse_double("final_cpu_time", final_cpu_time)) continue;
-        if (xp.parse_double("final_elapsed_time", final_elapsed_time)) continue;
-        if (xp.parse_int("exit_status", exit_status)) continue;
-        if (xp.parse_bool("got_server_ack", got_server_ack)) continue;
-        if (xp.parse_bool("ready_to_report", ready_to_report)) continue;
-        if (xp.parse_double("completed_time", completed_time)) continue;
-        if (xp.parse_bool("suspended_via_gui", suspended_via_gui)) continue;
-        if (xp.parse_bool("report_immediately", report_immediately)) continue;
-        if (xp.parse_int("state", _state)) continue;
-        if (xp.parse_string("stderr_out", stderr_out)) continue;
-        if (xp.parse_double("fpops_per_cpu_sec", fpops_per_cpu_sec)) continue;
-        if (xp.parse_double("fpops_cumulative", fpops_cumulative)) continue;
-        if (xp.parse_double("intops_per_cpu_sec", intops_per_cpu_sec)) continue;
-        if (xp.parse_double("intops_cumulative", intops_cumulative)) continue;
-        if (xp.parse_str("platform", platform, sizeof(platform))) continue;
-        if (xp.parse_str("plan_class", plan_class, sizeof(plan_class))) continue;
-        if (xp.parse_int("version_num", version_num)) continue;
-        if (log_flags.unparsed_xml) {
-            msg_printf(0, MSG_INFO,
-                "[unparsed_xml] RESULT::parse(): unrecognized: %s\n",
-                xp.parsed_tag
-            );
-        }
-        xp.skip_unexpected();
-    }
-    return ERR_XML_PARSE;
-}
-
-int RESULT::write(MIOFILE& out, bool to_server) {
-    unsigned int i;
-    FILE_INFO* fip;
-    int n, retval;
-
-    out.printf(
-        "<result>\n"
-        "    <name>%s</name>\n"
-        "    <final_cpu_time>%f</final_cpu_time>\n"
-        "    <final_elapsed_time>%f</final_elapsed_time>\n"
-        "    <exit_status>%d</exit_status>\n"
-        "    <state>%d</state>\n"
-        "    <platform>%s</platform>\n"
-        "    <version_num>%d</version_num>\n",
-        name,
-        final_cpu_time,
-        final_elapsed_time,
-        exit_status,
-        state(),
-        platform,
-        version_num
-    );
-    if (strlen(plan_class)) {
-        out.printf("    <plan_class>%s</plan_class>\n", plan_class);
-    }
-    if (fpops_per_cpu_sec) {
-        out.printf("    <fpops_per_cpu_sec>%f</fpops_per_cpu_sec>\n", fpops_per_cpu_sec);
-    }
-    if (fpops_cumulative) {
-        out.printf("    <fpops_cumulative>%f</fpops_cumulative>\n", fpops_cumulative);
-    }
-    if (intops_per_cpu_sec) {
-        out.printf("    <intops_per_cpu_sec>%f</intops_per_cpu_sec>\n", intops_per_cpu_sec);
-    }
-    if (intops_cumulative) {
-        out.printf("    <intops_cumulative>%f</intops_cumulative>\n", intops_cumulative);
-    }
-    if (to_server) {
-        out.printf(
-            "    <app_version_num>%d</app_version_num>\n",
-            wup->version_num
-        );
-    }
-    n = (int)stderr_out.length();
-    if (n || to_server) {
-        out.printf("<stderr_out>\n");
-
-        // the following is here so that it gets recorded on server
-        // (there's no core_client_version field of result table)
-        //
-        if (to_server) {
-            out.printf(
-                "<core_client_version>%d.%d.%d</core_client_version>\n",
-                gstate.core_client_version.major,
-                gstate.core_client_version.minor,
-                gstate.core_client_version.release
-            );
-        }
-        if (n) {
-            out.printf("<![CDATA[\n");
-            out.printf("%s",stderr_out.c_str());
-            if (stderr_out[n-1] != '\n') {
-                out.printf("\n");
-            }
-            out.printf("]]>\n");
-        }
-        out.printf("</stderr_out>\n");
-    }
-    if (to_server) {
-        for (i=0; i<output_files.size(); i++) {
-            fip = output_files[i].file_info;
-            if (fip->uploaded) {
-                retval = fip->write(out, true);
-                if (retval) return retval;
-            }
-        }
-    } else {
-        if (got_server_ack) out.printf("    <got_server_ack/>\n");
-        if (ready_to_report) out.printf("    <ready_to_report/>\n");
-        if (completed_time) out.printf("    <completed_time>%f</completed_time>\n", completed_time);
-        if (suspended_via_gui) out.printf("    <suspended_via_gui/>\n");
-        if (report_immediately) out.printf("    <report_immediately/>\n");
-        out.printf(
-            "    <wu_name>%s</wu_name>\n"
-            "    <report_deadline>%f</report_deadline>\n"
-            "    <received_time>%f</received_time>\n",
-            wu_name,
-            report_deadline,
-            received_time
-        );
-        for (i=0; i<output_files.size(); i++) {
-            retval = output_files[i].write(out);
-            if (retval) return retval;
-        }
-    }
-    out.printf("</result>\n");
-    return 0;
-}
-
-#ifndef SIM
-
-int RESULT::write_gui(MIOFILE& out) {
-    out.printf(
-        "<result>\n"
-        "    <name>%s</name>\n"
-        "    <wu_name>%s</wu_name>\n"
-        "    <version_num>%d</version_num>\n"
-        "    <plan_class>%s</plan_class>\n"
-        "    <project_url>%s</project_url>\n"
-        "    <final_cpu_time>%f</final_cpu_time>\n"
-        "    <final_elapsed_time>%f</final_elapsed_time>\n"
-        "    <exit_status>%d</exit_status>\n"
-        "    <state>%d</state>\n"
-        "    <report_deadline>%f</report_deadline>\n"
-        "    <received_time>%f</received_time>\n"
-        "    <estimated_cpu_time_remaining>%f</estimated_cpu_time_remaining>\n",
-        name,
-        wu_name,
-        version_num,
-        plan_class,
-        project->master_url,
-        final_cpu_time,
-        final_elapsed_time,
-        exit_status,
-        state(),
-        report_deadline,
-        received_time,
-        estimated_runtime_remaining()
-    );
-    if (got_server_ack) out.printf("    <got_server_ack/>\n");
-    if (ready_to_report) out.printf("    <ready_to_report/>\n");
-    if (completed_time) out.printf("    <completed_time>%f</completed_time>\n", completed_time);
-    if (suspended_via_gui) out.printf("    <suspended_via_gui/>\n");
-    if (project->suspended_via_gui) out.printf("    <project_suspended_via_gui/>\n");
-    if (report_immediately) out.printf("    <report_immediately/>\n");
-    if (edf_scheduled) out.printf("    <edf_scheduled/>\n");
-    if (coproc_missing) out.printf("    <coproc_missing/>\n");
-    if (schedule_backoff > gstate.now) {
-        out.printf("    <scheduler_wait/>\n");
-        if (strlen(schedule_backoff_reason)) {
-            out.printf(
-                "    <scheduler_wait_reason>%s</scheduler_wait_reason>\n",
-                schedule_backoff_reason
-            );
-        }
-    }
-    if (avp->needs_network && gstate.network_suspended) out.printf("    <network_wait/>\n");
-    ACTIVE_TASK* atp = gstate.active_tasks.lookup_result(this);
-    if (atp) {
-        atp->write_gui(out);
-    }
-    if (!strlen(resources)) {
-        // only need to compute this string once
-        //
-        if (avp->gpu_usage.rsc_type) {
-            if (avp->gpu_usage.usage == 1) {
-                sprintf(resources,
-                    "%.3g CPUs + 1 %s GPU",
-                    avp->avg_ncpus,
-                    rsc_name(avp->gpu_usage.rsc_type)
-                );
-            } else {
-                sprintf(resources,
-                    "%.3g CPUs + %.3g %s GPUs",
-                    avp->avg_ncpus,
-                    avp->gpu_usage.usage,
-                    rsc_name(avp->gpu_usage.rsc_type)
-                );
-            }
-        } else if (avp->missing_coproc) {
-            sprintf(resources, "%.3g CPUs + %s GPU (missing)",
-                avp->avg_ncpus, avp->missing_coproc_name
-            );
-        } else if (!project->non_cpu_intensive && (avp->avg_ncpus != 1)) {
-            sprintf(resources, "%.3g CPUs", avp->avg_ncpus);
-        } else {
-            strcpy(resources, " ");
-        }
-    }
-    if (strlen(resources)>1) {
-        char buf[256];
-        strcpy(buf, "");
-        if (atp && atp->task_state() == PROCESS_EXECUTING) {
-            if (avp->gpu_usage.rsc_type) {
-                COPROC& cp = coprocs.coprocs[avp->gpu_usage.rsc_type];
-                if (cp.count > 1) {
-                    sprintf(buf, " (device %d)",
-                        cp.device_nums[coproc_indices[0]]
-                    );
-                }
-            }
-        }
-        out.printf(
-            "    <resources>%s%s</resources>\n", resources, buf
-        );
-    }
-    out.printf("</result>\n");
-    return 0;
-}
-
-#endif
-
-// Returns true if the result's output files are all either
-// successfully uploaded or have unrecoverable errors
-//
-bool RESULT::is_upload_done() {
-    unsigned int i;
-    FILE_INFO* fip;
-    int retval;
-
-    for (i=0; i<output_files.size(); i++) {
-        fip = output_files[i].file_info;
-        if (fip->uploadable()) {
-            if (fip->had_failure(retval)) continue;
-            if (!fip->uploaded) {
-                return false;
-            }
-        }
-    }
-    return true;
-}
-
-// resets all FILE_INFO's in result to uploaded = false
-//
-void RESULT::clear_uploaded_flags() {
-    unsigned int i;
-    FILE_INFO* fip;
-
-    for (i=0; i<output_files.size(); i++) {
-        fip = output_files[i].file_info;
-        fip->uploaded = false;
-    }
-}
-
-bool RESULT::is_not_started() {
-    if (computing_done()) return false;
-    if (gstate.active_tasks.lookup_result(this)) return false;
-    return true;
-}
-
-bool PROJECT::some_download_stalled() {
-#ifndef SIM
-    unsigned int i;
-
-    if (!download_backoff.ok_to_transfer()) return true;
-
-    for (i=0; i<gstate.pers_file_xfers->pers_file_xfers.size(); i++) {
-        PERS_FILE_XFER* pfx = gstate.pers_file_xfers->pers_file_xfers[i];
-        if (pfx->fip->project != this) continue;
-        if (pfx->is_upload) continue;
-        if (pfx->next_request_time > gstate.now) return true;
-    }
-#endif
-    return false;
-}
-
-// return true if some file needed by this result (input or application)
-// is downloading and backed off
-//
-bool RESULT::some_download_stalled() {
-#ifndef SIM
-    unsigned int i;
-    FILE_INFO* fip;
-    PERS_FILE_XFER* pfx;
-    bool some_file_missing = false;
-
-    for (i=0; i<wup->input_files.size(); i++) {
-        fip = wup->input_files[i].file_info;
-        if (fip->status != FILE_PRESENT) some_file_missing = true;
-        pfx = fip->pers_file_xfer;
-        if (pfx && pfx->next_request_time > gstate.now) {
-            return true;
-        }
-    }
-    for (i=0; i<avp->app_files.size(); i++) {
-        fip = avp->app_files[i].file_info;
-        if (fip->status != FILE_PRESENT) some_file_missing = true;
-        pfx = fip->pers_file_xfer;
-        if (pfx && pfx->next_request_time > gstate.now) {
-            return true;
-        }
-    }
-
-    if (some_file_missing && !project->download_backoff.ok_to_transfer()) {
-        return true;
-    }
-#endif
-    return false;
-}
-
-FILE_REF* RESULT::lookup_file(FILE_INFO* fip) {
-    for (unsigned int i=0; i<output_files.size(); i++) {
-        FILE_REF& fr = output_files[i];
-        if (fr.file_info == fip) return &fr;
-    }
-    return 0;
-}
-
-FILE_INFO* RESULT::lookup_file_logical(const char* lname) {
-    for (unsigned int i=0; i<output_files.size(); i++) {
-        FILE_REF& fr = output_files[i];
-        if (!strcmp(lname, fr.open_name)) {
-            return fr.file_info;
-        }
-    }
-    return 0;
-}
-
-void RESULT::append_log_record() {
-    char filename[256];
-    job_log_filename(*project, filename, sizeof(filename));
-    FILE* f = fopen(filename, "ab");
-    if (!f) return;
-    fprintf(f, "%.0f ue %f ct %f fe %.0f nm %s et %f\n",
-        gstate.now, estimated_runtime_uncorrected(), final_cpu_time,
-        wup->rsc_fpops_est, name, final_elapsed_time
-    );
-    fclose(f);
-}
-
-// abort a result that's not currently running
-//
-void RESULT::abort_inactive(int status) {
-    if (state() >= RESULT_COMPUTE_ERROR) return;
-    set_state(RESULT_ABORTED, "RESULT::abort_inactive");
-    exit_status = status;
-}
-
-=======
->>>>>>> bbfbef0f
 RUN_MODE::RUN_MODE() {
     perm_mode = 0;
     temp_mode = 0;
