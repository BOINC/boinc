--- conflicted
+++ resolved
@@ -7,11 +7,7 @@
 // and are assumed to have a branch on github.
 // dev versions (e.g. master) have an odd minor #
 
-<<<<<<< HEAD
-$server_version = array(1, 4, 1);
-=======
 $server_version = array(1, 4, 0);
->>>>>>> bb4cbe46
 
 $server_version_str = sprintf("%d.%d.%d",
     $server_version[0], $server_version[1], $server_version[2]
