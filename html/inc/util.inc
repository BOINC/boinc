--- conflicted
+++ resolved
@@ -1123,14 +1123,13 @@
     echo "</div>\n";
 }
 
-<<<<<<< HEAD
 // Utility function to check the terms of use.
 function check_termsofuse() {
     return defined('TERMSOFUSE_FILE') and file_exists(TERMSOFUSE_FILE);
-=======
+}
+
 function cert_filename() {
     return defined("CERT_FILENAME")?CERT_FILENAME:"cert1.php";
->>>>>>> ce48d5ed
 }
 
 $cvs_version_tracker[]="\$Id$";  //Generated automatically - do not edit
