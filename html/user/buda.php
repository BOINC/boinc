<?php
// This file is part of BOINC.
// https://boinc.berkeley.edu
// Copyright (C) 2024 University of California
//
// BOINC is free software; you can redistribute it and/or modify it
// under the terms of the GNU Lesser General Public License
// as published by the Free Software Foundation,
// either version 3 of the License, or (at your option) any later version.
//
// BOINC is distributed in the hope that it will be useful,
// but WITHOUT ANY WARRANTY; without even the implied warranty of
// MERCHANTABILITY or FITNESS FOR A PARTICULAR PURPOSE.
// See the GNU Lesser General Public License for more details.
//
// You should have received a copy of the GNU Lesser General Public License
// along with BOINC.  If not, see <http://www.gnu.org/licenses/>.

// interface for:
//      - viewing details of BUDA science apps and variants
//      - managing these if user has permission
//
// in the following, 'app' means BUDA science app
// and 'variant' means a variant of one of these (e.g. CPU, GPU)

require_once('../inc/util.inc');
require_once('../inc/sandbox.inc');
require_once('../inc/keywords.inc');
require_once('../inc/submit_util.inc');
require_once('../inc/buda.inc');

display_errors();

$buda_root = "../../buda_apps";

// scan BUDA apps and variants, and write a file 'buda_plan_classes'
// in the project dir with list of plan classes
//
function write_plan_class_file() {
    $pcs = [];
    global $buda_root;
    $apps = get_buda_apps();
    foreach ($apps as $app) {
        $vars = get_buda_variants($app);
        $pcs = array_merge($pcs, $vars);
    }
    $pcs = array_unique($pcs);
    file_put_contents(
        "../../buda_plan_classes",
        implode("\n", $pcs)."\n"
    );
}

// show list of BUDA apps and variants,
// w/ buttons for adding and deleting
//
function app_list($notice=null) {
    global $buda_root;
    if (!is_dir($buda_root)) {
        mkdir($buda_root);
    }
<<<<<<< HEAD
    page_head('BOINC Universal Docker App (BUDA)');
=======
    page_head('Manage BUDA apps');
>>>>>>> 02ee54ab
    if ($notice) {
        echo "$notice <p>\n";
    }
    text_start();
    echo "
        <p>BUDA lets you submit Docker jobs using a web interface.
        <a href=https://github.com/BOINC/boinc/wiki/BUDA-overview>Learn more</a>.
        <p>
<<<<<<< HEAD
        BUDA science apps:
    ";

    $dirs = scandir($buda_root);
    foreach ($dirs as $dir) {
        if ($dir[0] == '.') continue;
        panel("$dir",
            function() use ($dir) {
                show_app($dir);
            }
        );
=======
        <h3>BUDA science apps</h3>
    ";

    $apps = get_buda_apps();
    foreach ($apps as $app) {
        show_app($app);
>>>>>>> 02ee54ab
    }
    echo '<hr>';
    show_button_small('buda.php?action=app_form', 'Add science app');
    text_end();
    page_tail();
}

function show_app($dir) {
    global $buda_root;
<<<<<<< HEAD
    start_table('table-striped');
    table_header('Variant<br><small>click for details</small>', 'Submit jobs');
    $pcs = scandir("$buda_root/$dir");
    $have_var = false;
    foreach ($pcs as $pc) {
        if ($pc[0] == '.') continue;
        $have_var = true;
        table_row(
            "<a href=buda.php?action=variant_view&app=$dir&variant=$pc>$pc</href>",
            button_text(
                "buda_submit.php?app=$dir&variant=$pc", "Submission form"
            )
        );
    }
    end_table();
    echo "<p>";
    show_button_small("buda.php?action=variant_form&app=$dir", 'Add variant');
    if (!$have_var) {
        echo "<p>";
        show_button(
            "buda.php?action=app_delete&app=$dir",
            "Delete app",
            null,
            'btn btn-xs btn-warning'
        );
    }
=======
    $desc = null;
    $desc_path = "$buda_root/$dir/desc.json";
    $desc = json_decode(file_get_contents($desc_path));
    echo '<hr>';
    echo sprintf('<h3>%s</h3>', $desc->long_name);
    echo sprintf('<a href=buda.php?action=app_details&name=%s>Details</a>',
        $desc->name
    );
    $vars = get_buda_variants($dir);
    if ($vars) {
        echo "<p>Variants:<ul>";
        foreach ($vars as $var) {
            echo sprintf(
                '<li><a href=buda.php?action=variant_view&app=%s&variant=%s>%s</a>',
                $dir, $var, $var
            );
        }
        echo '</ul>';
    } else {
        echo '<p>No variants';
    }
    echo "<p>";
}

function file_row($app, $variant, $dir, $f) {
    [$md5, $size] = parse_info_file("$dir/.md5/$f");
    table_row(
        "<a href=buda.php?action=view_file&app=$app&variant=$variant&fname=$f>$f</a>",
        $size,
        $md5
    );
>>>>>>> 02ee54ab
}

function variant_view() {
    global $buda_root, $manage_access;
    $app = get_str('app');
    if (!is_valid_filename($app)) die('bad arg');
    $variant = get_str('variant');
    if (!is_valid_filename($variant)) die('bad arg');
    page_head("BUDA: variant '$variant' of science app '$app'");
    $dir = "$buda_root/$app/$variant";
    $desc = json_decode(file_get_contents("$dir/variant.json"));
    echo "<h3>Files</h3>";
    start_table();
    table_header('Dockerfile', 'size', 'md5');
    file_row($app, $variant, $dir, $desc->dockerfile);
    table_header('App files', '', '');
    foreach ($desc->app_files as $f) {
        file_row($app, $variant, $dir, $f);
    }
    table_header('Auto-generated files', '', '');
    file_row($app, $variant, $dir, 'template_in');
    file_row($app, $variant, $dir, 'template_out');
    file_row($app, $variant, $dir, 'variant.json');
    end_table();
    echo '<hr>';

    start_table();
    row2(
        'Input filenames:',
        implode(',', $desc->input_file_names)
    );
    row2(
        'Output filenames:',
        implode(',', $desc->output_file_names)
    );
    if (!empty($desc->max_total)) {
        row2('Max total instances per job:', $desc->max_total);
    } else {
        row2('Max total instances per job:', '1');
    }
    if (!empty($desc->min_nsuccess)) {
        row2('Target successful instances per job:', $desc->min_nsuccess);
    } else {
        row2('Target successful instances per job:', '1');
    }
    if (!empty($desc->max_delay_days)) {
        row2('Max job turnaround time, days:', $desc->max_delay_days);
    } else {
        row2('Max job turnaround time, days:', '7');
    }
    end_table();

    if ($manage_access) {
        echo '<p>';
        show_button_small(
            "buda.php?action=variant_form&app=$app&variant=$variant",
            'Edit variant'
        );
        echo '<p>';
        show_button(
            "buda.php?action=variant_delete&app=$app&variant=$variant",
            'Delete variant',
            null,
            'btn btn-xs btn-warning'
        );
    }
    page_tail();
}

// form for creating/editing app variant.
//
function variant_form($user) {
    $sbitems = sandbox_select_items($user);
    $app = get_str('app');
    if (!is_valid_filename($app)) die('bad arg');
    $variant = get_str('variant', true);

    if ($variant) {
        global $buda_root;
        $variant_dir = "$buda_root/$app/$variant";
        $variant_desc = json_decode(
            file_get_contents("$variant_dir/variant.json")
        );
        if (!$variant_desc) error_page('no such variant');
        page_head_select2("Edit variant $variant of BUDA app $app");
    } else {
        $variant_desc = new StdClass;
        $variant_desc->dockerfile = '';
        $variant_desc->app_files = [];
        $variant_desc->input_file_names = [];
        $variant_desc->output_file_names = [];
        $variant_desc->min_nsuccess = 1;
        $variant_desc->max_total = 1;
        $variant_desc->max_delay_days = 7;
        page_head_select2("Create a variant of BUDA app $app");
    }
    echo "
        Details are <a href=https://github.com/BOINC/boinc/wiki/BUDA-job-submission#adding-a-variant>here</a>.
    ";
    $sb = '<br><small>From your <a href=sandbox.php>file sandbox</a></small>';
    $pc = '<br><small>Specify
    <a href=https://github.com/BOINC/boinc/wiki/AppPlan>GPU and other requirements</a>';
    form_start('buda.php');
    form_input_hidden('app', $app);
    form_input_hidden('action', 'variant_action');
    if ($variant) {
        form_input_hidden('variant', $variant);
        form_input_hidden('edit', 'true');
    } else {
        form_input_text("Plan class$pc", 'variant', $variant);
    }
    form_select("Dockerfile$sb", 'dockerfile', $sbitems, $variant_desc->dockerfile);
    form_select2_multi("Application files$sb", 'app_files', $sbitems, $variant_desc->app_files);
    form_input_text(
        'Input file names<br><small>Space-separated</small>',
        'input_file_names',
        implode(' ', $variant_desc->input_file_names)
    );
    form_input_text(
        'Output file names<br><small>Space-separated</small>',
        'output_file_names',
        implode(' ', $variant_desc->output_file_names)
    );
    form_input_text(
        'Run at most this many total instances of each job',
        'max_total',
        $variant_desc->max_total
    );
    form_input_text(
        'Get this many successful instances of each job
            <br><small>(subject to the above limit)</small>
        ',
        'min_nsuccess',
        $variant_desc->min_nsuccess
    );
    form_input_text(
        'Max job turnaround time, days',
        'max_delay_days',
        $variant_desc->max_delay_days
    );
    form_submit('OK');
    form_end();
    page_tail();
}

function buda_file_phys_name($app, $variant, $md5) {
    return sprintf('buda_%s_%s_%s', $app, $variant, $md5);
}

// copy file from sandbox to variant dir, and stage to download hier
//
function copy_and_stage_file($user, $fname, $dir, $app, $variant) {
    copy_sandbox_file($user, $fname, $dir);
    [$md5, $size] = parse_info_file("$dir/.md5/$fname");
    $phys_name = buda_file_phys_name($app, $variant, $md5);
    stage_file_aux("$dir/$fname", $md5, $size, $phys_name);
    return $phys_name;
}

// create templates and put them in variant dir
//
function create_templates($variant, $variant_desc, $dir) {
    // input template
    //
    $x = "<input_template>\n";
    $ninfiles = 1 + count($variant_desc->input_file_names) + count($variant_desc->app_files);
    for ($i=0; $i<$ninfiles; $i++) {
        $x .= "   <file_info>\n      <sticky/>\n      <no_delete/>\n      <executable/>\n   </file_info>\n";
    }
    $x .= "   <workunit>\n";
    $x .= file_ref_in($variant_desc->dockerfile);
    foreach ($variant_desc->app_files as $fname) {
        $x .= file_ref_in($fname);
    }
    foreach ($variant_desc->input_file_names as $fname) {
        $x .= file_ref_in($fname);
    }
    if (strstr($variant, 'cpu')) {
        $x .= "      <plan_class></plan_class>\n";
    } else {
        $x .= "      <plan_class>$variant</plan_class>\n";
    }

    // replication params
    //
    $x .= sprintf("      <target_nresults>%d</target_nresults>\n",
        $variant_desc->min_nsuccess
    );
    $x .= sprintf("      <min_quorum>%d</min_quorum>\n",
        $variant_desc->min_nsuccess
    );
    $x .= sprintf("      <max_total_results>%d</max_total_results>\n",
        $variant_desc->max_total
    );

    $x .= sprintf("      <max_delay>%f</max_delay>\n",
        $variant_desc->max_delay_days * 86400.
    );

    $x .= "   </workunit>\n<input_template>\n";
    file_put_contents("$dir/template_in", $x);

    // output template
    //
    $x = "<output_template>\n";
    $i = 0;
    foreach ($variant_desc->output_file_names as $fname) {
        $x .= file_info_out($i++);
    }
    $x .= "   <result>\n";
    $i = 0;
    foreach ($variant_desc->output_file_names as $fname) {
        $x .= file_ref_out($i++, $fname);
    }
    $x .= "   </result>\n</output_template>\n";
    file_put_contents("$dir/template_out", $x);
}

// create variant
//
function variant_action($user) {
    global $buda_root;
    $variant = get_str('variant');
    if (!$variant) $variant = 'cpu';
    if (!is_valid_filename($variant)) {
        error_page(filename_rules());
    }
    $app = get_str('app');
    if (!is_valid_filename($app)) die('bad arg');
    $dockerfile = get_str('dockerfile');
    if (!is_valid_filename($dockerfile)) {
        error_page("Invalid dockerfile name: ".filename_rules());
    }
    $app_files = get_array('app_files');
    foreach ($app_files as $fname) {
        if (!is_valid_filename($fname)) {
            error_page("Invalid app file name: ".filename_rules());
        }
    }
    $min_nsuccess = get_int('min_nsuccess');
    if ($min_nsuccess <= 0) {
        error_page('Must specify a positive number of successful instances.');
    }
    $max_total = get_int('max_total');
    if ($max_total <= 0) {
        error_page('Must specify a positive max number of instances.');
    }
    if ($min_nsuccess > $max_total) {
        error_page('Target # of successful instances must be <= max total');
    }
    $max_delay_days = get_str('max_delay_days');
    if (!is_numeric($max_delay_days)) {
        error_page('Must specify max delay');
    }
    $max_delay_days = floatval($max_delay_days);
    if ($max_delay_days <= 0) {
        error_page('Must specify positive max delay');
    }

    $input_file_names = get_str('input_file_names', true);
    if ($input_file_names) {
        $input_file_names = explode(' ', $input_file_names);
        foreach ($input_file_names as $fname) {
            if (!is_valid_filename($fname)) {
                error_page("Invalid input file name: ".filename_rules());
            }
        }
    } else {
        $input_file_names = [];
    }

    $output_file_names = get_str('output_file_names', true);
    if ($output_file_names) {
        $output_file_names = explode(' ', $output_file_names);
        foreach ($output_file_names as $fname) {
            if (!is_valid_filename($fname)) {
                error_page("Invalid output file name: ".filename_rules());
            }
        }
    } else {
        $output_file_names = [];
    }

    $dir = "$buda_root/$app/$variant";
    if (get_str('edit', true)) {
        system("rm -r $dir");
    } else {
        if (file_exists($dir)) {
            error_page("Variant '$variant' already exists.");
        }
    }
    mkdir($dir);
    mkdir("$dir/.md5");

    // collect variant params into a struct
    //
    $desc = new StdClass;
    $desc->dockerfile = $dockerfile;
    $desc->app_files = $app_files;
    $desc->input_file_names = $input_file_names;
    $desc->output_file_names = $output_file_names;
    $desc->min_nsuccess = $min_nsuccess;
    $desc->max_total = $max_total;
    $desc->max_delay_days = $max_delay_days;

    // copy files from sandbox to variant dir
    //
    $pname = copy_and_stage_file($user, $dockerfile, $dir, $app, $variant);
    $desc->dockerfile_phys = $pname;
    $desc->app_files_phys = [];
    foreach ($app_files as $fname) {
        $pname = copy_and_stage_file($user, $fname, $dir, $app, $variant);
        $desc->app_files_phys[] = $pname;
    }

    // write variant params to a JSON file
    //
    file_put_contents(
        "$dir/variant.json",
        json_encode($desc, JSON_PRETTY_PRINT)
    );

    create_templates($variant, $desc, $dir);

    // Note: we don't currently allow indirect file access.
    // If we did, we'd need to create job.toml to mount project dir

    app_list("Variant $variant added for app $app.");
}

function variant_delete() {
    global $buda_root;
    $app = get_str('app');
    if (!is_valid_filename($app)) die('bad arg');
    $variant = get_str('variant');
    if (!is_valid_filename($variant)) die('bad arg');
    $confirmed = get_str('confirmed', true);
    if ($confirmed) {
        $dir = "$buda_root/$app/$variant";
        if (!file_exists($dir)) error_page('no such variant');
        // delete staged files
        //
        foreach (scandir("$dir/.md5") as $fname) {
            if ($fname[0] == '.') continue;
            [$md5, $size] = parse_info_file("$dir/.md5/$fname");
            $phys_name = buda_file_phys_name($app, $variant, $md5);
            $phys_path = download_hier_path($phys_name);
            unlink($phys_path);
            unlink("$phys_path.md5");
        }
        system("rm -r $buda_root/$app/$variant", $ret);
        if ($ret) {
            error_page("delete failed");
        }
        $notice = "Variant $variant of app $app removed.";
        app_list($notice);
    } else {
        page_head("Confirm");
        echo "<p>Are you sure you want to delete variant $variant of BUDA app $app?  <p>";
        show_button(
            "buda.php?action=variant_delete&app=$app&variant=$variant&confirmed=yes",
            "Yes"
        );
        page_tail();
    }
}

function app_delete() {
    global $buda_root;
    $app = get_str('app');
    if (!is_valid_filename($app)) die('bad arg');
    $confirmed = get_str('confirmed', true);
    if ($confirmed) {
        $dir = "$buda_root/$app";
        if (!file_exists($dir)) error_page('no such app');
        $vars = get_buda_variants($app);
        if ($vars) {
            error_page("You must delete all variants first.");
        }
        system("rm $buda_root/$app/desc.json", $ret);
        system("rmdir $buda_root/$app", $ret);
        if ($ret) {
            error_page('delete failed');
        }
        $notice = "App $app removed.";
        app_list($notice);
    } else {
        page_head('Confirm');
        echo "<p>Are you sure you want to delete BUDA science app $app?  <p>";
        show_button(
            "buda.php?action=app_delete&app=$app&confirmed=yes",
            "Yes"
        );
        page_tail();
    }
}

function app_form($desc=null) {
    page_head_select2($desc?"Edit BUDA app $desc->name":'Create BUDA app');
    form_start('buda.php');
    form_input_hidden('action', 'app_action');
    if ($desc) {
        form_input_hidden('edit_name', $desc->name);
        form_input_hidden('user_id', $desc->user_id);
        form_input_hidden('create_time', $desc->create_time);
    } else {
        form_input_text('Internal name<br><small>No spaces</small>', 'name');
    }
    form_input_text('User-visible name', 'long_name',
        $desc?$desc->long_name:null
    );
    form_input_textarea(
        'Description<br><small>... of what the app does and of the research goals</small>',
        'description',
        $desc?$desc->description:null
    );
    form_select2_multi('Science keywords',
        'sci_kw',
        keyword_select_options(KW_CATEGORY_SCIENCE),
        $desc?$desc->sci_kw:null
    );
    form_input_text(
        'URL of web page describing app',
        'url',
        !empty($desc->url)?$desc->url:''
    );
    // don't include location keywords;
    // various people may submit jobs to this app
    form_submit('OK');
    form_end();
    page_tail();
}

function app_action($user) {
    global $buda_root;
    $edit_name = get_str('edit_name', true);
    $desc = new StdClass;
    if ($edit_name) {
        $dir = "$buda_root/$edit_name";
        $name = $edit_name;
        $desc->user_id = get_int('user_id');
        $desc->create_time = get_int('create_time');
    } else {
        $name = get_str('name');
        if (!is_valid_filename($name)) {
            error_page(filename_rules());
        }
        $dir = "$buda_root/$name";
        if (file_exists($dir)) {
            error_page("App $name already exists.");
        }
        mkdir($dir);
        $desc->user_id = $user->id;
        $desc->create_time = time();
    }
    $desc->name = $name;
    $desc->long_name = get_str('long_name');
    $desc->description = get_str('description');
    $desc->sci_kw = array_map('intval', get_array('sci_kw'));
    file_put_contents("$dir/desc.json", json_encode($desc, JSON_PRETTY_PRINT));
    header("Location: buda.php");
}

function view_file() {
    global $buda_root;
    $app = get_str('app');
    if (!is_valid_filename($app)) die('bad arg');
    $variant = get_str('variant');
    if (!is_valid_filename($variant)) die('bad arg');
    $fname = get_str('fname');
    if (!is_valid_filename($fname)) die('bad arg');
    echo "<pre>\n";
    $x = file_get_contents("$buda_root/$app/$variant/$fname");
    echo htmlspecialchars($x);
    echo "</pre>\n";
}

function handle_app_edit() {
    global $buda_root;
    $name = get_str('name');
    app_form(get_buda_desc($name));
}

function app_details() {
    global $buda_root, $manage_access;
    $name = get_str('name');
    $desc = get_buda_desc($name);
    if (!$desc) error_page("no desc file $path");
    page_head("BUDA app: $desc->long_name");
    start_table();
    row2('Internal name', $desc->name);
    $user = BoincUser::lookup_id($desc->user_id);
    row2('Creator',
        sprintf('<a href=show_user.php?userid=%d>%s</a>',
            $user->id,
            $user->name
        )
    );
    row2('Created', date_str($desc->create_time));
    row2('Description', $desc->description);
    row2('Science keywords', kw_array_to_str($desc->sci_kw));
    if ($manage_access) {
        row2('',
            button_text_small(
                sprintf('buda.php?action=%s&name=%s', 'app_edit', $desc->name),
                'Edit app info'
            )
        );
    }
    $vars = get_buda_variants($name);
    if ($vars) {
        $x = [];
        foreach ($vars as $var) {
            $x[] = sprintf('<a href=buda.php?action=variant_view&app=%s&variant=%s>%s</a>',
                $name, $var, $var
            );
        }
        row2('Variants', implode('<p>', $x));
        if ($manage_access) {
            row2('',
                button_text_small(
                    "buda.php?action=variant_form&app=$name",
                    'Add variant'
                )
            );
        }
    } else if ($manage_access) {
        row2('Variants',
            button_text_small(
                "buda.php?action=variant_form&app=$name",
                'Add variant'
            )
        );
        row2('',
            button_text(
                "buda.php?action=app_delete&app=$name",
                "Delete app",
                null,
                'btn btn-xs btn-warning'
            )
        );
    }
    end_table();
    page_tail();
}

// Users with manage access to BUDA can add/delete apps and variants.
// Others can just view.
// Might want to refine this at some point

$user = get_logged_in_user();
$buda_app = BoincApp::lookup("name='buda'");
if (!$buda_app) error_page('no buda app');
$manage_access = has_manage_access($user, $buda_app->id);

$action = get_str('action', true);
switch ($action) {
case 'app_edit':
    if (!$manage_access) error_page('no access');
    handle_app_edit(); break;
case 'app_form':
    if (!$manage_access) error_page('no access');
    app_form(); break;
case 'app_action':
    if (!$manage_access) error_page('no access');
    app_action($user); break;
case 'app_details':
    app_details(); break;
case 'app_delete':
    if (!$manage_access) error_page('no access');
    app_delete(); break;
case 'variant_view':
    variant_view($user); break;
case 'variant_form':
    if (!$manage_access) error_page('no access');
    variant_form($user); break;
case 'variant_action':
    if (!$manage_access) error_page('no access');
    variant_action($user);
    write_plan_class_file();
    break;
case 'variant_delete':
    if (!$manage_access) error_page('no access');
    variant_delete();
    write_plan_class_file();
    break;
case 'view_file':
    view_file(); break;
case null:
    app_list(); break;
default:
    error_page("unknown action");
}

?><|MERGE_RESOLUTION|>--- conflicted
+++ resolved
@@ -59,11 +59,7 @@
     if (!is_dir($buda_root)) {
         mkdir($buda_root);
     }
-<<<<<<< HEAD
-    page_head('BOINC Universal Docker App (BUDA)');
-=======
     page_head('Manage BUDA apps');
->>>>>>> 02ee54ab
     if ($notice) {
         echo "$notice <p>\n";
     }
@@ -72,26 +68,12 @@
         <p>BUDA lets you submit Docker jobs using a web interface.
         <a href=https://github.com/BOINC/boinc/wiki/BUDA-overview>Learn more</a>.
         <p>
-<<<<<<< HEAD
-        BUDA science apps:
-    ";
-
-    $dirs = scandir($buda_root);
-    foreach ($dirs as $dir) {
-        if ($dir[0] == '.') continue;
-        panel("$dir",
-            function() use ($dir) {
-                show_app($dir);
-            }
-        );
-=======
         <h3>BUDA science apps</h3>
     ";
 
     $apps = get_buda_apps();
     foreach ($apps as $app) {
         show_app($app);
->>>>>>> 02ee54ab
     }
     echo '<hr>';
     show_button_small('buda.php?action=app_form', 'Add science app');
@@ -101,34 +83,6 @@
 
 function show_app($dir) {
     global $buda_root;
-<<<<<<< HEAD
-    start_table('table-striped');
-    table_header('Variant<br><small>click for details</small>', 'Submit jobs');
-    $pcs = scandir("$buda_root/$dir");
-    $have_var = false;
-    foreach ($pcs as $pc) {
-        if ($pc[0] == '.') continue;
-        $have_var = true;
-        table_row(
-            "<a href=buda.php?action=variant_view&app=$dir&variant=$pc>$pc</href>",
-            button_text(
-                "buda_submit.php?app=$dir&variant=$pc", "Submission form"
-            )
-        );
-    }
-    end_table();
-    echo "<p>";
-    show_button_small("buda.php?action=variant_form&app=$dir", 'Add variant');
-    if (!$have_var) {
-        echo "<p>";
-        show_button(
-            "buda.php?action=app_delete&app=$dir",
-            "Delete app",
-            null,
-            'btn btn-xs btn-warning'
-        );
-    }
-=======
     $desc = null;
     $desc_path = "$buda_root/$dir/desc.json";
     $desc = json_decode(file_get_contents($desc_path));
@@ -160,7 +114,6 @@
         $size,
         $md5
     );
->>>>>>> 02ee54ab
 }
 
 function variant_view() {
