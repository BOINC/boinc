--- conflicted
+++ resolved
@@ -127,13 +127,8 @@
         <input type=hidden name=token value="%s">
         <input type=hidden name=user_id value="%d">
         <input type=hidden name=filename value="%s">
-<<<<<<< HEAD
         <button %s class="btn">
         <font size=2><u>Download BOINC</u></font>
-=======
-        <button class="btn" %s>
-        <font size=+1><u>Download BOINC</u></font>
->>>>>>> 6d87d2d4
         <br>for %s (%s MB)
         <br>BOINC %s</button>
         </form>
@@ -142,11 +137,7 @@
         $token,
         $user->id,
         (string)$v->filename,
-<<<<<<< HEAD
         button_style(),
-=======
-        button_style('green', 14),
->>>>>>> 6d87d2d4
         (string)$v->platform,
         (string)$v->size_mb,
         (string)$v->version_num
