--- conflicted
+++ resolved
@@ -34,10 +34,7 @@
 // - Admin (if privileged user)
 // - manage batches
 //      view status, get output files, abort, retire
-<<<<<<< HEAD
-=======
 //   (this also shows batches created on the server)
->>>>>>> 02ee54ab
 // - set 'use only my computers'
 
 require_once("../inc/submit_db.inc");
@@ -330,23 +327,6 @@
 
     page_head("Submit jobs");
 
-<<<<<<< HEAD
-    if (!empty($web_apps)) {
-        // show links to per-app job submission pages
-        //
-        foreach ($web_apps as $area => $apps) {
-            panel($area,
-                function() use ($apps) {
-                    foreach ($apps as $app) {
-                        echo sprintf(
-                            '<a href=%s><img width=100 src=%s></a>&nbsp;',
-                            $app[1], $app[2]
-                        );
-                    }
-                }
-            );
-        }
-=======
     // show links to per-app job submission pages
     //
     foreach ($remote_apps as $area => $apps) {
@@ -369,7 +349,6 @@
                 }
             }
         );
->>>>>>> 02ee54ab
     }
 
     form_start('submit.php');
@@ -387,11 +366,6 @@
     page_tail();
 }
 
-<<<<<<< HEAD
-function handle_show_status($user) {
-    page_head("Job status");
-    $batches = BoincBatch::enum("user_id = $user->id order by id desc");
-=======
 // show batches of logged in user.
 // They have manage access to these batches.
 //
@@ -401,7 +375,6 @@
     order_options('action=status', $order);
     $clause = order_clause($order);
     $batches = BoincBatch::enum("user_id = $user->id order by $clause");
->>>>>>> 02ee54ab
     get_batches_params($batches);
     show_batches($batches, PAGE_SIZE, $user, null);
 
@@ -412,8 +385,6 @@
     $val = get_int('only_own');
     $user->update("seti_id=$val");
     header("Location: submit.php");
-<<<<<<< HEAD
-=======
 }
 
 // get list of app names of remote apps
@@ -427,7 +398,6 @@
         }
     }
     return array_unique($x);
->>>>>>> 02ee54ab
 }
 
 // show links for everything the user has admin access to
@@ -719,12 +689,6 @@
         "status",
         "GFLOPS-hours"
     ];
-<<<<<<< HEAD
-    if (!$is_assim_move) {
-        $x[] = "Download Results";
-    }
-=======
->>>>>>> 02ee54ab
     row_heading_array($x);
     foreach($wus as $wu) {
         $y = '';
@@ -752,12 +716,6 @@
             $y,
             $c
         ];
-<<<<<<< HEAD
-        if (!$is_assim_move) {
-            $x[] = $text;
-        }
-=======
->>>>>>> 02ee54ab
         row_array($x);
     }
     end_table();
@@ -768,17 +726,6 @@
 
 // Does the assimilator for the given app move output files
 // to a results/<batchid>/ directory?
-<<<<<<< HEAD
-// This info is stored in the $web_apps data structure in project.inc
-//
-function is_assim_move($app) {
-    global $web_apps;
-    if (empty($web_apps)) return false;
-    foreach ($web_apps as $name => $apps) {
-        foreach ($apps as $web_app) {
-            if ($web_app[0] == $app->name) {
-                return $web_app[3];
-=======
 // This info is stored in the $remote_apps data structure in project.inc
 //
 function is_assim_move($app) {
@@ -787,7 +734,6 @@
         foreach ($apps as $web_app) {
             if ($web_app->app_name == $app->name) {
                 return $web_app->is_assim_move;
->>>>>>> 02ee54ab
             }
         }
     }
