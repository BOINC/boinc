<?php
// This file is part of BOINC.
// https://boinc.berkeley.edu
// Copyright (C) 2024 University of California
//
// BOINC is free software; you can redistribute it and/or modify it
// under the terms of the GNU Lesser General Public License
// as published by the Free Software Foundation,
// either version 3 of the License, or (at your option) any later version.
//
// BOINC is distributed in the hope that it will be useful,
// but WITHOUT ANY WARRANTY; without even the implied warranty of
// MERCHANTABILITY or FITNESS FOR A PARTICULAR PURPOSE.
// See the GNU Lesser General Public License for more details.
//
// You should have received a copy of the GNU Lesser General Public License
// along with BOINC.  If not, see <http://www.gnu.org/licenses/>.

// web interface for submitting BUDA jobs

require_once('../inc/util.inc');
require_once('../inc/submit_util.inc');
require_once('../inc/sandbox.inc');
require_once('../inc/buda.inc');
require_once('../inc/kw_prefs.inc');

define('AVG_CPU_FPOPS', 4.3e9);

display_errors();

function submit_form($user) {
    $sbitems_zip = sandbox_select_items($user, '/.zip$/');
    if (!$sbitems_zip) {
        error_page("No .zip files in your sandbox.");
    }
    $app = get_str('app');
    if (!is_valid_filename($app)) die('bad arg');

    $desc = "<br><small>
        A zip file with one directory per job.
        Each directory contains the input file(s) for that job
        and an optional file <code>cmdline</code>
        containing command-line arguments.
        <a href=https://github.com/BOINC/boinc/wiki/BUDA-job-submission>Details</a></small>.
    ";
    page_head("BUDA: Submit jobs to $app");

    $us = BoincUserSubmit::lookup_userid($user->id);
    if ($us->max_jobs_in_progress) {
        $n = n_jobs_in_progress($user->id);
        echo sprintf(
            '<p>Note: you are limited to %d jobs in progress,
            and you currently have %d,
            so this batch can be at most %d jobs.</p>',
            $us->max_jobs_in_progress, $n,
            $us->max_jobs_in_progress - $n
        );
    }
    form_start('buda_submit.php');
    form_input_hidden('action', 'submit');
    form_input_hidden('app', $app);
    form_select("Batch zip file $desc", 'batch_file', $sbitems_zip);
    form_input_text(
        'Command-line arguments<br><small>Passed to all jobs in the batch</small>',
        'cmdline'
    );
    form_input_text(
        'Max job runtime (days) on a typical (4.3 GFLOPS) computer.
            <br><small>
            The runtime limit will be scaled for faster/slower computers.
            <br>
            Jobs that reach this limit will be aborted.
            </small>'
        ,
        'max_runtime_days', 1
    );
    form_input_text(
        'Expected job runtime (days) on a typical (4.3 GFLOPS) computer.
            <br><small>
            This determines how many jobs are sent to each host,
            and how "fraction done" is computed.
            </small>
        ',
        'exp_runtime_days', .5
    );
    form_checkbox(
        "Enable debugging output <br><small>Write Docker commands and output to stderr. Not recommended for long-running jobs.</small>.",
        'wrapper_verbose'
    );
    form_submit('OK');
    form_end();
    page_tail();
}

// unzip batch file into a temp dir; return dir name
//
function unzip_batch_file($user, $batch_file) {
    @mkdir("../../buda_batches");
    for ($i=0; $i<1000; $i++) {
        $batch_dir = "../../buda_batches/$i";
        $batch_dir_name = $i;
        $ret = @mkdir($batch_dir);
        if ($ret) break;
    }
    if (!$ret) error_page("can't create batch dir");
    $sb_dir = sandbox_dir($user);
    if (!file_exists("$sb_dir/$batch_file")) {
        error_page("no batch file $batch_file");
    }
    system("cd $batch_dir; unzip $sb_dir/$batch_file > /dev/null", $ret);
    if ($ret) {
        error_page("unzip error: $ret");
    }
    return $batch_dir_name;
}

// Scan a batch dir.
// Check its validity:
// - optional dir 'shared_input_files' has shared input files
// - other dirs (job dirs) can have only remaining infiles and possibly cmdline
//
// Return a structure describing its contents, and the md5/size of files
//
function parse_batch_dir($batch_dir, $app_desc) {
    $input_files = $app_desc->input_file_names;
    sort($input_files);
    $shared_files = [];
    $shared_file_infos = [];
    if (is_dir("$batch_dir/shared_input_files")) {
        foreach (scandir("$batch_dir/shared_input_files") as $fname) {
            if ($fname[0] == '.') continue;
            if (!in_array($fname, $input_files)) {
                error_page("$fname is not an input file name");
            }
            $shared_files[] = $fname;
            $shared_file_infos[] = get_file_info("$batch_dir/shared_input_files/$fname");
        }
    }
    $unshared_files = array_diff($input_files, $shared_files);
    sort($unshared_files);
    $jobs = [];
    foreach (scandir($batch_dir) as $fname) {
        if ($fname[0] == '.') continue;
        if ($fname == 'shared_input_files') continue;
        if (!is_dir("$batch_dir/$fname")) {
            error_page("$batch_dir/$fname is not a directory");
        }
        $job_files = [];
        $cmdline = '';
        foreach(scandir("$batch_dir/$fname") as $f2) {
            if ($f2[0] == '.') continue;
            if ($f2 == 'cmdline') {
                $cmdline = trim(file_get_contents("$batch_dir/$fname/cmdline"));
                continue;
            }
            if (!in_array($f2, $unshared_files)) {
                error_page("$fname/$f2 is not an input file name");
            }
            $job_files[] = $f2;
        }
        if (array_values($job_files) != array_values($unshared_files)) {
            error_page("$fname doesn't have all input files");
        }

        if (!$cmdline && !$job_files) {
            error_page("job $f2 has no cmdline and no input files");
        }

        $file_infos = [];
        foreach ($unshared_files as $f2) {
            $file_infos[] = get_file_info("$batch_dir/$fname/$f2");
        }

        $job = new StdClass;
        $job->dir = $fname;
        $job->cmdline = $cmdline;
        $job->file_infos = $file_infos;
        $jobs[] = $job;
    }
    $batch_desc = new StdClass;
    $batch_desc->shared_files = $shared_files;
    $batch_desc->shared_file_infos = $shared_file_infos;
    $batch_desc->unshared_files = $unshared_files;
    $batch_desc->jobs = $jobs;
    return $batch_desc;
}

function create_batch($user, $njobs, $app) {
    global $buda_boinc_app;
    $now = time();
    $batch_name = sprintf('buda_%d_%d', $user->id, $now);
    $description = "$app";
    $batch_id = BoincBatch::insert(sprintf(
        "(user_id, create_time, logical_start_time, logical_end_time, est_completion_time, njobs, fraction_done, nerror_jobs, state, completion_time, credit_estimate, credit_canonical, credit_total, name, app_id, project_state, description, expire_time) values (%d, %d, 0, 0, 0, %d, 0, 0, %d, 0, 0, 0, 0, '%s', %d, 0, '%s', 0)",
        $user->id, $now, $njobs, BATCH_STATE_INIT, $batch_name, $buda_boinc_app->id,
        $description
    ));
    return BoincBatch::lookup_id($batch_id);
}

function stage_input_files($batch_dir, $batch_desc, $batch_id) {
    $n = count($batch_desc->shared_files);
    $batch_desc->shared_files_phys_names = [];
    for ($i=0; $i<$n; $i++) {
        $path = sprintf('%s/%s', $batch_dir, $batch_desc->shared_files[$i]);
        [$md5, $size] = $batch_desc->shared_file_infos[$i];
        $phys_name = sprintf('batch_%d_%s', $batch_id, $md5);
        stage_file_aux($path, $md5, $size, $phys_name);
        $batch_desc->shared_files_phys_names[] = $phys_name;
    }
    foreach ($batch_desc->jobs as $job) {
        $n = count($batch_desc->unshared_files);
        $job->phys_names = [];
        for ($i=0; $i<$n; $i++) {
            $path = sprintf('%s/%s/%s',
                $batch_dir, $job->dir, $batch_desc->unshared_files[$i]
            );
            [$md5, $size] = $job->file_infos[$i];
            $phys_name = sprintf('batch_%d_%s', $batch_id, $md5);
            stage_file_aux($path, $md5, $size, $phys_name);
            $job->phys_names[] = $phys_name;
        }
    }
}

// run bin/create_work to create the jobs.
// Use --stdin, where each job is described by a line
//
function create_jobs(
    $user, $app, $app_desc, $batch_desc, $batch_id, $batch_dir_name,
    $wrapper_verbose, $cmdline, $max_fpops, $exp_fpops,
    $keywords
) {
    global $buda_boinc_app;

    // make per-job lines to pass as stdin
    //
    $job_cmds = '';
    foreach ($batch_desc->jobs as $job) {
        $job_cmd = sprintf('--wu_name batch_%d__job_%s', $batch_id, $job->dir);
        if ($job->cmdline) {
            $job_cmd .= sprintf(' --command_line "%s"', $job->cmdline);
        }
        foreach ($batch_desc->shared_files_phys_names as $x) {
            $job_cmd .= " $x";
        }
        foreach ($job->phys_names as $x) {
            $job_cmd .= " $x";
        }
        $job_cmds .= "$job_cmd\n";
    }
    $wrapper_cmdline = sprintf('"%s %s"',
        $wrapper_verbose?'--verbose':'',
        $cmdline
    );
    $cmd = sprintf(
        'cd ../..; bin/create_work --appname %s --sub_appname "%s" --batch %d --stdin --command_line %s --wu_template %s --result_template %s --rsc_fpops_bound %f --rsc_fpops_est %f',
        $buda_boinc_app->name,
        $app_desc->long_name,
        $batch_id,
        $wrapper_cmdline,
        "buda_apps/$app/template_in",
        "buda_apps/$app/template_out",
        $max_fpops, $exp_fpops
    );
    if ($keywords) {
        $cmd .= " --keywords '$keywords'";
    }
    if ($user->seti_id) {
        $cmd .= " --target_user $user->id ";
    }
    $cmd .= sprintf(' > %s 2<&1', "buda_batches/errfile");

    $h = popen($cmd, "w");
    if (!$h) error_page('create_work launch failed');
    fwrite($h, $job_cmds);
    $ret = pclose($h);
    if ($ret) {
        echo "<pre>create_work failed.\n";
        echo "command: $cmd\n\n";
        echo "job lines:\n$job_cmds\n\n";
        echo "error file:\n";
        readfile("../../buda_batches/errfile");
        exit;
    }
}

function handle_submit($user) {
    global $buda_root;

    $app = get_str('app');
    if (!is_valid_filename($app)) die('bad arg');
    $batch_file = get_str('batch_file');
    if (!is_valid_filename($batch_file)) die('bad arg');
    $wrapper_verbose = get_str('wrapper_verbose', true);
    $cmdline = get_str('cmdline');

    $max_runtime_days = get_str('max_runtime_days');
    if (!is_numeric($max_runtime_days)) error_page('bad runtime limit');
    $max_runtime_days = (double)$max_runtime_days;
    if ($max_runtime_days <= 0) error_page('bad runtime limit');
    if ($max_runtime_days > 100) error_page('bad runtime limit');
<<<<<<< HEAD
    $max_fpops = $max_runtime_days * AVG_CPU_FPOPS * 86400;
=======
    $max_fpops = $max_runtime_days * 4.3e9 * 86400;
>>>>>>> f56bba5d

    $exp_runtime_days = get_str('exp_runtime_days');
    if (!is_numeric($exp_runtime_days)) error_page('bad expected runtime');
    $exp_runtime_days = (double)$exp_runtime_days;
    if ($exp_runtime_days <= 0) error_page('bad expected runtime');
    if ($exp_runtime_days > 100) error_page('bad expected runtime');
    if ($exp_runtime_days > $max_runtime_days) {
        error_page('exp must be < max runtime');
    }
<<<<<<< HEAD
    $exp_fpops = $exp_runtime_days * AVG_CPU_FPOPS * 86400;
=======
    $exp_fpops = $exp_runtime_days * 4.3e9 * 86400;
>>>>>>> f56bba5d

    $app_desc = get_buda_app_desc($app);

    // unzip batch file into temp dir
    $batch_dir_name = unzip_batch_file($user, $batch_file);
    $batch_dir = "../../buda_batches/$batch_dir_name";

    // scan batch dir; validate and return struct
    $batch_desc = parse_batch_dir($batch_dir, $app_desc);

    if (!$batch_desc->jobs) {
        system("rm -rf $batch_dir");
        page_head("No jobs created");
        echo "
            Your batch file (.zip) did not specify any jobs.
            See <a href=https://github.com/BOINC/boinc/wiki/BUDA-job-submission#batch-files>Instructions for creating batch files</a>.
        ";
        page_tail();
        return;
    }
    $njobs = count($batch_desc->jobs);
    if ($njobs > 10 && $user->seti_id) {
        system("rm -rf $batch_dir");
        error_page(
            "Batches with > 10 jobs are not allowed if 'use only my computers' is set"
        );
    }
    $us = BoincUserSubmit::lookup_userid($user->id);
    if ($us->max_jobs_in_progress) {
        $n = n_jobs_in_progress($user->id);
        if ($n + $njobs > $us->max_jobs_in_progress) {
            system("rm -rf $batch_dir");
            error_page(
                sprintf(
                    'This batch is %d jobs, and you already have %d in-progress jobs.
                    This would exceed your limit of %d in-progress jobs.
                    ',
                    $njobs, $n, $us->max_jobs_in_progress
                )
            );
        }
    }

    $batch = create_batch($user, count($batch_desc->jobs), $app);

    // stage input files and record the physical names
    //
    stage_input_files($batch_dir, $batch_desc, $batch->id);

    // get job keywords: user keywords plus BUDA app keywords
    //
    [$yes, $no] = read_kw_prefs($user);
    $keywords = array_merge($yes, $app_desc->sci_kw);
    $keywords = array_unique($keywords);
    $keywords = implode(' ', $keywords);

    create_jobs(
        $user, $app, $app_desc, $batch_desc, $batch->id, $batch_dir_name,
        $wrapper_verbose, $cmdline, $max_fpops, $exp_fpops, $keywords
    );

    // mark batch as in progress
    //
    $batch->update(sprintf('state=%d', BATCH_STATE_IN_PROGRESS));

    // clean up batch dir
    //
    system("rm -rf $batch_dir");

    header("Location: submit.php?action=query_batch&batch_id=$batch->id");
}

function show_list() {
    page_head('BUDA job submission');
    $apps = get_buda_apps();
    echo 'Select app:<p><br>';
    foreach ($apps as $app) {
        $desc = get_buda_app_desc($app);
        echo sprintf('<p><a href=buda_submit.php?action=form&app=%s>%s</a>',
            $app, $desc->long_name
        );
    }
    page_tail();
}

$user = get_logged_in_user();
$buda_boinc_app = BoincApp::lookup("name='buda'");
if (!$buda_boinc_app) error_page('no buda app');
if (!has_submit_access($user, $buda_boinc_app->id)) {
    error_page('no access');
}
$action = get_str('action', true);
if ($action == 'submit') {
    handle_submit($user);
} else if ($action == 'form') {
    submit_form($user);
} else {
    show_list();
}

?><|MERGE_RESOLUTION|>--- conflicted
+++ resolved
@@ -300,11 +300,8 @@
     $max_runtime_days = (double)$max_runtime_days;
     if ($max_runtime_days <= 0) error_page('bad runtime limit');
     if ($max_runtime_days > 100) error_page('bad runtime limit');
-<<<<<<< HEAD
+
     $max_fpops = $max_runtime_days * AVG_CPU_FPOPS * 86400;
-=======
-    $max_fpops = $max_runtime_days * 4.3e9 * 86400;
->>>>>>> f56bba5d
 
     $exp_runtime_days = get_str('exp_runtime_days');
     if (!is_numeric($exp_runtime_days)) error_page('bad expected runtime');
@@ -314,11 +311,7 @@
     if ($exp_runtime_days > $max_runtime_days) {
         error_page('exp must be < max runtime');
     }
-<<<<<<< HEAD
     $exp_fpops = $exp_runtime_days * AVG_CPU_FPOPS * 86400;
-=======
-    $exp_fpops = $exp_runtime_days * 4.3e9 * 86400;
->>>>>>> f56bba5d
 
     $app_desc = get_buda_app_desc($app);
 
