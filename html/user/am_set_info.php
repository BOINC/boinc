<?php
// This file is part of BOINC.
// http://boinc.berkeley.edu
// Copyright (C) 2008 University of California
//
// BOINC is free software; you can redistribute it and/or modify it
// under the terms of the GNU Lesser General Public License
// as published by the Free Software Foundation,
// either version 3 of the License, or (at your option) any later version.
//
// BOINC is distributed in the hope that it will be useful,
// but WITHOUT ANY WARRANTY; without even the implied warranty of
// MERCHANTABILITY or FITNESS FOR A PARTICULAR PURPOSE.
// See the GNU Lesser General Public License for more details.
//
// You should have received a copy of the GNU Lesser General Public License
// along with BOINC.  If not, see <http://www.gnu.org/licenses/>.

require_once("../inc/boinc_db.inc");
require_once("../inc/xml.inc");
require_once("../inc/team.inc");
require_once("../inc/email.inc");
require_once("../inc/password_compat/password.inc");
require_once("../inc/user_util.inc");

// do a very cursory check that the given text is valid;
// for now, just make sure it has the given start and end tags,
// and at least one \n in the middle.
// Ideally, we'd like to check that it's valid XML
//
function bad_xml($text, $start, $end) {
    $text = trim($text);
    if (strstr($text, $start) != $text) {
        return "No start tag";
    }
    if (strstr($text, $end) != $end) {
        return "No end tag";
    }
    if (!strstr($text, "\n")) {
        return "No CR";
    }
    return "";
}

function success($x) {
    echo "<am_set_info_reply>
    <success/>
    $x
</am_set_info_reply>
";
}

xml_header();
$retval = db_init_xml();
if ($retval) xml_error($retval);

$auth = post_str("account_key", true);
if ($auth) {
    $name = post_str("name", true);
    $country = post_str("country", true);
    $postal_code = post_str("postal_code", true);
    $global_prefs = post_str("global_prefs", true);
    $project_prefs = post_str("project_prefs", true);
    $url = post_str("url", true);
    $send_email = post_str("send_email", true);
    $show_hosts = post_str("show_hosts", true);
    $teamid = post_int("teamid", true);
    $venue = post_str("venue", true);
    $email_addr = post_str("email_addr", true);
    $password_hash = post_str("password_hash", true);
} else {
    $auth = get_str("account_key");
    $name = get_str("name", true);
    $country = get_str("country", true);
    $postal_code = get_str("postal_code", true);
    $global_prefs = get_str("global_prefs", true);
    $project_prefs = get_str("project_prefs", true);
    $url = get_str("url", true);
    $send_email = get_str("send_email", true);
    $show_hosts = get_str("show_hosts", true);
    $teamid = get_int("teamid", true);
    $venue = get_str("venue", true);
    $email_addr = get_str("email_addr", true);
    $password_hash = get_str("password_hash", true);
}

$user = BoincUser::lookup_auth($auth);
if (!$user) {
    xml_error(ERR_DB_NOT_FOUND);
}

$name = BoincDb::escape_string($name);
if ($country && !is_valid_country($country)) {
    xml_error(-1, "invalid country");
}
$country = BoincDb::escape_string($country);
$postal_code = BoincDb::escape_string($postal_code);
$global_prefs = BoincDb::escape_string($global_prefs);
$project_prefs = BoincDb::escape_string($project_prefs);

// Do processing on project prefs so that we don't overwrite project-specific
// settings if AMS has no idea about them

if (stripos($project_prefs, "<project_specific>") === false) {
    // AMS request does not contain project specific prefs, preserve original
    $orig_project_specific = stristr($user->project_prefs, "<project_specific>");
    $orig_project_specific = substr($orig_project_specific, 0, stripos($orig_project_specific, "</project_specific>") + 19)."\n";
    $project_prefs = str_ireplace("<project_preferences>", "<project_preferences>\n".$orig_project_specific, $project_prefs);
}

$url = BoincDb::escape_string($url);
$send_email = BoincDb::escape_string($send_email);
$show_hosts = BoincDb::escape_string($show_hosts);
$venue = BoincDb::escape_string($venue);
$send_changed_email_to_user = false;
if ($email_addr) {
    $email_addr = strtolower($email_addr);
    $tmpuser = BoincUser::lookup_email_addr($email_addr);
    if ($tmpuser) {
        xml_error(ERROR_BAD_EMAIL_ADDR, "There's already an account with that email address.");
    }

    //check if the email address is included in previous_email_addr window. 
    //
    $tmpuser = BoincUser::lookup_prev_email_addr($email_addr);
    if ($tmpuser) {
        xml_error(ERROR_BAD_EMAIL_ADDR, "Email address is already in use");
    }
    if (!is_valid_email_addr($email_addr)) {
        xml_error(ERR_BAD_EMAIL_ADDR, "Invalid email address");
    }
    if (is_banned_email_addr($email_addr)) {
        xml_error(ERR_BAD_EMAIL_ADDR, "Invalid email address");
    }
<<<<<<< HEAD
    $email_addr = strtolower(BoincDb::escape_string($email_addr));
=======
    if ($user->email_addr != $email_addr) { 
        $user->previous_email_addr = $user->email_addr;
    }
>>>>>>> d0fcd1e7
}
$password_hash = BoincDb::escape_string($password_hash);

$query = "";
if ($name) {
    $query .= " name='$name', ";
}
if ($country) {
    $query .= " country='$country', ";
}
if (POSTAL_CODE && $postal_code) {
    $query .= " postal_code='$postal_code', ";
}
if ($global_prefs) {
    $global_prefs = str_replace("\\r\\n", "\n", $global_prefs);
    $x = bad_xml($global_prefs, "<global_preferences>", "</global_preferences>");
    if ($x) {
        error("Invalid global preferences: $x");
    }
    $query .= " global_prefs='$global_prefs', ";
}
if ($project_prefs) {
    $project_prefs = str_replace("\\r\\n", "\n", $project_prefs);
    $x = bad_xml($project_prefs, "<project_preferences>", "</project_preferences>");
    if ($x) {
        xml_error(ERR_XML_PARSE, "Invalid project preferences: $x");
    }
    $query .= " project_prefs='$project_prefs', ";
}
if ($url) {
    $query .= " url='$url', ";
}
if ($send_email != null) {
    $query .= " send_email='$send_email', ";
}
if ($show_hosts != null) {
    $query .= " show_hosts='$show_hosts', ";
}

if (!is_null($teamid)) {
    if ($teamid==0) {
        user_quit_team($user);
    } else {
        $team = BoincTeam::lookup_id_nocache($teamid);
        if ($team && $team->joinable) {
            user_join_team($team, $user);
        }
    }
}

if ($venue) {
    $query .= " venue='$venue', ";
}

// TODO: COMMENT THIS
//
if ($email_addr && $email_addr != $user->email_addr) {
    $user->previous_email_addr = $user->email_addr;
    $user->email_addr_change_time = time();
    $user->email_addr = $email_addr;
    $query .= " email_addr='$user->email_addr', ";
    if ($user->previous_email_addr) {
        $query .= " previous_email_addr='$user->previous_email_addr', email_addr_change_time=$user->email_addr_change_time, ";
        $send_changed_email_to_user = true;
    }
}
if ($password_hash) {
    $database_passwd_hash = password_hash($password_hash, PASSWORD_DEFAULT);
    $query .= " passwd_hash='$database_passwd_hash', ";
}

if (strlen($query)) {
    // the seti_id=seti_id is to make the query valid,
    // since $query ends with a comma at this point
    //
    $query = "$query seti_id=seti_id";
    $result = $user->update($query);
    if ($result) {
        if ($send_changed_email_to_user) {
            send_changed_email($user);
        }
        success("");
    } else {
        xml_error(-1, "database error: ".BoincDb::error());
    }
} else {
    success("");
}

?><|MERGE_RESOLUTION|>--- conflicted
+++ resolved
@@ -132,13 +132,7 @@
     if (is_banned_email_addr($email_addr)) {
         xml_error(ERR_BAD_EMAIL_ADDR, "Invalid email address");
     }
-<<<<<<< HEAD
     $email_addr = strtolower(BoincDb::escape_string($email_addr));
-=======
-    if ($user->email_addr != $email_addr) { 
-        $user->previous_email_addr = $user->email_addr;
-    }
->>>>>>> d0fcd1e7
 }
 $password_hash = BoincDb::escape_string($password_hash);
 
