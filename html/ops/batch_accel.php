--- conflicted
+++ resolved
@@ -115,11 +115,8 @@
 
 function main() {
     global $apps;
-<<<<<<< HEAD
+
     echo sprintf("starting batch_accel: %s\n", time_str(time()));
-=======
-    echo sprintf("batch_accel starting: %s\n", time_str(time()));
->>>>>>> f35e7ded
 
     $as = BoincApp::enum('');
     foreach ($as as $a) {
@@ -146,11 +143,7 @@
         echo "doing batch $batch->id\n";
         do_batch($batch, $wus);
     }
-<<<<<<< HEAD
     echo sprintf("finished batch_accel: %s\n", time_str(time()));
-=======
-    echo sprintf("batch_accel finished: %s\n", time_str(time()));
->>>>>>> f35e7ded
 }
 
 system("./batch_stats.php");
