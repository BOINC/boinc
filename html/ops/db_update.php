<?php
// This file is part of BOINC.
// http://boinc.berkeley.edu
// Copyright (C) 2008 University of California
//
// BOINC is free software; you can redistribute it and/or modify it
// under the terms of the GNU Lesser General Public License
// as published by the Free Software Foundation,
// either version 3 of the License, or (at your option) any later version.
//
// BOINC is distributed in the hope that it will be useful,
// but WITHOUT ANY WARRANTY; without even the implied warranty of
// MERCHANTABILITY or FITNESS FOR A PARTICULAR PURPOSE.
// See the GNU Lesser General Public License for more details.
//
// You should have received a copy of the GNU Lesser General Public License
// along with BOINC.  If not, see <http://www.gnu.org/licenses/>.

// code for one-time database updates goes here.
// Don't run this unless you know what you're doing!

$cli_only = true;
require_once("../inc/util_ops.inc");

$db = BoincDb::get_aux(false);
if (!$db) {
    echo "Can't open database\n";
    exit;
}

set_time_limit(0);

function do_query($query) {
    echo "Doing query:\n$query\n";
    $result = _mysql_query($query);
    if (!$result) {
        echo "Failed:\n"._mysql_error()."\n";
    } else {
        echo "Success.\n";
    }
}

function update_4_18_2004() {
    do_query("alter table user add cross_project_id varchar(254) not null");
    $result = do_query("select * from user");
    while ($user = _mysql_fetch_object($result)) {
        $x = random_string();
        do_query("update user set cross_project_id='$x' where id=$user->id");
    }
}

function update_5_12_2004() {
    do_query(
        "create table trickle_up (
        id                  integer     not null auto_increment,
        create_time         integer     not null,
        send_time           integer     not null,
        resultid            integer     not null,
        appid               integer     not null,
        hostid              integer     not null,
        handled             smallint    not null,
        xml                 text,
        primary key (id)
        )"
    );
    do_query(
        "create table trickle_down (
        id                  integer     not null auto_increment,
        create_time         integer     not null,
        resultid            integer     not null,
        hostid              integer     not null,
        handled             smallint    not null,
        xml                 text,
        primary key (id)
        )"
    );
    do_query(
        "alter table trickle_up add index trickle_handled (appid, handled)"
    );
    do_query(
        "alter table trickle_down add index trickle_host(hostid, handled)"
    );
}

function update_5_27_2004() {
    do_query(
        "alter table host add nresults_today integer not null"
    );
}

function update_6_9_2004() {
    do_query(
        "alter table profile change verification verification integer not null"
    );
}
function update_6_15_2004() {
    do_query(
        "alter table user add index user_name(name)"
    );
}

function update_7_02_2004() {
    do_query(
        "alter table workunit drop column result_template"
    );
    do_query(
        "alter table workunit add column result_template_file varchar(63) not null"
    );
    do_query(
        "update workunit set result_template_file='templates/foo.xml'"
    );
}

function update_7_08_2004() {
    do_query(
        "alter table result drop index ind_res_st"
    );
    do_query(
        "alter table add index ind_res_st(server_state)"
    );
}

function update_9_04_2004() {
    do_query(
        "insert into forum_preferences (userid, signature, posts) select user.id, user.signature, user.posts from user where user.posts > 0 or user.signature<>''");
}

function update_9_05_2004() {
    do_query(
        "ALTER TABLE forum_preferences ADD special_user INT NOT NULL"
    );
}

function update_9_26_2004() {
    do_query(
        "alter table app add homogeneous_redundancy smallint not null"
    );
}

function update_10_09_2004() {
    do_query(
        "alter table forum_preferences add jump_to_unread tinyint(1) unsigned not null default 1"
    );
    do_query(
        "alter table forum_preferences add hide_signatures tinyint(1) unsigned not null default 0"
    );
    do_query(
        "alter table post add signature tinyint(1) unsigned not null default 0"
    );
}

function update_10_25_2004() {
    do_query(
        "alter table forum_preferences add rated_posts varchar(254) not null"
    );
    do_query(
        "alter table forum_preferences add low_rating_threshold integer not null"
    );
    do_query(
        "alter table forum_preferences add high_rating_threshold integer not null"
    );
}

function update_10_26_2004() {
    do_query("alter table forum_preferences modify jump_to_unread tinyint(1) unsigned not null default 0");
}

function update_11_24_2004() {
    do_query(
        "alter table workunit change workseq_next hr_class integer not null"
    );
    do_query(
        "alter table workunit add priority integer not null"
    );
    do_query(
        "alter table workunit add mod_time timestamp"
    );
    do_query(
        "alter table result add priority integer not null"
    );
    do_query(
        "alter table result add mod_time timestamp"
    );
    do_query(
        "alter table host drop column projects"
    );
    do_query(
        "alter table host add avg_turnaround double not null"
    );
    do_query(
        "alter table result drop index ind_res_st"
    );
    do_query(
        "alter table result add index ind_res_st(server_state, priority)"
    );
    do_query(
        "alter table result drop index app_received_time"
    );
    do_query(
        "alter table result add index app_mod_time(appid, mod_time desc)"
    );
}

// or alternatively: (can run in parallel)

function update_11_24_2004_result() {
    do_query(
        "alter table result add priority integer not null, "
        ."add mod_time timestamp, "
        ."drop index ind_res_st, "
        ."add index ind_res_st(server_state, priority), "
        ."drop index app_received_time, "
        ."add index app_mod_time(appid, mod_time desc)"
    );
}
function update_11_24_2004_workunit() {
    do_query(
        "alter table workunit "
        ." change workseq_next hr_class integer not null, "
        ." add priority integer not null, "
        ." add mod_time timestamp"
    );
}
function update_11_24_2004_host() {
    do_query(
        "alter table host drop column projects, "
        ." add avg_turnaround double not null"
    );
}

function update_12_27_2004() {
    do_query("alter table workunit drop index wu_filedel");
    do_query("alter table workunit add index wu_filedel (file_delete_state, mod_time)");
}

function update_1_3_2005() {
    do_query("alter table workunit drop index wu_filedel");
    do_query("alter table workunit add index wu_filedel (file_delete_state)");
    do_query("alter table result drop index app_mod_time");
}

function update_1_7_2005() {
    do_query("alter table forum_preferences add ignorelist varchar(254) not null");
}

function update_1_13_2005() {
    do_query("alter table thread add hidden integer not null");
    do_query("alter table post add hidden integer not null");
}

function update_1_18_2005() {
    do_query("ALTER TABLE forum_preferences CHANGE special_user special_user CHAR(12) DEFAULT '0' NOT NULL");
}

function update_1_19_2005() {
    do_query("create table tentative_user (
        nonce               varchar(254) not null,
        email_addr          varchar(254) not null,
        confirmed           integer not null,
        primary key(nonce)
        );"
    );
}

function update_1_20_2005() {
    do_query("alter table host add host_cpid varchar(254)");
}

function update_1_20a_2005() {
    do_query("alter table host add external_ip_addr varchar(254)");
}

function update_2_25_2005() {
    do_query("alter table host add max_results_day integer not null");
}

function update_4_20_2005(){
    do_query("ALTER TABLE `thread` ADD `sticky` TINYINT UNSIGNED DEFAULT '0' NOT NULL");
    do_query("ALTER TABLE `forum` ADD `post_min_total_credit` INT NOT NULL AFTER `posts`");
    do_query("ALTER TABLE `forum` ADD `post_min_expavg_credit` INT NOT NULL AFTER `posts`");
    do_query("ALTER TABLE `forum` ADD `post_min_interval` INT NOT NULL AFTER `posts`");
    do_query("ALTER TABLE `forum` ADD `rate_min_total_credit` INT NOT NULL AFTER `posts`");
    do_query("ALTER TABLE `forum` ADD `rate_min_expavg_credit` INT NOT NULL AFTER `posts`");
    do_query("ALTER TABLE `forum_preferences` ADD `last_post` INT( 14 ) UNSIGNED NOT NULL AFTER `posts`");
}

function update_4_30_2005(){
    do_query("ALTER TABLE `forum_preferences` ADD `ignore_sticky_posts` TINYINT( 1 ) UNSIGNED NOT NULL");
}    

function update_6_22_2005() {
    do_query("alter table host add cpu_efficiency double not null after active_frac, add duration_correction_factor double not null after cpu_efficiency");
}

function update_8_05_2005() {
    do_query("alter table user add passwd_hash varchar(254) not null");
    do_query("alter table user add email_validated smallint not null");
    do_query("update user set passwd_hash=MD5(concat(authenticator, email_addr))");
    do_query("update user set email_validated=1");
}

function update_8_25_2005() {
    do_query("alter table user add donated smallint not null");
}

function update_8_26_2005() {
    do_query("drop table tentative_user");
}

function update_9_22_2005() {
    do_query("update user set country='Macedonia' where country='Macedonia, The Former Yugoslav Republic of'");
}

function update_11_24_2005(){
    do_query("ALTER TABLE `forum_preferences` ADD `minimum_wrap_postcount` INT DEFAULT '100' NOT NULL AFTER `high_rating_threshold` ,
ADD `display_wrap_postcount` INT DEFAULT '75' NOT NULL AFTER `minimum_wrap_postcount`");
}

function update_6_16_2006() {
    do_query("ALTER TABLE `thread` ADD `score` DOUBLE NOT NULL AFTER `sufferers` , ADD `votes` INT NOT NULL AFTER `score`");
    do_query("ALTER TABLE `forum_preferences` ADD `forum_sorting` INT NOT NULL AFTER `sorting`");
    do_query("ALTER TABLE `forum_preferences` ADD `thread_sorting` INT NOT NULL AFTER `forum_sorting`");

    do_query("CREATE TABLE `post_ratings` (
    `post` INT UNSIGNED NOT NULL ,
    `user` INT UNSIGNED NOT NULL ,
    `rating` TINYINT NOT NULL ,
    PRIMARY KEY ( `post` , `user`))");

    do_query("ALTER TABLE `forum_preferences` DROP `avatar_type`");
    do_query("ALTER TABLE `forum_preferences` CHANGE `low_rating_threshold` `low_rating_threshold` INT( 11 ) DEFAULT '-25' NOT NULL");
    do_query("ALTER TABLE `forum_preferences` CHANGE `high_rating_threshold` `high_rating_threshold` INT( 11 ) DEFAULT '5' NOT NULL");
    do_query("ALTER TABLE `forum_preferences` CHANGE `jump_to_unread` `jump_to_unread` TINYINT( 1 ) UNSIGNED DEFAULT '1' NOT NULL");

    do_query("ALTER TABLE `forum_preferences` DROP `sorting`");

    do_query("ALTER TABLE `forum_preferences` CHANGE `no_signature_by_default` `no_signature_by_default` TINYINT( 1 ) UNSIGNED DEFAULT '1' NOT NULL ");
    do_query("ALTER TABLE `thread` ADD `status` SMALLINT UNSIGNED NOT NULL AFTER `owner`");

    do_query("ALTER TABLE `subscriptions` ADD `notified` TINYINT( 1 ) UNSIGNED DEFAULT '0' NOT NULL");
    do_query("ALTER TABLE `subscriptions` CHANGE `notified` `notified_time` INT( 14 ) UNSIGNED DEFAULT '0' NOT NULL");
}

function update_7_11_2006() {
    do_query("alter table app add weight double not null");
}

function update_8_8_2006() {
    do_query("alter table forum_preferences add banished_until integer not null default 0");
}

function update_10_21_2006() {
    do_query("alter table app add beta smallint not null default 0");
}

function update_10_26_2006() {
    do_query("ALTER TABLE `team` ADD `ping_user` INT UNSIGNED NOT NULL DEFAULT '0',
        ADD `ping_time` INT UNSIGNED NOT NULL DEFAULT '0'");
    do_query("ALTER TABLE team ADD INDEX team_userid (userid)");
}

function update_11_10_2006() {
    do_query("ALTER TABLE thread ADD locked TINYINT NOT NULL DEFAULT 0");
}

function update_12_22_2006() {
    do_query("ALTER TABLE forum ADD is_dev_blog TINYINT NOT NULL DEFAULT 0");
}

function update_4_07_2007() {
    do_query('create table sent_email (
            userid              integer     not null,
            time_sent           integer     not null,
            email_type          smallint    not null,
            primary key(userid)
        ) TYPE=MyISAM;'
    );
}

function update_4_24_2007() {
    do_query('alter table host add error_rate double not null default 0');
    
}

function update_4_29_2007() {
    do_query("CREATE TABLE `private_messages` (
            `id`        int(10)     unsigned    NOT NULL auto_increment,
            `userid`    int(10)     unsigned    NOT NULL,
            `senderid`  int(10)     unsigned    NOT NULL,
            `date`      int(10)     unsigned    NOT NULL,
            `opened`    tinyint(1)  unsigned    NOT NULL default '0',
            `subject`   varchar(255)            NOT NULL,
            `content`   text                    NOT NULL,
            PRIMARY KEY  (`id`),
            KEY `userid` (`userid`)
        ) TYPE=MyISAM;"
    );
}

function update_4_30_2007() {
    do_query("create table credited_job (
    userid              integer     not null,
    workunitid          bigint      not null
    ) TYPE=MyISAM;");
    do_query("alter table credited_job add index credited_job_user (userid),
    add index credited_job_wu (workunitid),
    add unique credited_job_user_wu (userid, workunitid);"
    );
}

function update_5_27_2007() {
    do_query("create table donation_items (
    id                  integer     unsigned    not null auto_increment,
    item_name           varchar(32)             not null,
    title               varchar(255)            not null,
    description         varchar(255)            not null,
    required            double      unsigned    not null default '0',
    PRIMARY KEY(id)
) TYPE=MyISAM;");
    do_query("create table donation_paypal (
    id                  integer                 not null auto_increment,
    order_time          integer     unsigned    not null,
    userid              integer                 not null,
    email_addr          varchar(255)            not null,
    order_amount        double(6,2)             not null,
    processed           tinyint(1)              not null default '0',
    payment_time        integer     unsigned    not null,
    item_name           varchar(255)            not null,
    item_number         varchar(255)            not null,
    payment_status      varchar(255)            not null,
    payment_amount      double(6,2)             not null,
    payment_fee         double(5,2)             default null,
    payment_currency    varchar(255)            not null,
    txn_id              varchar(255)            not null,
    receiver_email      varchar(255)            not null,
    payer_email         varchar(255)            not null,
    payer_name          varchar(255)            not null,
    PRIMARY KEY(id)
) TYPE=MyISAM;");
}

function update_6_5_2007() {
    do_query("ALTER TABLE `forum_preferences` ADD `pm_notification` TINYINT( 1 ) UNSIGNED NOT NULL DEFAULT '1';");
}

function update_7_26_2007() {
    do_query("create table team_delta (
    userid              integer                 not null,
    teamid              integer                 not null,
    timestamp           integer                 not null,
    joining             tinyint(1)              not null,
    total_credit        double                  not null
) TYPE=MyISAM;"
    );
    do_query("alter table team_delta
        add index team_delta_teamid (teamid, timestamp);"
    );
}

function update_9_26_2007() {
    // Change field type from unsigned to signed
    do_query("ALTER TABLE team CHANGE ping_user ping_user integer NOT NULL DEFAULT 0");
}

function update_9_28_2007() {
    do_query("alter table team engine=myisam");
    do_query("alter table team change description description text");
    do_query("alter table team add fulltext index team_name_desc(name, description)");
}

function update_10_25_2007() {
    do_query("update user set country='Serbia' where country='Serbia and Montenegro'");
    do_query("update team set country='Serbia' where country='Serbia and Montenegro'");
}

function update_10_26_2007() {
    do_query("create table banishment_vote (
        id                  serial                  primary key,
        userid              integer                 not null,
        modid               integer                 not null,
        start_time          integer                 not null,
        end_time            integer                 not null
        ) TYPE=MyISAM;"
    );
    do_query("create table banishment_votes (
        id                  serial                  primary key,
        voteid              integer                 not null,
        modid               integer                 not null,
        time                integer                 not null,
        yes                 tinyint(1)              not null
        ) TYPE=MyISAM;"
    );
}

function update_11_7_2007() {
    do_query("create table team_admin (
        teamid              integer                 not null,
        userid              integer                 not null,
        create_time         integer                 not null,
        rights              integer                 not null
        ) type=MyISAM;"
    );
    do_query("alter table team_admin add unique (teamid, userid);");
}

function update_11_8_2007() {
    do_query("alter table forum add parent_type integer not null");
}

function update_11_14_2007() {
    do_query("alter table forum drop index category");
    do_query("alter table forum add unique pct (parent_type, category, title)");
}

// pm_notification should be 0 by default.
// We don't know who really wants it to be 1, so set everyone to 0;
// projects might want to run a news item notifying user
// that they need to explicitly set this if they want PM notification
//
function update_11_18_2007() {
    do_query("update forum_preferences set pm_notification=0");
    do_query("alter table forum_preferences change pm_notification pm_notification tinyint not null default 0");
}

function update_11_20_2007() {
    do_query("alter table team add fulltext index team_name(name)");
}

function update_12_18_2007() {
    do_query("create table friend (
        user_src            integer         not null,
        user_dest           integer         not null,
        message             varchar(255)    not null,
        create_time         integer         not null,
        reciprocated        tinyint         not null
        )
    ");
    do_query("create table notify (
        id                  serial          primary key,
        userid              integer         not null,
        create_time         integer         not null,
        type                integer         not null,
        opaque              integer         not null
        )
    ");
    do_query("alter table friend
        add unique friend_u (user_src, user_dest)
    ");
    do_query("alter table notify
        add index notify_u (userid)
    ");
}

function update_12_28_2007() {
    do_query("alter table notify drop index notify_u");
    do_query("alter table notify
        add unique notify_un (userid, type, opaque)
    ");
}

function update_2_18_2008() {
    do_query("create table assignment (
        id                  integer     not null auto_increment,
        create_time         integer     not null,
        target_id           integer     not null,
        target_type         integer     not null,
        multi               tinyint     not null,
        workunitid          integer     not null,
        resultid            integer     not null,
        primary key (id)
        ) engine = InnoDB
    ");
}

// If you haven't done 3_7, skip both of the following:
//
function update_3_7_2008() {
    do_query("alter table workunit add column rsc_bandwidth_bound double not null after rsc_disk_bound");
}
function update_3_7_undo_2008() {
    do_query("alter table workunit drop column rsc_bandwidth_bound");
}

function update_3_10_2008() {
    do_query("alter table workunit add column rsc_bandwidth_bound double not null");
}

function update_3_13_2008() {
    do_query("alter table app_version drop index appid");
    do_query("alter table app_version add column plan_class varchar(254) not null default ''");
    do_query("alter table app_version add unique apvp (appid, platformid, version_num, plan_class)");
}

// The following cleans up from a bug that causes "team transfer pending"
// to be shown even after transfer is finished
//
function update_3_27_2008() {
    do_query("update team set ping_user=0, ping_time=0 where ping_user=userid");
}

function update_3_31_2008() {
    do_query("alter table app_version change column xml_doc xml_doc mediumblob");
}

function update_6_3_2008() {
    do_query("alter table app add target_nresults smallint not null default 0");
}

function update_7_28_2008() {
    do_query("create table credit_multiplier (
        id          serial          primary key,
        appid       integer         not null,
        time        integer         not null,
        multiplier  double          not null default 0
        ) engine=MyISAM
    ");
}

function update_10_05_2008(){
    do_query("alter table forum_preferences add highlight_special tinyint default '1' not null");
}

function update_10_7_2008() {
    do_query("alter table team add joinable tinyint default '1' not null");
}

function update_6_16_2009() {
    do_query("create table state_counts (
            appid               integer     not null, 
            last_update_time    integer     not null,
            result_server_state_2       integer not null,
            result_server_state_4       integer not null,
            result_file_delete_state_1  integer not null,
            result_file_delete_state_2  integer not null,
            result_server_state_5_and_file_delete_state_0       integer not null,
            workunit_need_validate_1    integer not null,
            workunit_assimilate_state_1 integer not null,
            workunit_file_delete_state_1        integer not null,
            workunit_file_delete_state_2        integer not null,
            primary key (appid) 
            ) engine=MyISAM
    ");
}

function update_9_3_2009() {
    do_query("alter table result add (
        elapsed_time double not null,
        flops_estimate double not null,
        app_version_id integer not null
        )
    ");
}

function update_3_5_2010() {
    do_query("alter table workunit add fileset_id integer not null");
}

function update_3_17_2010() {
    do_query("create table host_app_version (
            host_id             integer     not null,
            app_version_id      integer     not null,
            pfc_n               double      not null,
            pfc_avg             double      not null,
            et_n                double      not null,
            et_avg              double      not null,
            et_var              double      not null,
            et_q                double      not null,
            host_scale_time     double      not null,
            scale_probation     tinyint     not null default 1,
            error_rate          double      not null,
            max_jobs_per_day    integer     not null,
            n_jobs_today        integer     not null,
            turnaround_n        double      not null,
            turnaround_avg      double      not null,
            turnaround_var      double      not null,
            turnaround_q        double      not null
        ) engine = InnoDB
    ");
    do_query("alter table host_app_version
        add unique hap(host_id, app_version_id)
    ");
    do_query("alter table app_version
        add pfc_n       double not null default 0,
        add pfc_avg     double not null default 0,
        add pfc_scale   double not null default 0,
        add expavg_credit double not null default 0,
        add expavg_time double not null default 0
    ");
    do_query("alter table app
        add min_avg_pfc double not null default 1,
        add host_scale_check tinyint not null,
        add max_jobs_in_progress integer not null,
        add max_gpu_jobs_in_progress integer not null,
        add max_jobs_per_rpc integer not null,
        add max_jobs_per_day_init integer not null
    ");
}

function update_4_21_2010() {
    do_query("alter table host_app_version
        drop column host_scale_time,
        drop column scale_probation,
        drop column error_rate,
        add column consecutive_valid integer not null
    ");
}

function update_6_10_2010() {
    do_query("alter table app
        drop column max_jobs_in_progress,
        drop column max_gpu_jobs_in_progress,
        drop column max_jobs_per_rpc,
        drop column max_jobs_per_day_init
    ");
}

function update_6_3_2011() {
    do_query("alter table app
        add homogeneous_app_version tinyint not null default 0
    ");
    do_query("alter table workunit
        add app_version_id integer not null default 0
    ");
}

function update_6_20_2011() {
    do_query("
create table batch (
    id                  serial          primary key,
    user_id             integer         not null,
    create_time         integer         not null,
    logical_start_time  double          not null,
    logical_end_time    double          not null,
    est_completion_time double          not null,
    njobs               integer         not null
) engine = InnoDB");

    do_query("
create table user_submit (
    user_id             integer         not null,
    quota               double          not null,
    logical_start_time  double          not null,
    all_apps            tinyint         not null
) engine = InnoDB");

    do_query("
create table user_submit_app (
    user_id             integer         not null,
    app_id              integer         not null
) engine = InnoDB");
}

function update_7_26_2011() {
    do_query("
        alter table batch
        add fraction_done       double          not null,
        add nerror_jobs         integer         not null,
        add state               integer         not null,
        add completion_time     double          not null,
        add credit_estimate     double          not null,
        add credit_canonical    double          not null,
        add credit_total        double          not null,
        add name                varchar(255)    not null,
        add app_id              integer         not null
    ");
}

function update_9_6_2011() {
    do_query("
        alter table user_submit
        add create_apps tinyint not null,
        add create_app_versions tinyint not null
    ");
}

function update_9_15_2011() {
    do_query("
        alter table result
        add runtime_outlier tinyint not null
    ");
}

function update_9_20_2011() {
    do_query("
        alter table user_submit
        drop column all_apps,
        drop column create_apps,
        drop column create_app_versions,
        add submit_all tinyint not null,
        add manage_all tinyint not null
    ");

    do_query("
        alter table user_submit_app
        add manage tinyint not null
    ");
}

function update_1_30_2012() {
    do_query("
        alter table workunit
        add transitioner_flags tinyint not null
    ");
    do_query(
        "alter table assignment add index asgn_target(target_type, target_id)"
    );
}

function update_6_4_2012() {
    do_query("
        alter table batch
        add project_state integer not null,
        add description varchar(255) not null
    ");
}

function update_8_24_2012() {
    do_query("
        alter table app
        add non_cpu_intensive tinyint not null default 0
    ");
}

function update_8_26_2012() {
    do_query("
        alter table app
        add locality_scheduling integer not null default 0
    ");
}

function update_11_25_2012() {
    do_query("
        create table job_file (
            id                      integer         not null auto_increment,
            md5                     char(64)        not null,
            create_time             double          not null,
            delete_time             double          not null,
            primary key(id)
        ) engine = InnoDB
    ");
    do_query("
        alter table job_file add index md5 (md5)
    ");
}

function update_4_26_2013() {
    do_query("alter table app add n_size_classes smallint not null default 0");
    do_query("alter table workunit add size_class smallint not null default -1");
    do_query("alter table result add size_class smallint not null default -1");
}

function update_5_23_2013() {
    do_query("alter table host add product_name varchar(254) not null");
}

function update_9_10_2013() {
    do_query("alter table workunit change mod_time mod_time timestamp default current_timestamp on update current_timestamp");
    do_query("alter table result change mod_time mod_time timestamp default current_timestamp on update current_timestamp");
}

function update_9_17_2013() {
    do_query("alter table batch add expire_time double not null");
}

function update_12_22_2013() {
    do_query("
        create table badge (
            id                      serial          primary key,
            create_time             double          not null,
            type                    tinyint         not null,
            name                    varchar(255)    not null,
            title                   varchar(255)    not null,
            description             varchar(255)    not null,
            image_url               varchar(255)    not null,
            level                   varchar(255)    not null,
            tags                    varchar(255)    not null,
            sql_rule                varchar(255)    not null
        )
    ");
    do_query("
        create table badge_user (
            badge_id                integer         not null,
            user_id                 integer         not null,
            create_time             double          not null,
            reassign_time           double          not null
        )
    ");
    do_query("
        create table badge_team (
            badge_id                integer         not null,
            team_id                 integer         not null,
            create_time             double          not null,
            reassign_time           double          not null
        )
    ");
    do_query("
        alter table badge_user
            add unique (user_id, badge_id)
    ");
    do_query("
        alter table badge_team
            add unique (team_id, badge_id)
    ");
}

function update_1_13_2014() {
    do_query(
        "alter table user_submit add max_jobs_in_progress integer not null"
    );
}

function update_3_6_2014() {
    do_query(
        "alter table host add gpu_active_frac double not null"
    );
}

function update_4_2_2014() {
    do_query(
        "alter table result 
            add peak_working_set_size double not null,
            add peak_swap_size double not null,
            add peak_disk_usage double not null
        "
    );
}

function update_5_3_2014() {
    do_query(
        "alter table app
            add fraction_done_exact tinyint not null
        "
    );
}

function update_6_5_2014() {
    do_query(
        "alter table app_version
            add beta tinyint not null
        "
    );
}

function update_8_15_2014() {
    do_query(
        "create table credit_user (
            userid                  integer         not null,
            appid                   integer         not null,
            njobs                   integer         not null,
            total                   double          not null,
            expavg                  double          not null,
            expavg_time             double          not null,
            credit_type             integer         not null,
            primary key (userid, appid, credit_type)
            ) engine=InnoDB
        "
    );
    do_query(
        "create table credit_team (
            teamid                  integer         not null,
            appid                   integer         not null,
            njobs                   integer         not null,
            total                   double          not null,
            expavg                  double          not null,
            expavg_time             double          not null,
            credit_type             integer         not null,
            primary key (teamid, appid, credit_type)
            ) engine=InnoDB
        "
    );
}
 
function update_10_8_2014() {
    do_query("alter table user_submit add primary key(user_id)");
    do_query("alter table user_submit_app add primary key(user_id, app_id)");
}

function update_4_15_2015() {
    do_query("alter table forum
        alter timestamp set default 0,
        alter threads set default 0,
        alter posts set default 0,
        alter rate_min_expavg_credit set default 0,
        alter rate_min_total_credit set default 0,
        alter post_min_interval set default 0,
        alter post_min_expavg_credit set default 0,
        alter post_min_total_credit set default 0,
        alter parent_type set default 0
    ");
}

// functions to change select ID types to 64-bit
//
function result_big_ids() {
    do_query("alter table result
        change column id id bigint not null auto_increment
    ");
    do_query("alter table workunit
        change column canonical_resultid canonical_resultid bigint not null
    ");
    do_query("alter table assignment
        change column resultid resultid bigint not null
    ");
}

function workunit_big_ids() {
    do_query("alter table workunit
        change column id id bigint not null auto_increment
    ");
    do_query("alter table result
        change column workunitid workunitid bigint not null
    ");
    do_query("alter table assignment
        change column workunitid workunitid bigint not null
    ");
}

// run this if your projects uses HTTPS, to patch up the gravatar URLs
//
function gravatar_update() {
    do_query("update forum_preferences
        SET avatar = REPLACE(avatar, 'http://www.gravatar.com', '//www.gravatar.com')
    ");
}

function update_1_27_2016() {
    do_query("alter table team add column mod_time timestamp default current_timestamp on update current_timestamp");
}

function update_2_17_2017() {
    do_query("alter table job_file change md5 name varchar(255) not null");
}

function update_3_17_2017() {
    do_query("alter table credit_user
        add index cu_total(appid, total),
        add index cu_avg(appid, expavg)
    ");
    do_query("alter table credit_team
        add index ct_total(appid, total),
        add index ct_avg(appid, expavg)
    ");
}

function update_6_13_2017() {
    do_query("alter table host
        add column p_ngpus integer not null,
        add column p_gpu_fpops double not null
    ");
}

function update_7_21_2017() {
    do_query("alter table workunit
        add column keywords varchar(254) not null
    ");
}

function update_8_9_2017() {
    do_query("alter table workunit
        add column app_version_num integer not null
    ");
}

function update_10_25_2017() {
    do_query("alter table user
        add column login_token char(32) not null,
        add column login_token_time double not null
    ");
}

function update_3_8_2018() {
    do_query("alter table user
        modify column login_token char(32) not null default '',
        modify column login_token_time double not null default 0
    ");
}

function update_4_5_2018() {
    do_query("create table token (
        token                   varchar(255)    not null,
        userid                  integer         not null,
        type                    char            not null,
        create_time             integer         not null,
        expire_time             integer,
        primary key (token),
        index token_userid (userid)
        ) engine=InnoDB
    ");
}

function update_4_6_2018() {
    do_query("alter table team
        modify column total_credit double not null default 0.0,
        modify column expavg_credit double not null default 0.0,
        modify column seti_id integer not null default 0
    ");
}

function update_4_18_2018() {
    do_query("alter table token
        modify column create_time integer not null
    ");
}

<<<<<<< HEAD
function update_5_9_2018() {
    do_query("create table user_deleted (
            userid                  integer         not null,
            public_cross_project_id varchar(254)    not null,
            create_time             double          not null,
            primary key (userid)
        ) engine=InnoDB;
    ");
    
    do_query("create table host_deleted (
            hostid                  integer         not null,
            public_cross_project_id varchar(254)    not null,
            create_time             double          not null,
            primary key (hostid)
        ) engine=InnoDB;
    ");
=======
function update_4_19_2018() {
    do_query("alter table user
	add column previous_email_addr varchar(254) not null default '',
	add column email_addr_change_time double not null default 0
    ");
    do_query("alter table user add index user_email_time (email_addr_change_time)");
>>>>>>> 02a59808
}

// Updates are done automatically if you use "upgrade".
//
// If you need to do updates manually,
// modify the following to call the function you want.
// Make sure you do all needed functions, in order.
// (Look at your DB structure using "explain" queries to see
// which ones you need).

//update_3_17_2010();

// in the following, the first element is a version number.
// This used to be the Subversion version#,
// but with Git we just use sequential integers
//
$db_updates = array (
    array(18490, "update_6_16_2009"),
    array(19001, "update_9_3_2009"),
    array(20807, "update_3_5_2010"),
    array(20932, "update_3_17_2010"),
    array(21226, "update_4_21_2010"),
    array(21728, "update_6_10_2010"),
    array(23635, "update_6_3_2011"),
    array(23762, "update_6_20_2011"),
    array(23881, "update_7_26_2011"),
    array(24137, "update_9_6_2011"),
    array(24225, "update_9_15_2011"),
    array(24248, "update_9_20_2011"),
    array(25169, "update_1_30_2012"),
    array(25734, "update_6_4_2012"),
    array(26060, "update_8_24_2012"),
    array(26062, "update_8_26_2012"),
    array(27000, "update_11_25_2012"),
    array(27001, "update_4_26_2013"),
    array(27002, "update_5_23_2013"),
    array(27003, "update_9_10_2013"),
    array(27004, "update_9_17_2013"),
    array(27005, "update_12_22_2013"),
    array(27006, "update_1_13_2014"),
    array(27007, "update_3_6_2014"),
    array(27008, "update_4_2_2014"),
    array(27009, "update_5_3_2014"),
    array(27010, "update_6_5_2014"),
    array(27011, "update_8_15_2014"),
    array(27012, "update_10_8_2014"),
    array(27013, "update_4_15_2015"),
    array(27014, "update_1_27_2016"),
    array(27015, "update_2_17_2017"),
    array(27016, "update_3_17_2017"),
    array(27017, "update_6_13_2017"),
    array(27018, "update_7_21_2017"),
    array(27019, "update_8_9_2017"),
    array(27020, "update_10_25_2017"),
    array(27021, "update_3_8_2018"),
    array(27022, "update_4_5_2018"),
    array(27023, "update_4_6_2018"),
    array(27024, "update_4_18_2018"),
<<<<<<< HEAD
    array(27025, "update_5_9_2018")
=======
    array(27025, "update_4_19_2018")
>>>>>>> 02a59808
);

?><|MERGE_RESOLUTION|>--- conflicted
+++ resolved
@@ -1102,7 +1102,14 @@
     ");
 }
 
-<<<<<<< HEAD
+function update_4_19_2018() {
+    do_query("alter table user
+	add column previous_email_addr varchar(254) not null default '',
+	add column email_addr_change_time double not null default 0
+    ");
+    do_query("alter table user add index user_email_time (email_addr_change_time)");
+}
+
 function update_5_9_2018() {
     do_query("create table user_deleted (
             userid                  integer         not null,
@@ -1119,14 +1126,6 @@
             primary key (hostid)
         ) engine=InnoDB;
     ");
-=======
-function update_4_19_2018() {
-    do_query("alter table user
-	add column previous_email_addr varchar(254) not null default '',
-	add column email_addr_change_time double not null default 0
-    ");
-    do_query("alter table user add index user_email_time (email_addr_change_time)");
->>>>>>> 02a59808
 }
 
 // Updates are done automatically if you use "upgrade".
@@ -1185,11 +1184,8 @@
     array(27022, "update_4_5_2018"),
     array(27023, "update_4_6_2018"),
     array(27024, "update_4_18_2018"),
-<<<<<<< HEAD
-    array(27025, "update_5_9_2018")
-=======
-    array(27025, "update_4_19_2018")
->>>>>>> 02a59808
+    array(27025, "update_4_19_2018"),
+    array(27026, "update_5_9_2018")
 );
 
 ?>