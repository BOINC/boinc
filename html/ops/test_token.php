#! /usr/bin/env php
<?php
require_once("../inc/util.inc");
require_once("../inc/token.inc");
require_once("../inc/db_ops.inc");

$token = random_string();

BoincToken::insert("(token,userid,type,create_time, expire_time) values ('$token', 0, 'T', unix_timestamp(), unix_timestamp()+3600)");

$boincTokens = BoincToken::enum("userid=0");
foreach($boincTokens as $boincToken) {
    echo $boincToken->token . "\n";
    echo $boincToken->userid . "\n";
    echo $boincToken->type . "\n";
    echo $boincToken->create_time . "\n";
    echo $boincToken->expire_time . "\n";
}

echo "---------------\n";
$boincToken = BoincToken::lookup("userid=0");
echo $boincToken->token . "\n";
echo $boincToken->userid . "\n";
echo $boincToken->type . "\n";
echo $boincToken->create_time . "\n";
echo $boincToken->expire_time . "\n";

echo "---------------\n";
$boincToken = BoincToken::lookup_valid_token(0, $token, 'T');
if ( $boincToken != null ) {
   echo "Found valid token\n";
}

echo "---------------\n";
$boincToken = BoincToken::lookup_valid_token(0, 'notrealtoken', 'T');
if ( $boincToken == null ) {
   echo "Successfully didn't find invalid token\n";
}
<<<<<<< HEAD
=======


echo "---------------\n";
$user = new BoincUser();
$user->id=0;
$token = create_confirm_delete_account_token($user);
if ( is_valid_delete_account_token($user->id, $token) ) {
    echo "Successfully created and validated delete account token";
}
>>>>>>> 81b1cf50

?><|MERGE_RESOLUTION|>--- conflicted
+++ resolved
@@ -36,9 +36,6 @@
 if ( $boincToken == null ) {
    echo "Successfully didn't find invalid token\n";
 }
-<<<<<<< HEAD
-=======
-
 
 echo "---------------\n";
 $user = new BoincUser();
@@ -47,6 +44,5 @@
 if ( is_valid_delete_account_token($user->id, $token) ) {
     echo "Successfully created and validated delete account token";
 }
->>>>>>> 81b1cf50
 
 ?>