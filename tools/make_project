--- conflicted
+++ resolved
@@ -324,16 +324,12 @@
 except:
     print('''Couldn't install translation files''')
 
-<<<<<<< HEAD
-print('''Done installing default daemons.''')
-=======
 try:
     os.system('cd '+proot+'/html/ops; ./generate_account_ownership_keys.php')
 except:
     print '''Couldn't generate account ownership keypair'''
 
-print '''Done installing default daemons.'''
->>>>>>> 921659b7
+print ('''Done installing default daemons.''')
 
 # copy the test app if needed
 if options.test_app:
