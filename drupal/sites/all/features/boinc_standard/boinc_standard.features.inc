--- conflicted
+++ resolved
@@ -141,10 +141,7 @@
     'types' => array(
       '0' => 'forum',
       '1' => 'news',
-<<<<<<< HEAD
-=======
       '2' => 'team_forum',
->>>>>>> 263fb0bc
     ),
     'flag_short' => 'subscribe',
     'flag_long' => 'Subscribe to this topic',
