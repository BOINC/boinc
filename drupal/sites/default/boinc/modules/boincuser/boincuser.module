--- conflicted
+++ resolved
@@ -502,27 +502,10 @@
 function boincuser_user_login(&$edit, $account) {
   $existinguser_tou = variable_get('boinc_weboptions_existinguser_tou', FALSE);
   $termsofuse = variable_get('boinc_weboptions_termsofuse', '');
-<<<<<<< HEAD
-  if ( (!empty($termsofuse)) and ($account->uid) ) {
-    if ( !boincuser_check_termsofuse($account) and ($existinguser_tou) ) {
-
-      $administrator_role = array_search('administrator', user_roles(true));
-      if (!isset($account->roles[$administrator_role])) {
-
-        // Find and save the current destination and use as an parameter
-        // to send the user back to here he/she came from.
-        $np = ltrim('user/optin', '/');
-        $path_for_destination = rawurlencode($np);
-
-        $query_for_destination = '';
-        $prevdest = $_REQUEST['destination'];
-        if ($prevdest) {
-          $query_for_destination = '?destination=' . $prevdest;
-        }
-        $_REQUEST['destination'] = $path_for_destination . $query_for_destination;
-=======
+
   // Check if user has agreed to terms of use.
-  if ( (!empty($termsofuse)) and ($account->uid) and (!boincuser_check_termsofuse($account)) ) {
+  if ( (!empty($termsofuse)) and ($account->uid) and 
+       (!boincuser_check_termsofuse($account)) and ($existinguser_tou) ) {
 
     // Admins are exempted.
     $administrator_role = array_search('administrator', user_roles(true));
@@ -532,9 +515,13 @@
       // to send the user back to here he/she came from.
       $np = ltrim('user/termsofuse', '/');
       $path_for_destination = rawurlencode($np);
->>>>>>> a310795e
-
+
+      $query_for_destination = '';
+      $prevdest = $_REQUEST['destination'];
+      if ($prevdest) {
+        $query_for_destination = '?destination=' . $prevdest;
       }
+      $_REQUEST['destination'] = $path_for_destination . $query_for_destination;
 
     }
   }
