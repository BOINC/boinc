<?php
// $Id$

/**
 * Form submission handlers and data processing functions are contained
 * herein to prevent littering of the main module file.
 */


/*  *  *  *  *  *  *  *  *  *  *  *  *  *  *  *  *  *  *  *  *  *  *  *  *  *  *  *
 * Login form handlers and functions
 *  *  *  *  *  *  *  *  *  *  *  *  *  *  *  *  *  *  *  *  *  *  *  *  *  *  *  */
 
/**
 * Form validation handler for login
 */
function boincuser_login_validate($form, &$form_state) {
  /* // SAMPLE: To try validation with Drupal first...
  global $user;
  if (!empty($user->uid)) {
    // Authentication with Drupal was successful
    return;
  }*/
  
  // Set name for logging purposes
  $form_state['values']['name'] = $form_state['values']['email'];
  
  // Bypass BOINC validation if passed the name of user 1
  $user_1 = user_load(1);
  if ($form_state['values']['email'] == $user_1->name) {
    user_authenticate($form_state['values']);
    return;
  }
  
  // Call our custom authentication function to check for an existing BOINC user
  if (!boincuser_login_authenticate($form_state['values'])) {
    // Authentication failed; set an error accordingly
    form_set_error('name', bts('Sorry, unrecognized email address or password.') . ' ' . l(bts('Have you forgotten your password?'), 'user/password'));
  }
}

/**
 * Custom authentication function to check BOINC account information
 */
function boincuser_login_authenticate($form_values) {
  global $boincuser_authenticated;
  $email_addr = strtolower($form_values['email']);
  $passwd = $form_values['pass'];
  $passwd_hash = md5($passwd.$email_addr);
  
  // Include BOINC user library
  require_boinc('boinc_db');
  
  // Get the BOINC user and check credentials
  $boinc_user = BoincUser::lookup_email_addr($email_addr);
  if (!$boinc_user) return false;
  if ($passwd_hash != $boinc_user->passwd_hash) return false;
  
  // BOINC authentication successful; log in and synchronize accounts
  boincuser_login_register($boinc_user);
  // Write session, update timestamp, run user 'login' hook.
  user_authenticate_finalize($form_values);
  // Use a global variable to save the fact that we did authentication.
  $boincuser_authenticated = true;
  return true;
}

/**
 * Allow pre-existing BOINC users to login and automatically create 
 * Drupal accounts
 */
function boincuser_login_register($boinc_user) {
  global $user;
  require_boinc('boinc_db');
  // If a Drupal account already exists, log in
  $existing_user = user_load(array('mail' => $boinc_user->email_addr));
  if (!empty($existing_user->uid)) {
    $user = $existing_user;
  } else {
    // Create a Drupal user from the BOINC user
    if ($user = boincuser_register_make_drupal_user($boinc_user)) {
      watchdog('user', 'New external user: %email using module %module.', array('%email' => $email_addr, '%module' => $module), WATCHDOG_NOTICE, l(t('edit'), 'user/'. $user->uid .'/edit'));
    }
  }
}


/*  *  *  *  *  *  *  *  *  *  *  *  *  *  *  *  *  *  *  *  *  *  *  *  *  *  *  *
 * Registration form handlers and functions
 *  *  *  *  *  *  *  *  *  *  *  *  *  *  *  *  *  *  *  *  *  *  *  *  *  *  *  */

/**
 * New user registration validation handler.
 */
function boincuser_register_validate($form_values) {            
  // Include BOINC database objects library
  require_boinc('boinc_db');
  // Check for an existing BOINC user
  $boinc_user = BoincUser::lookup_email_addr($form_values['mail']);
  if ($boinc_user) return false;
  return true;
}

/**
 * Create BOINC account
 */
function boincuser_register_make_user($params) {    
  // Include BOINC user library
  require_boinc('user');
  // Create the BOINC user
  $boinc_user = make_user($params['email_addr'], $params['name'], $params['passwd_hash'], $params['country'], $params['postal_code']);
  return $boinc_user;
}

/**
 * Create Drupal account from existing BOINC account
 */
function boincuser_register_make_drupal_user($boinc_user) {
  $account = null;
  if (is_numeric($boinc_user)) {
    $boinc_user = boincuser_load($boinc_user);
  }
  if ($boinc_user) {
    $account = boincuser_create_drupal_user($boinc_user);
    if ($account) {
      boincuser_create_drupal_profile($account, $boinc_user);
    }
  }
  return $account;
}

function boincuser_create_drupal_user($boinc_user) {
  require_boinc('forum_db');
  BoincForumPrefs::lookup($boinc_user);
  $account = NULL;
  $module = 'boincuser';
  
  // Verify that this account has not already been imported
  $already_imported = db_result(db_query('
    SELECT COUNT(*) FROM {boincuser} WHERE boinc_id = %d',
    $boinc_user->id)
  );
  if ($already_imported) {
    return NULL;
  }
  
  // Email is limited to 64 characters...
  $boinc_email = substr($boinc_user->email_addr, 0, 64);
  
  // Email should be unique
  $already_imported = db_result(db_query("
    SELECT COUNT(*) FROM {users} WHERE mail = '%s'",
    $boinc_email)
  );
  if ($already_imported) {
    drupal_set_message(t('An account for @email already exists', array('@email' => $boinc_email)), 'warning');
    watchdog('boincimport', 'An account for @email already exists', array('@email' => $boinc_email), WATCHDOG_WARNING); 
    return NULL;
  }
  
  // Make sure name is unique
  $unique_name = find_unique_name($boinc_user->name);
  
  $userinfo = array(
    'name' => $unique_name,
    'pass' => $boinc_user->passwd_hash,
    'mail' => $boinc_email,
    'signature' => $boinc_user->prefs->signature,
    'created' => $boinc_user->create_time,
    'init' => $boinc_email,
    'status' => 1,
    "authname_{$module}" => $boinc_email,
    'access' => time()
  );
  
  $in_penalty = ($boinc_user->prefs->banished_until > time());
  
  // Add user to community member role (if no current penalty)
  if (!$in_penalty) {
    $community_role = array_search('community member', user_roles(true)); 
    $userinfo['roles'] = array(
      $community_role => ''
    );
  }
  
  // Mark account as imported so a BOINC account is not created on Insert (i.e. user_save)
  $_SESSION['importedUser'] = true;
  $account = user_save('', $userinfo);
  
  // Drupal overrides the original registration date, so update to the correct date
  $account = user_save($account, array('created' => $userinfo['created']));
  
  // Terminate if an error occured during user_save().
  if (!$account) {
    drupal_set_message(t("Error saving user account."), 'error');
    return NULL;
  }
  
  // Cross reference the Drupal and BOINC accounts
  boincuser_account_cross_reference($account->uid, $boinc_user->id);
  
  if ($in_penalty) {
    // Import the timestamp of when the penalty period will be over
    $boincuser_record = array(
      'uid' => $account->uid,
      'penalty_expiration' => $boinc_user->prefs->banished_until,
    );
    drupal_write_record('boincuser', $boincuser_record, 'uid');
  }
  
  return $account;
}

function boincuser_create_drupal_profile($account, $boinc_user) {
  
  require_boinc('forum_db');
  BoincForumPrefs::lookup($boinc_user);
  
  $image_dir = boinc_get_path('user_image');
  
  // Automatically create a content profile
  $now = time();
  $profile_background = null;
  $profile_opinions = null;
  $profile_image = null;
  $avatar_image = null;
  
  // Load the BOINC profile, if available
  if ($boinc_user->has_profile) {
    $boinc_profile = BoincProfile::lookup("userid={$boinc_user->id}");
    $profile_background = $boinc_profile->response1;
    $profile_opinions = $boinc_profile->response2;
    if ($boinc_profile->has_picture) {
      // Load picture; load validators; determine where to store it in Drupal
      $image_path = "{$image_dir}/{$boinc_user->id}.jpg";
      $profile_image = get_cck_image_object($image_path, 'field_profile_image', 'profile', TRUE);
      // If the user does not have a different image as an avatar, use this one
      if (!$boinc_user->prefs->avatar) {
        $avatar_image = get_cck_image_object($image_path, 'field_image', 'profile', TRUE);
      }
    }
    if ($boinc_user->prefs->avatar) {
      $image_path = "{$image_dir}/{$boinc_user->id}_avatar.jpg";
      $avatar_image = get_cck_image_object($image_path, 'field_image', 'profile', TRUE);
    }
  }
  $default_input_format = db_result(db_query("
    SELECT format FROM {filter_formats} WHERE name = '%s'", 'Rich text'));
  if (!$default_input_format) $default_input_format = 1;
  
  // Populate the profile object
  $profile_node = new stdClass();
  $profile_node->title = $boinc_user->name;
  $profile_node->uid = $account->uid;
  $profile_node->body = '';
  $profile_node->type = 'profile'; 
  $profile_node->created = $now;
  $profile_node->changed = $now;
  $profile_node->status = 1;
  $profile_node->promote = 0;
  $profile_node->sticky = 0;
  $profile_node->format = $default_input_format;
  $profile_node->name = $account->name; // Set to link profile to account uid!
  $profile_node->field_country[]['value'] = $boinc_user->country;
  $profile_node->field_zip[]['value'] = $boinc_user->postal_code;
  $profile_node->field_url[]['value'] = $boinc_user->url;
  $profile_node->field_background[]['value'] = $profile_background;
  $profile_node->field_opinions[]['value'] = $profile_opinions;
  $profile_node->field_image[] = $avatar_image;
  $profile_node->field_profile_image[] = $profile_image;
  
  // Save the profile object to the database
  // This will automatically set the author uid if node->name has been set
  $profile_node = node_submit($profile_node);
  node_save($profile_node);
  
  return;
}

function boincuser_account_cross_reference($uid, $boinc_id) {
    // Cross reference Drupal account with BOINC
    $reference = db_query("INSERT INTO {boincuser} SET uid=%d, boinc_id=%d", $uid, $boinc_id);
    if (!$reference) {
      drupal_set_message(t("Error connecting BOINC account."), 'error');
      return false;
    }
    return true;
}

/**
 * Convert any BOINC forum thread subscriptions to Drupal flag subscriptions
 */
function boincuser_pull_subscriptions($account = NULL) {
  if (!$account) {
    global $user;
    $account = user_load($user->id);
  }
  elseif (is_numeric($account)) {
    $account = user_load($account);
  }
  
  // Get any subscriptions for this user
  db_set_active('boinc');
  $subscriptions = db_query('
    SELECT threadid FROM {subscriptions}
    WHERE userid = %d', $account->boincuser_id);
  db_set_active('default');
  
  $flag = flag_get_flag('subscriptions') or die('no "subscriptions" flag defined');
  $count = 0;
  while ($thread_id = db_result($subscriptions)) {
    // For each BOINC thread ID subscribed, look up the corresponding node ID
    $nid = db_result(db_query('
      SELECT nid FROM {boincimport_temp_topic}
      WHERE topic_id = %d', $thread_id));
    // Flag this node for the user
    if ($nid > 0) {
      $flag->flag('flag', $nid, $account);
      $count++;
    }
  }
  return $count;
}


/*  *  *  *  *  *  *  *  *  *  *  *  *  *  *  *  *  *  *  *  *  *  *  *  *  *  *  *
 * Account form handlers and functions
 *  *  *  *  *  *  *  *  *  *  *  *  *  *  *  *  *  *  *  *  *  *  *  *  *  *  *  */

/**
 * User account update validation handler.
 */
function boincuser_account_validate($edit, $account) {
  // Include BOINC database objects library, load BOINC account data
  require_boinc('boinc_db');
  $boinc_user = BoincUser::lookup_email_addr($account->mail);
  $changing_email = ($edit['mail'] AND $edit['mail'] != $account->mail) ? true : false;
  $changing_pass = ($edit['pass']['pass1']) ? true : false;
  // 
  if ($changing_email) {
    // E-mail address is set to change; check for an existing BOINC user
    $boinc_user_already_exists = BoincUser::lookup_email_addr($edit['mail']);
    if ($boinc_user_already_exists) {
      form_set_error('mail', bts('A BOINC account already exists for @email.', array('@email' => $edit['mail'])));
    }
  }
  
  if (($changing_email OR $changing_pass) AND !user_access('administer users')) {
    // If changing email or password, require current password
    // (except in cases where password is being reset)
    if (isset($_SESSION['reset_pass'])) {
      unset($_SESSION['reset_pass']);
    }
    else {
      $given_hash = md5($edit['current_pass'] . $account->mail);
      if (!$edit['current_pass']) {
        form_set_error('current_pass', bts('Authentication is required when changing E-mail address or setting new password.'));
      }
      elseif ($given_hash != $boinc_user->passwd_hash) {
        form_set_error('current_pass', bts('Password entered is not valid. Please verify that it is correct.'));
      }
    }
  }
  
  // Expansion required to allow account key in place of passwd...?
  
}


/*  *  *  *  *  *  *  *  *  *  *  *  *  *  *  *  *  *  *  *  *  *  *  *  *  *  *  *
 * Request new password form handlers and functions
 *  *  *  *  *  *  *  *  *  *  *  *  *  *  *  *  *  *  *  *  *  *  *  *  *  *  *  */

/**
 * Password request validation handler.
 */
function boincuser_request_pass_validate($form, &$form_state) {
  $edit = $form_state['values'];
  // The Drupal submit function expects a "name" field, even though
  // it contains an email address and we will not allow a user name
  if (!$edit['name']) form_set_error('name', bts('Please enter your email address'));
  elseif (!valid_email_address($edit['name'])) form_set_error('name', bts('@email is not a well formed email address, please verify', array('@email' => $edit['name'])));
  else {
    // First look for an existing Drupal account
    if ($account = user_load_by_mail($edit['name'])) return;
    // Otherwise, check the BOINC db for this email address
    require_boinc('boinc_db');
    $boinc_user = BoincUser::lookup_email_addr($edit['name']);
    if ($boinc_user) {
      // If the user is in BOINC but not Drupal, bring them over...
      boincuser_register_make_drupal_user($boinc_user);
    } else {
      // If there is no existing BOINC user either, show an error
      form_set_error('name', bts('No account exists for @email -- select "Create new account" to register', array('@email' => $edit['name'])));
    }
  }
}

/**
 * The definition of the authenticator login form.
 */
function boincuser_authloginform() {
  $form['heading'] = array(
    '#type' => 'markup',
    '#value' => '<h3>' . bts("If you forgot your account's email address, or you can't receive email there:") . '</h3>'
  );
  $form['instructions'] = array(
    '#type' => 'markup',
    '#value' => '' .
      '<p>' . bts("If you have run BOINC under the account, you can still access it. Here's how:") .
      '  <ul>' .
<<<<<<< HEAD
      '    <li>' . bts('Go to the BOINC data directory on your computer (see !boinc_wiki for help finding this).', array('!boinc_wiki' => l(bts('BOINC documentation'), 'http://boinc.berkeley.edu/wiki/BOINC_Data_directory'))) . '</li>' .
      '    <li>' . bts('Find your account file for this project; it will have a name like %file (where the project URL is %url).', array('%file' => 'account_lhcathome.cern.ch.xml', '%url' => 'http://lhcathome.cern.ch')) . '</li>' .
=======
      '    <li>' . bts('Go to the BOINC data directory on your computer (on Windows this is usually %path1 or %path2.', array('%path1' => 'C:\Documents and Settings\All Users\Application Data\BOINC', '%path2' => 'C:\ProgramData\BOINC')) . '</li>' .
      '    <li>' . bts('Find your account file for this project; it will have a name like %file (where the project URL is %url).', array('%file' => 'account_einstein.phys.uwm.edu.xml', '%url' => 'http://einstein.phys.uwm.edu')) . '</li>' .
>>>>>>> a0d19770
      '    <li>' . bts("Open the file in a text editor like Notepad. You'll see something like:") .
      '      <pre>' .
      '&lt;account&gt;' . "\n" .
      '  &lt;master_url&gt;http://einstein.phys.uwm.edu/&lt;/master_url&gt;' . "\n" .
      '  &lt;authenticator&gt;8b8496fdd26df7dc0423ecd43c09a56b&lt;/authenticator&gt;' . "\n" .
      '  &lt;project_name&gt;Einstein@Home&lt;/project_name&gt;' . "\n" .
      '  ...' . "\n" .
      '&lt;/account&gt;' .
      '      </pre>' .
      '    </li>' .
      '    <li>' . bts('Select and Copy the string between &lt;authenticator&gt; and &lt;/authenticator&gt; (%auth in the above example).', array('%auth' => '8b8496fdd26df7dc0423ecd43c09a56b')) . '</li>' .
      '    <li>' . bts('Paste the string into the field below, and click OK.') . '</li>' .
      '    <li>' . bts('You will now be logged in to your account; update the email and password of your account.') . '</li>' .
      '  </ul>' .
      '</p>'
  );
  $form['authenticator'] = array(
    '#title' => bts('Log in with authenticator'),
    '#type' => 'textfield',
    '#size' => 60,
    '#maxlength' => 32,
    '#required' => TRUE,
    '#description' => null
  );
  
  // Form control
  $form['form control tabs prefix'] = array(
    '#value' => '<ul class="form-control tab-list">',
    '#weight' => 1001,
  );
  $form['submit'] = array(
    '#prefix' => '<li class="first tab">',
    '#type' => 'submit',
    '#value' => bts('OK'),
    '#suffix' => '</li>',
    '#weight' => 1002,
  );
  $form['form control tabs'] = array(
    '#value' => '<li class="tab">' . l(bts('Cancel'), 'user/password') . '</li>',
    '#weight' => 1003,
  );
  $form['form control tabs suffix'] = array(
    '#value' => '</ul>',
    '#weight' => 1004,
  );
  return $form;
}

/**
 * The authenticator login validation handler
 */
function boincuser_authloginform_validate($form, &$form_state) {
  $authenticator = $form_state['values']['authenticator'];
  if (strlen($authenticator) != 32) {
    // We notify the form API that this field has failed validation.
    form_set_error('authenticator', bts('That authenticator is not valid.'));
  } else {
    require_boinc('boinc_db');
    $boinc_user = BoincUser::lookup("authenticator='".addslashes($authenticator)."'");
    if (!$boinc_user) form_set_error('authenticator', bts('There is no account with that authenticator.'));
  }
}

/**
 * The authenticator login submit handler
 */
function boincuser_authloginform_submit($form, &$form_state) {
  global $user;
  $authenticator = $form_state['values']['authenticator'];
  require_boinc('boinc_db');
  $boinc_user = BoincUser::lookup("authenticator='".addslashes($authenticator)."'");
  if (!$user = user_load(get_drupal_id($boinc_user->id))) drupal_set_message(t('An unresolved error occurred while logging into this account.'));
  else $form_state['redirect'] = 'account/info/edit';
}


/**
 * The definition of the moderator reject user profile form.
 */
function boincuser_moderate_profile_reject_form(&$form_state, $uid) {
  $form_state['storage']['reject_profile_uid'] = $uid;
  $form['reason'] = array(
    '#title' => bts('Reason for rejecting this profile'),
    '#type' => 'textarea',
    '#description' => bts('This reason will be included in an email to the user. Please write a brief explanation of the problem and how to fix it.'),
    '#default_value' => '',
  );
  
  // Form control
  $form['form control tabs prefix'] = array(
    '#value' => '<ul class="form-control tab-list">',
    '#weight' => 1001,
  );
  $form['submit'] = array(
    '#prefix' => '<li class="first tab">',
    '#type' => 'submit',
    '#value' => bts('Submit'),
    '#suffix' => '</li>',
    '#weight' => 1002,
  );
  $form['form control tabs'] = array(
    '#value' => '<li class="tab">' . l(bts('Cancel'), "account/{$uid}") . '</li>',
    '#weight' => 1003,
  );
  $form['form control tabs suffix'] = array(
    '#value' => '</ul>',
    '#weight' => 1004,
  );
  return $form;
}

/**
 * The moderator reject user profile submit handler
 */
function boincuser_moderate_profile_reject_form_submit($form, &$form_state) {
  $uid = $form_state['storage']['reject_profile_uid'];
  $reason = $form_state['values']['reason'];
  boincuser_moderate_profile_reject($uid, $reason);
}


/**
 * The definition of the ban user form.
 */
function boincuser_moderate_user_ban_form(&$form_state, $uid) {
  $form_state['storage']['ban_user_uid'] = $uid;
  $form['reason'] = array(
    '#title' => bts('Reason for banning this user'),
    '#type' => 'textarea',
    '#description' => bts('This reason will be included in an email to the user. Please write a brief explanation of why the user is being banned.'),
    '#default_value' => '',
  );
  $form['duration'] = array(
    '#title' => bts('Duration of the ban'),
    '#type' => 'textfield',
    '#description' => bts('The number of days until the ban expires. Set to 0 to ban permanently.'),
    '#default_value' => '',
  );
  
  // Form control
  $form['form control tabs prefix'] = array(
    '#value' => '<ul class="form-control tab-list">',
    '#weight' => 1001,
  );
  $form['submit'] = array(
    '#prefix' => '<li class="first tab">',
    '#type' => 'submit',
    '#value' => bts('Submit'),
    '#suffix' => '</li>',
    '#weight' => 1002,
  );
  $form['form control tabs'] = array(
    '#value' => '<li class="tab">' . l(bts('Cancel'), "account/{$uid}") . '</li>',
    '#weight' => 1003,
  );
  $form['form control tabs suffix'] = array(
    '#value' => '</ul>',
    '#weight' => 1004,
  );
  return $form;
}

/**
 * The ban user submit handler
 */
function boincuser_moderate_user_ban_form_submit($form, &$form_state) {
  $uid = $form_state['storage']['ban_user_uid'];
  $reason = $form_state['values']['reason'];
  $duration = $form_state['values']['duration'];
  if ($duration) $duration = $duration * 24*60*60;
  boincuser_moderate_user_ban($uid, $reason, $duration);
}


/**
 * Hack to fix submission of the flag friend unfriend form
 */
function boincuser_fix_unfriend_form_submit($form, &$form_state) {
  // Leaving action as "unfriend" causes problems
  if ($form_state['values']['action'] == 'unfriend') {
    $form_state['values']['action'] = 'unflag';
  }
}<|MERGE_RESOLUTION|>--- conflicted
+++ resolved
@@ -400,6 +400,9 @@
  * The definition of the authenticator login form.
  */
 function boincuser_authloginform() {
+  $headers = apache_request_headers();
+  $project_name = variable_get('site_name', 'einsteinathome.org');
+  $project_domain = $headers['Host'];
   $form['heading'] = array(
     '#type' => 'markup',
     '#value' => '<h3>' . bts("If you forgot your account's email address, or you can't receive email there:") . '</h3>'
@@ -409,19 +412,14 @@
     '#value' => '' .
       '<p>' . bts("If you have run BOINC under the account, you can still access it. Here's how:") .
       '  <ul>' .
-<<<<<<< HEAD
       '    <li>' . bts('Go to the BOINC data directory on your computer (see !boinc_wiki for help finding this).', array('!boinc_wiki' => l(bts('BOINC documentation'), 'http://boinc.berkeley.edu/wiki/BOINC_Data_directory'))) . '</li>' .
-      '    <li>' . bts('Find your account file for this project; it will have a name like %file (where the project URL is %url).', array('%file' => 'account_lhcathome.cern.ch.xml', '%url' => 'http://lhcathome.cern.ch')) . '</li>' .
-=======
-      '    <li>' . bts('Go to the BOINC data directory on your computer (on Windows this is usually %path1 or %path2.', array('%path1' => 'C:\Documents and Settings\All Users\Application Data\BOINC', '%path2' => 'C:\ProgramData\BOINC')) . '</li>' .
-      '    <li>' . bts('Find your account file for this project; it will have a name like %file (where the project URL is %url).', array('%file' => 'account_einstein.phys.uwm.edu.xml', '%url' => 'http://einstein.phys.uwm.edu')) . '</li>' .
->>>>>>> a0d19770
+      '    <li>' . bts('Find your account file for this project; it will have a name like %file (where the project URL is %url).', array('%file' => "account_{$project_domain}.xml", '%url' => "http://{$project_domain}")) . '</li>' .
       '    <li>' . bts("Open the file in a text editor like Notepad. You'll see something like:") .
       '      <pre>' .
       '&lt;account&gt;' . "\n" .
-      '  &lt;master_url&gt;http://einstein.phys.uwm.edu/&lt;/master_url&gt;' . "\n" .
+      "  &lt;master_url&gt;http://{$project_domain}/&lt;/master_url&gt;" . "\n" .
       '  &lt;authenticator&gt;8b8496fdd26df7dc0423ecd43c09a56b&lt;/authenticator&gt;' . "\n" .
-      '  &lt;project_name&gt;Einstein@Home&lt;/project_name&gt;' . "\n" .
+      "  &lt;project_name&gt;{$project_name}&lt;/project_name&gt;" . "\n" .
       '  ...' . "\n" .
       '&lt;/account&gt;' .
       '      </pre>' .
