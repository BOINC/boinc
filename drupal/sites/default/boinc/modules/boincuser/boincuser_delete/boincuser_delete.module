<?php

/**
 * @file
 * BOINC user delete - Lets users delete their own account
 */

/*  *  *  *  *  *  *  *  *  *  *  *  *  *  *  *  *  *  *  *  *  *  *  *  *  *  *  *
 * Includes that provide supporting functions
 *  *  *  *  *  *  *  *  *  *  *  *  *  *  *  *  *  *  *  *  *  *  *  *  *  *  *  */

require_once('includes/boincuser_delete.helpers.inc');

/*  *  *  *  *  *  *  *  *  *  *  *  *  *  *  *  *  *  *  *  *  *  *  *  *  *  *  *
 * Hooks into core modules
 *  *  *  *  *  *  *  *  *  *  *  *  *  *  *  *  *  *  *  *  *  *  *  *  *  *  *  */

/**
 * Implementation of hook_perm().
 */
function boincuser_delete_perm() {
  return array('delete own account');
}

/**
 * Implementation of hook_menu().
 */
function boincuser_delete_menu() {
  $items = array();
  $items['admin/boinc/user_delete'] = array(
    'title' => t('Preferences: BOINC user delete'),
    'description' => t('Configure the BOINC user delete action.'),
    'page callback' => 'drupal_get_form',
    'page arguments' => array('boincuser_delete_settings'),
    'access arguments' => array('administer users'),
    'type' => MENU_NORMAL_ITEM,
    'file' => 'boincuser_delete.admin.inc',
  );

  $items['admin/boinc/user_delete/%'] = array(
    'title' => t('Admin delete user'),
    'description' => t('Deletes a user as an admin'),
    'page callback' => 'drupal_get_form',
    'page arguments' => array('boincuser_delete_admindelete', 3),
    'access arguments' => array('administer users'),
    'type' => MENU_CALLBACK,
    'file' => 'boincuser_delete.admin.inc',
  );

  $items['user/%user/deleteconfirm/%'] = array(
    'title' => t('Final confirmation for account deletion'),
    'description' => t('Final confirmation for account deletion'),
    'page callback' => 'drupal_get_form',
    'page arguments' => array('boincuser_delete_finalconfirmation', 3),
    'access callback' => 'boincuser_delete_access',
    'access arguments' => array(1),
    'type' => MENU_CALLBACK,
  );

  $items['user/%user/odeleteconfirm/%'] = array(
    'title' => t('Final confirmation for account deletion'),
    'description' => t('Final confirmation for account deletion'),
    'page callback' => 'drupal_get_form',
    'page arguments' => array('boincuser_delete_softdelconfirmation', 3),
    'access callback' => 'boincuser_delete_access',
    'access arguments' => array(1),
    'type' => MENU_CALLBACK,
  );

  return $items;
}

/**
 * Checks whether a user can delete an account.
 */
function boincuser_delete_access($account) {
  global $user;
  return ((user_access('administer users') || (user_access('delete own account') && $account->uid == $user->uid)) && $account->uid > 0);
}

/**
 * Implementation of hook_menu_alter().
 */
function boincuser_delete_menu_alter(&$callbacks) {
  $callbacks['user/%user/delete']['access callback'] = 'boincuser_delete_access';
  $callbacks['user/%user/delete']['access arguments'] = array(1);
  $callbacks['user/%user/delete']['type'] = MENU_CALLBACK;
}

/**
 * Implementation of hook_form_alter().
 */
function boincuser_delete_form_alter(&$form, $form_state, $form_id) {
  global $user;

  switch($form_id) {
    case 'user_profile_form':
      if ( user_access('delete own account') AND ($form['#uid'] == $user->uid) AND (arg(3)=='') ) {
        $form['delete'] = array(
          '#type' => 'submit',
          '#value' => bts('Delete Account', array(), null, 'boinc:delete-user-account'),
          '#weight' => 1009,
          '#submit' => array('user_edit_delete_submit'),
          '#prefix' => '<li class="tab">',
          '#suffix' => '</li>',
        );
      }
      else if ( user_access('administer users') ) {
        $form['delete'] = array(
          '#type' => 'submit',
          '#value' => bts('Delete Account', array(), null, 'boinc:delete-user-account'),
          '#weight' => 1009,
          '#submit' => array('_boincuser_delete_goto_admindelete'),
          '#prefix' => '<li class="tab">',
          '#suffix' => '</li>',
        );
      }
      else {
        unset($form['delete']);
      }
      break;
    case 'user_confirm_delete':

      $disable_delete = FALSE;
      // If email address was changed less than 7 days (7 * 86400 s)
      // ago, it cannot be changed again.
      $duration = TOKEN_DURATION_ONE_WEEK;
      if (($form['_account']['#value']->boincuser_email_addr_change_time + $duration) > time()) {
        drupal_set_message(
          bts("INFO: Your email address was changed within the past seven (7) days. You may not delete your account until after !time.",
            array(
              '!time' => date('F j, Y \a\t G:i T', $form['_account']['#value']->boincuser_email_addr_change_time + $duration),
            ), NULL, 'boinc:account-credentials-change')
        , 'info');
        $disable_delete = TRUE;
      }

      // Configure radio options
      $common_acts = bts("All your posts and comments will be attributed to the Anonymous User. Your user profile will be deleted. Your host information will be deleted. And you will be removed from any team you are a member of.", array(), NULL, 'boinc:delete-user-account');

      $deleteoptions = array(
<<<<<<< HEAD
        'boincuser_delete_softdelete' => bts('<b>Soft delete</b> the account. Afterwards your account will be disabled, and all posts/comments will be attributed to the Anonymous User. However, your user profile will be deleted, your host information will be deleted, and you will be removed from any team you are a member of.', array(), NULL, 'boinc:delete-user-account'),
        'boincuser_delete_delete' => bts('<b>Delete</b> the account. Afterwards your account will be deleted, and all posts/comments will be attributed to the Anonymous User. Your user profile will be deleted, and your host information will be deleted.', array(), NULL, 'boinc:delete-user-account'),
=======
        'boincuser_delete_softdelete' => bts('<b>Soft delete</b> your account. Your account will be disabled. ', array(), NULL, 'boinc:delete-user-account'),
        'boincuser_delete_delete' => bts('<b>Delete</b> your account. ', array(), NULL, 'boinc:delete-user-account'),
>>>>>>> e6dd2465
      );

      $dtypes = variable_get('boincuser_delete_type', 'user_decides');
      // Unset the other option if dtype is set. i.e., if dtype is set
      // to soft delete, unset the hard delete option.  Likewise, add
      // the 'common_acts' sentences to the option that remains.
      switch ($dtypes) {
        case 'soft_obfuscate':
          unset($deleteoptions['boincuser_delete_delete']);
          $deleteoptions['boincuser_delete_softdelete'] .= $common_acts;
          break;
        case 'hard_wipe':
          unset($deleteoptions['boincuser_delete_softdelete']);
          $deleteoptions['boincuser_delete_delete'] .= $common_acts;
          break;
      }

      $question = 'Are you sure you want to delete the account <em>' . htmlspecialchars($form['_account']['#value']->boincuser_name) . '</em>?';
      drupal_set_title($question);

      unset($form['description']);

      $form['main'] = array(
        '#type' => 'fieldset',
        '#weight' => 1,
      );

      $form['main']['fs1'] = array(
        '#type' => 'fieldset',
        '#title' => bts('Instructions', array(), NULL, 'boinc:delete-user-account'),
        '#weight' => 10,
        '#collapsible' => TRUE,
        '#collapsed' => TRUE,
      );
      $form['main']['fs1']['help'] = array(
        '#value' => bts(
<<<<<<< HEAD
          "<p><b>Instructions:</b> In order to delete your account, you must provide your password below. You will then be sent an email to the email address on record, with a one-time token that expires in 24-hours. Clicking on this link will bring you to a second form where you must enter your password again. After doing so your account will be deleted.</p>" .
=======
          "<p>In order to delete your account, you must provide your password below. You will then be sent an email to the email address on record, with a one-time token that expires in 24-hours. Clicking on this link will bring you to a second form where you must enter your password again. After doing so your account will be deleted.</p>" .
>>>>>>> e6dd2465
          "<p>If necessary, you may !link first before deleting your account. But you must wait <b>seven (7) days</b> after an email address change before you may delete your account.</p>",
          array(
            '!link' => l(bts('change your email address', array(), NULL, 'boinc:delete-user-account'), '/account/info/edit'),
          ), NULL, 'boinc:delete-user-account'),
        '#weight' => 11,
        '#prefix' => "<div id='delete-instructions'>",
        '#suffix' => "</div>",
      );

      if ($dtypes == 'user_decides') {
        $form['main']['common'] = array(
          '#value'  => bts('All choices: ', array(), NULL, 'boinc:delete-user-account') . $common_acts . '<p>' . bts('Disabled means some of your personal data, such as your username and email address, are kept on our systems. Choose \'delete your account\' if you want all personal data to be removed.', array(), NULL, 'boinc:delete-user-account'),
          '#prefix' => "<div id='delete-instructions'>",
          '#suffix' => "</div>",
          '#weight' => 20,
        );
      }

      $form['main']['user_delete_action'] = array(
        '#type' => 'radios',
        '#options' => $deleteoptions,
        '#weight' => 21,
      );
      if ($disable_delete) {
        $form['main']['user_delete_action']['#disabled'] = TRUE;
      }

      // Password field
      if (!$disable_delete) {
        $form['main']['current_pass'] = array(
          '#type' => 'password',
          '#title' => bts('Enter your password to delete your account', array(), NULL, 'boinc:delete-user-account'),
          '#size' => 17,
          '#attributes' => array(
            'autocomplete' => 'off',
          ),
          '#prefix' => "<div id='delete-password-field'>",
          '#suffix' => "</div>",
          '#weight' => 25,
        );
      }

      $form['separator_bottom'] = array(
        '#value' => '<div class="separator buttons"></div>',
        '#weight' => 999,
      );

      // Configure the action buttons
      $uid = $form['_account']['#value']->uid;
      $form['actions']['#weight'] = 1000;
      $form['actions']['form control tabs prefix'] = array(
        '#value' => '<ul class="form-control tab-list">',
        '#weight' => 1001,
      );

      unset($form['actions']['#prefix']);
      unset($form['actions']['#suffix']);
      $form['actions']['submit']['#prefix'] = '<li class="first tab">';
      $form['actions']['submit']['#suffix'] = '</li>';
      $form['actions']['submit']['#value'] = bts('Submit', array(), NULL, 'boinc:form-submit');
      $form['actions']['submit']['#weight'] = 1002;
      if ($disable_delete) {
        $form['actions']['submit']['#disabled'] = TRUE;
        $form['actions']['submit']['#value'] = '';
      }

      $form['actions']['cancel']['#prefix'] = '<li class="tab">';
      $form['actions']['cancel']['#suffix'] = '</li>';
      $form['actions']['cancel']['#weight'] = 1003;
      $form['actions']['cancel']['#value'] = l(bts('Cancel', array(), NULL, 'boinc:form-cancel'), 'account/info/edit');
      if ($disable_delete) {
        $form['actions']['cancel']['#prefix'] = '<li class="first tab">';
      }

      $form['actions']['form control tabs suffix'] = array(
        '#value' => '</ul>',
        '#weight' => 1010,
      );

      $form['#redirect'] = 'account/' . $uid;
      $form['#validate'] = array('boincuser_delete_validate');
      $form['#submit'] = array('boincuser_delete_submit');
      break;

  } // switch
}


/**
 * Disable or delete user and content validate form
 *
 * This function ensures that the user has correctly entered his/her
 * password.
 */
function boincuser_delete_validate($form, &$form_state) {
  require_boinc('boinc_db');

  if ($form_state['values']['user_delete_action'] == '') {
    form_set_error('user_delete_action', bts('Please select an action to perform using the radio buttons.', array(), NULL, 'boinc:delete-user-account'));
  }

  // check BOINC user exists
  $account = $form_state['values']['_account'];
  $boinc_user = boincuser_load($account->uid, TRUE);
  if (!$boinc_user) {
    return form_set_error('current_pass',
      bts('There was a problem deleting your account. Please contact the site administrators.', array(), NULL, 'boinc:delete-user-account')
    );
  }

  if (_boincuser_delete_validatepasswd($boinc_user, $form_state['values']['current_pass'])) {
    return true;
  }
}

/**
 * Disable or delete user and content after form submission.
 *
 * This function does not actually disable or delete a user. Instead a
 * URL with a one-time token is sent to the user, which must be used
 * to delete the account.
 */
function boincuser_delete_submit($form, &$form_state) {
  require_boinc('token');
  global $user;

  $uid = $form_state['values']['_account']->uid;
  $account = user_load(array('uid' => $uid));

  if (!$account) {
    drupal_set_message(bts('ERROR: The user account @uid does not exist.', array('@uid' => $uid), array(), NULL, 'delete-user-account'), 'error');
    watchdog('user', 'Attempted to cancel non-existing user account UID: %uid.', array('%uid' => $uid), WATCHDOG_ERROR);
    return;
  }

  global $base_url;
  global $base_path;
  module_load_include('inc', 'rules', 'modules/system.rules');
  $site_name = variable_get('site_name', 'Drupal-BOINC');
  $site_url = $base_url . $base_path . "user/login";

  // Perform the requested operation
  $op = $form_state['values']['user_delete_action'];
  // create token with 1 day/24 hour expiration
  $mytoken = create_token($account->boincuser_id, 'D', 24*60*60);
  switch ($op) {
    case 'boincuser_delete_softdelete':
      $myurl = "${base_url}/user/{$account->uid}/odeleteconfirm/$mytoken";
      break;
    case 'boincuser_delete_delete':
      $myurl = "${base_url}/user/{$account->uid}/deleteconfirm/$mytoken";
      break;
  }

  $mysubject = "Instructions for account deletion at {$site_name}";
  $mymessage = ''
    . "{$account->boincuser_name},\n"
    . "\n"
    . "We have received a request to DELETE your user account at "
    . "${site_name}. Below in this email is a one-time token you must "
    . "use. Either click on the link or copy-and-paste the URL into your "
    . "browser address bar. Then you will be required to enter your password "
    . "again to confirm your identity.\n"
    . "\n"
    . "${myurl}\n"
    . "\n"
    . "This one-time token will expire in 24 hours. Afterwards you must "
    . "re-request deletion of your account in order to generate a new token.\n"
    . "\n"
    . "If you did not initiate this request, please login to the "
    . "${site_name} Web site (${site_url}) and "
    . "then contact the administrators.\n"
    . "\n"
    . "Thanks, \n"
    . "\n"
    . "{$site_name} support team";

  // Create array for sending email to user to notify account is being
  // disabled/deleted. Then send email.
  $settings = array(
    'from' => '',
    'subject' => $mysubject,
    'message' => $mymessage,
  );
  rules_action_mail_to_user($account, $settings);

  drupal_set_message(bts("INFO: You have requested account deletion. Please check your email for further instructions.", array(), NULL, 'boinc:delete-user-account'),'info');

  $redirect = variable_get('boincuser_delete_redirect', '<front>');
  // Redirect
  if (!empty($redirect)) {
    drupal_goto($redirect);
  }
  else {
    drupal_goto();
  }
}


/*  *  *  *  *  *  *  *  *  *  *  *  *  *  *  *  *  *  *  *  *  *  *  *  *  *  *  *
 * Additional Forms
 *  *  *  *  *  *  *  *  *  *  *  *  *  *  *  *  *  *  *  *  *  *  *  *  *  *  *  */

/**
 * The final confirmation form for the user to delete their account.
 */
function boincuser_delete_finalconfirmation(&$form_state, $token) {
  require_boinc('token');

  global $user;
  $form = array();

  // check BOINC user exists
  $account = user_load(array('uid' => $user->uid));
  $uid = $user->uid;
  $boincid = $account->boincuser_id;
  // check $token is valid
  if (!is_valid_token($boincid, $token, 'D')) {
    drupal_set_message(bts('ERROR: You have supplied an incorrect (most likely expired) token. Please obtain a new token by !link your account be deleted.',
    array(
      '!link' => l(bts('re-requesting', array(), NULL, 'boinc:delete-user-account'), "/user/${uid}/delete"),
    ),
    NULL, 'boinc:delete-user-account'), 'error');
    drupal_goto();
  }

  // Attach account to this form.
  $form['_account'] = array('#type' => 'value', '#value' => $account);

  // This form is for hard/wipe delete
  $form['_action'] = array('#type' => 'value', '#value' => 'hard_wipe');

  // Instructions
  $form['main']['fs1'] = array(
    '#type' => 'fieldset',
    '#title' => bts('Instructions', array(), NULL, 'boinc:delete-user-account'),
    '#weight' => 10,
    '#collapsible' => TRUE,
    '#collapsed' => TRUE,
  );
  $form['main']['fs1']['instructions1'] = array(
    '#value' => '<p>'.
    bts('You are one-step away from deleting your account. Enter your password in the textbox below and click submit. This action is irreversable: once you delete your account, there is no way un-delete.', array(), NULL, 'boinc:delete-user-account').
    '</p>',
    '#prefix' => "<div id='delete-instructions'>",
    '#suffix' => "</div>",
  );

  $form['main']['fs1']['instructions2'] = array(
    '#value' => '<p>'.
    bts('If you wish to cancel, click cancel and you will be taken to your account dashboard.', array(), NULL, 'boinc:delete-user-account').
    '</p>',
    '#prefix' => "<div id='delete-instructions'>",
    '#suffix' => "</div>",
  );

  // Password field
  $form['main']['current_pass'] = array(
    '#type' => 'password',
    '#title' => bts('Enter your password to delete your account', array(), NULL, 'boinc:delete-user-account'),
    '#size' => 17,
    '#attributes' => array(
      'autocomplete' => 'off',
    ),
    '#weight' => 25,
  );

  // Form control
  $form['form control tabs prefix'] = array(
    '#value' => '<ul class="form-control tab-list">',
    '#weight' => 1001,
  );
  $form['submit'] = array(
    '#prefix' => '<li class="first tab">',
    '#type' => 'submit',
    '#value' => bts('Submit', array(), NULL, 'boinc:form-submit'),
    '#suffix' => '</li>',
    '#weight' => 1002,
  );
  $form['form control tabs'] = array(
    '#value' => '<li class="tab">' . l(bts('Cancel', array(), NULL, 'boinc:form-cancel'), "account/") . '</li>',
    '#weight' => 1003,
  );
  $form['form control tabs suffix'] = array(
    '#value' => '</ul>',
    '#weight' => 1004,
  );

  return $form;
}

/**
 * Final confirmation form for the user to delete their account, using
 * the soft/obfuscate method.
 */
function boincuser_delete_softdelconfirmation(&$form_state, $token) {
  require_boinc('token');

  global $user;
  $form = array();

  // check BOINC user exists
  $account = user_load(array('uid' => $user->uid));
  $uid = $user->uid;
  $boincid = $account->boincuser_id;

  // check $token is valid
  if (!is_valid_token($boincid, $token, 'D')) {
    drupal_set_message(bts('ERROR: You have supplied an incorrect (most likely expired) token. Please obtain a new token by !link your account be deleted.',
    array(
      '!link' => l(bts('re-requesting', array(), NULL, 'boinc:delete-user-account'), "/user/${uid}/delete"),
    ),
    NULL, 'boinc:delete-user-account'), 'error');
    drupal_goto();
  }

  // Attach account to this form.
  $form['_account'] = array('#type' => 'value', '#value' => $account);

  // This form is for hard/wipe delete
  $form['_action'] = array('#type' => 'value', '#value' => 'soft_obfuscate');

  // Instructions
  $form['main']['fs1'] = array(
    '#type' => 'fieldset',
    '#title' => bts('Instructions', array(), NULL, 'boinc:delete-user-account'),
    '#weight' => 10,
    '#collapsible' => TRUE,
    '#collapsed' => TRUE,
  );
  $form['main']['fs1']['instructions1'] = array(
    '#value' => '<p>'.
    bts('You are one-step away from deleting your account. Enter your password in the textbox below and click submit. This action is irreversable: once you delete your account, there is no way un-delete.', array(), NULL, 'boinc:delete-user-account').
    '</p>',
    '#prefix' => "<div id='delete-instructions'>",
    '#suffix' => "</div>",
  );

  $form['main']['fs1']['instructions2'] = array(
    '#value' => '<p>'.
    bts('If you wish to cancel, click cancel and you will be taken to your account dashboard.', array(), NULL, 'boinc:delete-user-account').
    '</p>',
    '#prefix' => "<div id='delete-instructions'>",
    '#suffix' => "</div>",
  );

  // Password field
  $form['main']['current_pass'] = array(
    '#type' => 'password',
    '#title' => bts('Enter your password to delete your account', array(), NULL, 'boinc:delete-user-account'),
    '#size' => 17,
    '#attributes' => array(
      'autocomplete' => 'off',
    ),
    '#weight' => 25,
  );

  // Form control
  $form['form control tabs prefix'] = array(
    '#value' => '<ul class="form-control tab-list">',
    '#weight' => 1001,
  );
  $form['submit'] = array(
    '#prefix' => '<li class="first tab">',
    '#type' => 'submit',
    '#value' => bts('Submit', array(), NULL, 'boinc:form-submit'),
    '#suffix' => '</li>',
    '#weight' => 1002,
  );
  $form['form control tabs'] = array(
    '#value' => '<li class="tab">' . l(bts('Cancel', array(), NULL, 'boinc:form-cancel'), "account/") . '</li>',
    '#weight' => 1003,
  );
  $form['form control tabs suffix'] = array(
    '#value' => '</ul>',
    '#weight' => 1004,
  );

  //set validation and submit to the functions below
  $form['#validate'][] = 'boincuser_delete_finalconfirmation_validate';
  $form['#submit'][] = 'boincuser_delete_finalconfirmation_submit';
  return $form;
}

/**
 * Validation for final confirmation
 */
function boincuser_delete_finalconfirmation_validate($form, &$form_state) {
  $account = $form_state['values']['_account'];
  $boinc_user = BoincUser::lookup_id($account->boincuser_id);

  if (_boincuser_delete_validatepasswd($boinc_user, $form_state['values']['current_pass'])) {
    return true;
  }
}

/**
 * Submit for final confirmation
 */
function boincuser_delete_finalconfirmation_submit($form, &$form_state) {
  global $user;

  // Delete the user
  $account = $form_state['values']['_account'];
  $action = $form_state['values']['_action'];
  _boincuser_delete_deleteuser($account, $action);

  // Destroy the current session:
  session_destroy();
  // Only variables can be passed by reference workaround.
  $null = NULL;
  user_module_invoke('logout', $null, $user);

  // Load the anonymous user
  $user = drupal_anonymous_user();

  $redirect = variable_get('boincuser_delete_redirect', '<front>');
  // Redirect
  if (!empty($redirect)) {
    drupal_goto($redirect);
  }
  else {
    drupal_goto();
  }

}<|MERGE_RESOLUTION|>--- conflicted
+++ resolved
@@ -139,13 +139,8 @@
       $common_acts = bts("All your posts and comments will be attributed to the Anonymous User. Your user profile will be deleted. Your host information will be deleted. And you will be removed from any team you are a member of.", array(), NULL, 'boinc:delete-user-account');
 
       $deleteoptions = array(
-<<<<<<< HEAD
-        'boincuser_delete_softdelete' => bts('<b>Soft delete</b> the account. Afterwards your account will be disabled, and all posts/comments will be attributed to the Anonymous User. However, your user profile will be deleted, your host information will be deleted, and you will be removed from any team you are a member of.', array(), NULL, 'boinc:delete-user-account'),
-        'boincuser_delete_delete' => bts('<b>Delete</b> the account. Afterwards your account will be deleted, and all posts/comments will be attributed to the Anonymous User. Your user profile will be deleted, and your host information will be deleted.', array(), NULL, 'boinc:delete-user-account'),
-=======
         'boincuser_delete_softdelete' => bts('<b>Soft delete</b> your account. Your account will be disabled. ', array(), NULL, 'boinc:delete-user-account'),
         'boincuser_delete_delete' => bts('<b>Delete</b> your account. ', array(), NULL, 'boinc:delete-user-account'),
->>>>>>> e6dd2465
       );
 
       $dtypes = variable_get('boincuser_delete_type', 'user_decides');
@@ -182,11 +177,7 @@
       );
       $form['main']['fs1']['help'] = array(
         '#value' => bts(
-<<<<<<< HEAD
-          "<p><b>Instructions:</b> In order to delete your account, you must provide your password below. You will then be sent an email to the email address on record, with a one-time token that expires in 24-hours. Clicking on this link will bring you to a second form where you must enter your password again. After doing so your account will be deleted.</p>" .
-=======
           "<p>In order to delete your account, you must provide your password below. You will then be sent an email to the email address on record, with a one-time token that expires in 24-hours. Clicking on this link will bring you to a second form where you must enter your password again. After doing so your account will be deleted.</p>" .
->>>>>>> e6dd2465
           "<p>If necessary, you may !link first before deleting your account. But you must wait <b>seven (7) days</b> after an email address change before you may delete your account.</p>",
           array(
             '!link' => l(bts('change your email address', array(), NULL, 'boinc:delete-user-account'), '/account/info/edit'),
