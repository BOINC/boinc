<?php
// $Id$

/**
  * @file
  * Enable BOINC features related to processing work and credit.
  */


/*  *  *  *  *  *  *  *  *  *  *  *  *  *  *  *  *  *  *  *  *  *  *  *  *  *  *  *
 * Includes that provide supporting functions
 *  *  *  *  *  *  *  *  *  *  *  *  *  *  *  *  *  *  *  *  *  *  *  *  *  *  *  */

require_once('includes/boincwork.forms.inc');
require_once('includes/boincwork.helpers.inc');


/*  *  *  *  *  *  *  *  *  *  *  *  *  *  *  *  *  *  *  *  *  *  *  *  *  *  *  *
 * Hooks into core modules
 *  *  *  *  *  *  *  *  *  *  *  *  *  *  *  *  *  *  *  *  *  *  *  *  *  *  *  */

/**
  * Implementation of hook_menu().
  */
function boincwork_menu() {
  require_boinc('util');
  $items['account/prefs'] = array(
    'title' => 'Computing',
    'description' => '',
    'page callback' => 'generalprefs_page', 
    'access callback' => 'user_is_logged_in',
    'type' => MENU_NORMAL_ITEM
  );
  $items['account/prefs/computing'] = array(
    'title' => 'Computing',
    'page callback' => 'generalprefs_page',
    'access callback' => 'user_is_logged_in',
    'type' => MENU_DEFAULT_LOCAL_TASK,
    'weight' => 0
  );
  $items['account/prefs/project'] = array(
    'title' => 'Project',
    'page callback' => 'projectprefs_page',
    'access callback' => 'user_is_logged_in',
    'type' => MENU_LOCAL_TASK,
    'weight' => 5
  );
  $items['account/prefs/community'] = array(
    'title' => 'Community',
    'page callback' => 'communityprefs_page',
    'access callback' => 'user_is_logged_in',
    'type' => MENU_LOCAL_TASK,
    'weight' => 10
  );
  $items['account/prefs/privacy'] = array(
    'title' => 'Privacy',
    'page callback' => 'privacyprefs_page',
    'access callback' => 'user_is_logged_in',
    'type' => MENU_LOCAL_TASK,
    'weight' => 15
  );
  $items['account/certs'] = array(
    'title' =>'Account certificate',
    'page callback' => 'boincwork_certificates',
    'access arguments' => array('access content'),
    'type' => MENU_CALLBACK
  );
  $items['admin/boinc/prefs/general'] = array(
    'title' => 'Preferences: General',
    'description' => 'Set options for BOINC preference set pages',
    'page callback' => 'drupal_get_form',
    'page arguments' => array('boincwork_admin_prefs_options_form'),
    'access arguments' => array('administer site configuration'),
    'type' => MENU_NORMAL_ITEM,
    'file' => 'boincwork.admin.inc'
  );
  $items['admin/boinc/prefs/presets'] = array(
    'title' => 'Preferences: Presets',
    'description' => 'Set values for BOINC preference set presets.',
    'page callback' => 'boincwork_admin_prefs_presets_page',
    'access arguments' => array('administer site configuration'),
    'type' => MENU_NORMAL_ITEM,
    'file' => 'boincwork.admin.inc'
  );
  $items['admin/boinc/prefs/upload'] = array(
    'title' => 'Preferences: Project-specific XML upload',
    'description' => 'Upload XML configuration for project specific preferences.',
    'page callback' => 'drupal_get_form',
    'page arguments' => array('boincwork_admin_prefs_upload_form'),
    'access arguments' => array('administer site configuration'),
    'type' => MENU_NORMAL_ITEM,
    'file' => 'boincwork.admin.inc'
  );
  $items['host/%/delete'] = array(
    'title' => 'Delete host',
    'page callback' => 'boincwork_host_delete',
    'page arguments' => array(1),
    'access callback' => 'user_is_logged_in',
    'type' => MENU_CALLBACK,
  );
  $items['host/%/log'] = array(
    'title' => 'Host log',
    'page callback' => 'boincwork_host_log',
    'page arguments' => array(1),
    'access callback' => 'user_is_logged_in',
    'type' => MENU_CALLBACK,
  );
  $items['host/%/merge'] = array(
    'title' => 'Merge computer',
    'page callback' => 'drupal_get_form',
    'page arguments' => array('boincwork_host_merge_form', 1),
    'access callback' => 'user_is_logged_in',
    'type' => MENU_CALLBACK,
  );
  $items['host/%/set-venue/%'] = array(
    'title' => 'Set host venue',
    'page callback' => 'boincwork_host_set_venue',
    'page arguments' => array(1,3),
    'access callback' => 'user_is_logged_in',
    'type' => MENU_CALLBACK,
  );
  $items['user/%/mobile'] = array(
    'title' => 'Mobile stats',
    'page callback' => 'boincwork_mobile_stats',
    'page arguments' => array(1),
    'access callback' => 'user_is_logged_in',
    'type' => MENU_CALLBACK
  );
  $items['server_status.php'] = array(
    'title' => 'Server status',
    'page callback' => 'boincwork_server_status',
    'access arguments' => array('access content'),
    'type' => MENU_CALLBACK
  );
  $items['job_file.php'] = array(
    'title' => 'Job file input',
    'page callback' => 'boincwork_job_file',
    'access arguments' => array('access content'),
    'type' => MENU_CALLBACK
  );
  $items['get_output.php'] = array(
    'title' => 'Get output file',
    'page callback' => 'boincwork_get_output',
    'access arguments' => array('access content'),
    'type' => MENU_CALLBACK
  );
  $items['get_project_config.php'] = array(
    'title' => 'Project config',
    'page callback' => 'boincwork_get_project_config',
    'access arguments' => array('access content'),
    'type' => MENU_CALLBACK
  );
  $items['submit_rpc_handler.php'] = array(
    'title' => 'Remote job submission',
    'page callback' => 'boincwork_submit_rpc_handler',
    'access arguments' => array('access content'),
    'type' => MENU_CALLBACK
  );
  $items['userw.php'] = array(
    'title' => 'User WAP',
    'page callback' => 'boincwork_user_wap',
    'access arguments' => array('access content'),
    'type' => MENU_CALLBACK
  );
  return $items;
}

/**
* Implementation of hook_views_api().
*/
function boincwork_views_api() {
  return array(
    'api' => 2.0,
    'path' => drupal_get_path('module', 'boincwork')
  );
}

/**
 * Implementation of hook_locale().
 */
function boincwork_locale($op = 'groups', $group = NULL) {
  switch ($op) {
    case 'groups':
      return array('project' => bts('Project'));
    case 'info':
      $info['project']['refresh callback'] = 'boincwork_locale_refresh';
      $info['project']['format'] = FALSE;
      return $info;
  }
}

/**
 * Refresh strings.
 */
function boincwork_locale_refresh() {
  // Mimic process of adding project specific prefs to the project preferences
  // form -- this parses the prefs XML and calls i18nstrings_update()
  $form = array();
  $prefs = array(
    'project_specific' => array(),
  );
  boincwork_add_project_specific_prefs($form, $prefs);
  return TRUE; // Meaning it completed with no issues
}


/*  *  *  *  *  *  *  *  *  *  *  *  *  *  *  *  *  *  *  *  *  *  *  *  *  *  *  *
 * Page callbacks from hook_menu()
 *  *  *  *  *  *  *  *  *  *  *  *  *  *  *  *  *  *  *  *  *  *  *  *  *  *  *  */
 
/**
  * General preferences menu callback.
  * Called when user goes to edit preferences page
  */
function generalprefs_page($action = null, $venue = null, $advanced = FALSE) {
  
  // Keep the venue selected across preference pages
  boincwork_select_venue($venue);
  
  $pref_sets = array('generic', 'home', 'school', 'work');
  $output = null;
  // Set the page title
  $title = 'Computing';
  drupal_set_title($title);
  
  switch ($action) {
  
  case 'clear':
    // Remove settings from this preference set
    if ($venue AND $venue != 'generic') {
      boincwork_save_prefs(NULL, 'general', $venue);
      drupal_set_message(t('Settings for the "@name" preference set have been
        cleared', array('@name' => ucfirst($venue))));
      // Set the generic preference set as active
      $_SESSION['prefs venue'] = 'generic';
    }
    drupal_goto();
    break;
    
  case 'combined':
    // Compare preference sets; tabular view
    
    foreach ($pref_sets as $pref_set) {
      $form_state = array();
      $prefs[$pref_set] = drupal_retrieve_form('boincwork_generalprefs_form', $form_state, $pref_set);
      drupal_prepare_form('boincwork_generalprefs_form', $prefs[$pref_set], $form_state);
    }

    $output .= '<p>' . bts('These apply to all BOINC projects in which you participate.') . '<br/>';
    $output .= bts('On computers attached to multiple projects, the most recently modified preferences will be used.') . '</p>';
    $output .= '<p>' . bts('Preferences last modified: @mod_time', array('@mod_time' => pretty_time_str($prefs['generic']['prefs']['modified']['#value']))) . '</p>';
    $output .= '<h2>' . bts('Combined preferences') . ' ' . l('(' . bts('Switch View') . ')', 'account/prefs/computing') . '</h2>';
    
    $output .= '<table class="preferences combined">';
    
    $prefs_table = boincwork_make_prefs_table($prefs['generic']['prefs']['advanced']);
    
    foreach ($prefs_table as $category => $section) {
      $output .= '<tr class="section-heading">';
      $output .= "<td>{$section['name']}</td>";
      foreach ($pref_sets as $pref_set) {
        $output .= '<td>' . $pref_set . '</td>';
      }
      $output .= '</tr>';
      foreach ($section['elements'] as $name => $setting) {
        // Output the setting name and description, with an ugly exception
        // made for preferences with special formatting
        $special_map = array(
          'start_hour' => 'end_hour',
          'net_start_hour'=> 'net_end_hour',
          'daily_xfer_limit_mb' => 'daily_xfer_period_days',
        );
        $special_delimiter = array(
          'start_hour' => bts('and'),
          'net_start_hour'=> bts('and'),
          'daily_xfer_limit_mb' => bts('every'),
        );
        $special = isset($special_map[$name]);
        $very_special = in_array($name, $special_map);
        if ($very_special) {
          continue;
        }
        $output .= '<tr>';
        $output .= '<td>';
        $output .= "<div class=\"title\">{$setting['name']}</div>";
        $output .= "<div class=\"description\">{$setting['description']}</div>";
        $output .= '</td>';
        // Output values for each preference set, again with ugly hacks for
        // time range preferences
        foreach ($pref_sets as $pref_set) {
          if (($prefs[$pref_set]) AND 
              $prefs[$pref_set]['#established'] AND
              isset($prefs[$pref_set]['prefs']['advanced'][$category])) {
            $pref_setting = $prefs[$pref_set]['prefs']['advanced'][$category][$name];
            $value = isset($pref_setting['#options']) ? $pref_setting['#options'][$pref_setting['#default_value']] : $pref_setting['#default_value'];
            if ($value == '') {
              $value = '---';
            }
            if (!isset($pref_setting['#field_suffix'])) {
              $pref_setting['#field_suffix'] = '';
            }
            if (!$special) {
              $output .= "<td>{$value} {$pref_setting['#field_suffix']}</td>";
            }
            else {
              // The "very special" case where we merge two prefs
              $second_pref = $special_map[$name];
              $second_pref_setting = $prefs[$pref_set]['prefs']['advanced'][$category][$second_pref];
              $second_value = isset($second_pref_setting['#options']) ? $second_pref_setting['#options'][$second_pref_setting['#default_value']] : $second_pref_setting['#default_value'];
              $output .= "<td>{$value} {$pref_setting['#field_suffix']} {$special_delimiter[$name]}" .
                " {$second_value} {$second_pref_setting['#field_suffix']} </td>";
            }
          }
          else  {
            $output .= '<td>---</td>';
          }
        }
        $output .= '</tr>';
      }
    }
    
    // Empty line above action links... :/
    $output .= '<tr>';
    $output .= '<td>&nbsp;</td>';
    $output .= '<td></td>';
    $output .= '<td></td>';
    $output .= '<td></td>';
    $output .= '<td></td>';
    $output .= '</td>';
    
    // Show Add / Edit links for each preference set
    $output .= '<tr>';
    $output .= '<td></td>';
    foreach ($pref_sets as $pref_set) {
      $action_text = ($prefs[$pref_set]['#established']) ? bts('Edit') : bts('Add');
      $output .= '<td><ul class="tab-list"><li class="first tab">';
      $output .= l($action_text, "account/prefs/computing/edit/{$pref_set}/1",
        array('fragment' => "")
      );
      // Show Clear links for established preference sets
      if ($pref_set != 'generic' AND $prefs[$pref_set]['#established']) {
        $output .= ' </li><li class="tab"> ' . l(bts('Clear'), "account/prefs/computing/clear/{$pref_set}",
          array(
            'query' => drupal_get_destination(),
            'attributes' => array(
              'onclick' => 'return confirm(\'' . bts('This will remove all of your settings from the "@name" preference set. Are you sure?',
                array('@name' => ucfirst($pref_set))) . '\')'
            )
          )
        );
      }
      $output .= '</li></ul></td>';
    }
    $output .= '</tr>';
    
    $output .= '</table>';
    
    break;
    
<<<<<<< HEAD
  case 'view':
    require_boinc('util');
    
    $output .= '<p>' . bts('These apply to all BOINC projects in which you participate.') . '<br/>';
    $output .= bts('On computers attached to multiple projects, the most recently modified preferences will be used.') . '</p>';
    
    if ($venue) $pref_sets = array($venue);
    foreach ($pref_sets as $pref_set) {
      $form_state = array();
      $prefs = drupal_retrieve_form('boincwork_generalprefs_form', $form_state, $pref_set);
      drupal_prepare_form('boincwork_generalprefs_form', $prefs, $form_state);
      if (isset($prefs['prefs']['venue'])) {
        if ($pref_set == 'generic') {
          // Global preferences
          $output .= '<p>' . bts('Preferences last modified: @mod_time', array('@mod_time' => pretty_time_str($prefs['prefs']['modified']['#value']))) . '</p>';
          $output .= '<h2>' . bts('Primary (generic) preferences') . ' ' . l('(' . bts('Switch View') . ')', 'account/prefs/computing/combined') . '</h2>';
        } else {
          // Venue specific preferences
          $output .= '<h2>' . bts('Separate preferences for @venue', array('@venue' => $pref_set)) . '</h2>';
        }
        $output .= '<table>';
        
        $sections = array(
          'processor' => $prefs['prefs']['advanced']['processor'],
          'storage' => $prefs['prefs']['advanced']['storage'],
          'network' => $prefs['prefs']['advanced']['network']);
        foreach ($sections as $section) {
          $output .= '<tr class="section-heading">';
          $output .= "<td>{$section['#title']}</td></tr>";
          foreach ($section as $name => $setting) {
            if ($name{0} == '#') continue;
            $value = isset($setting['#options']) ? $setting['#options'][$setting['#default_value']] : $setting['#default_value'];
            if ($value == '') $value = '---';
            if (!isset($setting['#title'])) $setting['#title'] = '';
            if (!isset($setting['#description'])) $setting['#description'] = '';
            if (!isset($setting['#field_suffix'])) $setting['#field_suffix'] = '';
            $output .= '<tr>';
            $output .= "<td>{$setting['#title']}<br/>{$setting['#description']}</td>";
            $output .= "<td>{$value} {$setting['#field_suffix']}</td>";
            $output .= '</tr>';
          }
        }
        $output .= '</table>';
      } else {
        // Venue preferences not defined
        $output .= '<p>' . l(bts('Add separate preferences for @venue', array('@venue' => $pref_set)), "account/prefs/computing/edit/{$pref_set}") . '</p>';
      }
    }
    break;
    
    
=======
>>>>>>> c93a6f24
  case 'edit':
  default:
  
    // Return the HTML generated from the $form data structure.
    if (function_exists('jump_quickly')) {
      $path = 'account/prefs/computing/edit';
      $venues = array(
        "{$path}/generic" => bts('Generic'),
        "{$path}/home" => bts('Home', array(), NULL, 'boinc:preference set'),
        "{$path}/school" => bts('School'),
        "{$path}/work" => bts('Work')
      );
      variable_set('jump_use_js_venues-Array', 1);
      drupal_add_js(drupal_get_path('module', 'jump') . '/jump.js');
      drupal_add_js(drupal_get_path('theme', 'boinc') . '/js/prefs.js', 'theme');
      
      $output .= '<div id="venue-selector" class="simple-form-controls">';
      $output .= '  <div class="form-item venue">';
      $output .= '    <label>Preference set:</label>';
      $output .= jump_quickly($venues, 'venues', 1, "{$path}/{$venue}");
      $output .= '  </div>';
      $output .= '</div>';
    }
    $output .= drupal_get_form('boincwork_generalprefs_form', $venue, NULL, $advanced);
    
    // If viewing the edit page for a preference set that doesn't
    // exist, inform the user that preferences are not set.
    $form_state = array();
    $current_set = drupal_retrieve_form('boincwork_generalprefs_form', $form_state, $venue);
    drupal_prepare_form('boincwork_generalprefs_form', $current_set, $form_state);

    if (!$current_set['#established']) {
      drupal_set_message(bts(
          "No preferences found for set '@venue'. Click SAVE CHANGES below to save the following preferences to your account.",
          array( '@venue' => $venue, )
      ), 'status');
    }
    
    break;
  }
  
  return $output;
}

/**
  * Project preferences menu callback
  * Called when user goes to edit project preferences page.
  */
function projectprefs_page($action = null, $venue = null) {
  
  // Keep the venue selected across preference pages
  boincwork_select_venue($venue);
  
  require_boinc(array('util', 'prefs'));
  global $project_has_beta;
  $pref_sets = array('generic', 'home', 'school', 'work');
  $output = null;
  
  $title = 'Project';
  drupal_set_title($title);
  
  switch ($action) {
  
  case 'clear':
    // Remove settings from this preference set
    if ($venue AND $venue != 'generic') {
      boincwork_save_prefs(NULL, 'project', $venue);
      drupal_set_message(t('Settings for the "@name" preference set have been
        cleared', array('@name' => ucfirst($venue))));
      
      // Set the generic preference set as active
      $_SESSION['prefs venue'] = 'generic';
      
      // If the user has removed their default preference set, make it generic
      boincwork_set_default_venue();
    }
    drupal_goto();
    break;
    
  case 'combined':
  
    // Compare preference sets; tabular view
    
    global $user;
    $account = user_load($user->uid);
    $boincuser = BoincUser::lookup_id($account->boincuser_id);
    
    foreach ($pref_sets as $pref_set) {
      $form_state = array();
      $prefs[$pref_set] = drupal_retrieve_form('boincwork_projectprefs_form', $form_state, $pref_set);
      drupal_prepare_form('boincwork_projectprefs_form', $prefs[$pref_set], $form_state);
    }
    
    $output .= '<h2>' . bts('Combined preferences') . ' ' . l('(' . bts('Switch View') . ')', 'account/prefs/project') . '</h2>';
    
    $output .= '<table class="preferences combined">';
    
    $prefs_table = boincwork_make_prefs_table($prefs['generic']);
    
    foreach ($prefs_table as $category => $section) {
      $output .= '<tr class="section-heading">';
      $output .= "<td>{$section['name']}</td>";
      foreach ($pref_sets as $pref_set) {
        $output .= '<td>' . $pref_set . '</td>';
      }
      $output .= '</tr>';
      foreach ($section['elements'] as $name => $setting) {
        $output .= '<tr>';
        $output .= '<td>';
        $output .= "<div class=\"title\">{$setting['name']}</div>";
        $output .= "<div class=\"description\">{$setting['description']}</div>";
        $output .= '</td>';
        foreach ($pref_sets as $pref_set) {
          if (($prefs[$pref_set]) AND
              $prefs[$pref_set]['#established'] AND
              isset($prefs[$pref_set][$category])) {
            $pref_setting = $prefs[$pref_set][$category][$name];
            $value = isset($pref_setting['#options']) ? $pref_setting['#options'][$pref_setting['#default_value']] : $pref_setting['#default_value'];
            if ($value == '') $value = '---';
            if (!isset($pref_setting['#field_suffix'])) $pref_setting['#field_suffix'] = '';
            $output .= "<td>{$value} {$pref_setting['#field_suffix']}</td>";
          } else $output .= '<td>---</td>';
        }
        $output .= '</tr>';
      }
    }
    
    // Empty line above action links... :/
    $output .= '<tr>';
    $output .= '<td>&nbsp;</td>';
    $output .= '<td></td>';
    $output .= '<td></td>';
    $output .= '<td></td>';
    $output .= '<td></td>';
    $output .= '</td>';
    
    // Show Add / Edit links for each preference set
    $output .= '<tr>';
    $output .= '<td></td>';
    foreach ($pref_sets as $pref_set) {
      $action_text = ($prefs[$pref_set]['#established']) ? bts('Edit') : bts('Add');
      $output .= '<td><ul class="tab-list"><li class="first tab">';
      $output .= l($action_text, "account/prefs/project/edit/{$pref_set}");
      // Show Clear links for established preference sets
      if ($pref_set != 'generic' AND $prefs[$pref_set]['#established']) {
        $output .= ' </li><li class="tab"> ' . l(bts('Clear'), "account/prefs/project/clear/{$pref_set}",
          array(
            'query' => drupal_get_destination(),
            'attributes' => array(
              'onclick' => 'return confirm(\'' . bts('This will remove all of your settings from the "@name" preference set. Are you sure?',
                array('@name' => ucfirst($pref_set))) . '\')'
            )
          )
        );
      }
      $output .= '</li></ul></td>';
    }
    
    $output .= '</table>';
    
    break;
    
  case 'set-default':
    // Set this preference set as the one to use for any new hosts attached
    // to the user account
    boincwork_set_default_venue($venue);
    drupal_set_message( bts('The primary preference set has been changed to "@set"', array('@set' => $venue)) );
    drupal_goto('account/prefs/project/combined');
    break;
    
  case 'edit':
  default:
    
    // Return the HTML generated from the $form data structure.
    require_boinc('util');
    
    if (function_exists('jump_quickly')) {
      $path = 'account/prefs/project/edit';
      $venues = array(
        "{$path}/generic" => bts('Generic'),
        "{$path}/home" => bts('Home'),
        "{$path}/school" => bts('School'),
        "{$path}/work" => bts('Work')
      );
      variable_set('jump_use_js_venues-Array', 1);
      drupal_add_js(drupal_get_path('module', 'jump') . '/jump.js');
      drupal_add_js(drupal_get_path('theme', 'boinc') . '/js/prefs.js', 'theme');
      
      $output .= '<div id="venue-selector" class="simple-form-controls">';
      $output .= '  <div class="form-item venue">';
      $output .= '    <label>Preference set:</label>';
      $output .= jump_quickly($venues, 'venues', 1, "{$path}/{$venue}");
      $output .= '  </div>';
      $output .= '</div>';
    }
    $output .= drupal_get_form('boincwork_projectprefs_form', $venue);
    
    // If viewing the edit page for a preference set that doesn't
    // exist, inform the user that preferences are not set.
    $form_state = array();
    $current_set = drupal_retrieve_form('boincwork_projectprefs_form', $form_state, $venue);
    drupal_prepare_form('boincwork_projectprefs_form', $current_set, $form_state);
    
    if (!$current_set['#established']) {
      drupal_set_message(bts(
          "No preferences found for set '@venue'. Click SAVE CHANGES below to save the following preferences to your account.",
          array( '@venue' => $venue, )
      ), 'status');
    }
    
    break;
    
  }
  return $output;
}

/**
  * Community preferences menu callback
  * Called when user goes to edit community preferences page.
  */
function communityprefs_page($action = null) {
  
  require_boinc(array('util', 'prefs'));
  $output = null;
  
  $title = 'Community';
  drupal_set_title($title);
  
  //$output .= '<h2>Community preferences</h2>';
  
  $output .= drupal_get_form('communityprefs_form');
  
  return $output;
}

/**
  * Privacy preferences menu callback
  * Called when user goes to edit privacy preferences page.
  */
function privacyprefs_page($action = null) {
  
  require_boinc(array('util', 'prefs'));
  $output = null;
  $title = 'Privacy';
  drupal_set_title($title);
  
  switch ($action) {
  case 'view':
    $form_state = array();
    $prefs = drupal_retrieve_form('boincwork_privacyprefs_form', $form_state);
    drupal_prepare_form('boincwork_privacyprefs_form', $prefs, $form_state);
    $output .= '<table>';
    
    $sections = array(
      'privacy' => $prefs['privacy']
    );
    
    foreach ($sections as $section) {
      $output .= '<tr class="section-heading">';
      $output .= "<td>{$section['#title']}</td></tr>";
      foreach ($section as $name => $setting) {
        if ($name{0} == '#') continue;
        $value = isset($setting['#default_value']) ? $setting['#default_value'] : '';
        if ($value AND isset($setting['#options'])) $value = $setting['#options'][$value];
        elseif ($value == '') $value = '---';
        if (!isset($setting['#title'])) $setting['#title'] = '';
        if (!isset($setting['#description'])) $setting['#description'] = '';
        if (!isset($setting['#field_suffix'])) $setting['#field_suffix'] = '';
        $output .= '<tr>';
        $output .= "<td>{$setting['#title']}<br/>{$setting['#description']}</td>";
        $output .= "<td>{$value} {$setting['#field_suffix']}</td>";
        $output .= '</tr>';
      }
    }
    
    // Edit preferences link
    $output .= '<tr>';
    $output .= '<td></td>';
    $output .= '<td>' . l(bts('Edit privacy preferences', array('@project' => PROJECT)), "account/prefs/privacy/edit") . '</td>';
    $output .= '</tr>';
    
    $output .= '</table>';
    
    break;
    
  case 'edit':
  default:
    require_boinc('util');
    // Return the HTML generated from the $form data structure.
    $output .= drupal_get_form('boincwork_privacyprefs_form');
    break;
    
  }
  
  return $output;
}

/**
  * Certificates menu callback
  * Called when user goes to account certificate pages
  */
function boincwork_certificates($type = null, $border = null) {
  global $user;
  $drupuser = user_load($user->uid);
  // Load BOINC account and pre-authenticate with BOINC code
  require_boinc(array('util', 'cert'));
  $boincuser = BoincUser::lookup_id($drupuser->boincuser_id);
  //global $g_logged_in_user;
  //$g_logged_in_user = $boincuser;
  //print_r($boincuser); exit;
  switch ($type) {
  case 'all':
    //include_boinc('user/cert_all.php');
    require_boinc(array('util','cert','user'));

    $join = date('j F Y', $boincuser->create_time);
    $today = date('j F Y', time(0));

    if ($border=="no") {
        $border = 0;
    } else {
        $border=8;
    }

    $title_font = "\"Optima,ZapfChancery\"";
    $font = "\"Optima,Lucida Bright,Times New Roman\"";

    $boincuser = get_other_projects($boincuser);
    $total_credit = 0;
    foreach ($boincuser->projects as $p) {
        $total_credit += $p->total_credit;
    }

    $credit = credit_string($total_credit, false);

    function show_proj($p) {
        $join = date('j F Y', $p->create_time);
        echo "<tr> <td>$p->name</td><td> $p->total_credit</td><td>$join</td></tr>
        ";
    }

    echo "
        <table width=900 height=650 border=$border cellpadding=20><tr><td>
        <center>
        <table width=700 border=0><tr><td style=\"background-position:center; background-repeat:no-repeat\" background=http://boinc.berkeley.edu/logo/boinc_fade_600.png>
        <center>
        <font style=\"font-size: 52\" face=$title_font>Certificate of Computation

        <font face=$font style=\"font-size:28\">
        <br><br>
        This certifies that
        <p>
        <font face=$font style=\"font-size:32\">
        $boincuser->name

        <font face=$font style=\"font-size:18\">
        <p>
        has contributed $credit
        to the following scientific research projects:

        <center>
        <table width=80%>
        <tr><th align=left>Project</th><th align=left>Cobblestones</th><th align=left>Joined</th></tr>
    ";
    foreach ($boincuser->projects as $p) {
        if ($p->total_credit<100) continue;
        show_proj($p);
    }
    echo "
        </table>
        </center>
    ";

    echo "
        </td>
    ";
    echo "
    </td><tr></table>
    ";
    break;
    
  case 'account':
  default:
    //include_boinc('user/cert1.php');
    require_boinc(array('util','cert'));

    $join = date('j F Y', $boincuser->create_time);
    $today = date('j F Y', time(0));

    if ($border=="no") {
        $border = 0;
    } else {
        $border=8;
    }

    $credit = credit_string($boincuser->total_credit, false);

    $title_font = "\"Optima,ZapfChancery\"";
    $font = "\"Optima,Lucida Bright,Times New Roman\"";

    echo "
        <table width=900 height=650 border=$border cellpadding=20><tr><td>
        <center>
        <table width=700 border=0><tr><td>
        <center>
        <font style=\"font-size: 52\" face=$title_font>Certificate of Computation


        <font face=$font style=\"font-size:28\">
        <br><br><br>
        This certifies that
        <p>
        <font face=$font style=\"font-size:32\">
        $boincuser->name

        <font face=$font style=\"font-size:18\">
        <p>
        has participated in ".PROJECT." since $join,
        and has contributed $credit
        to ".PROJECT.".

        <br><br><br>
        </td><tr></table>
        <table width=100%><tr>
        <td width=40><br></td>
        <td align=left>
        <font face=$font style=\"font-size:16\">
    ";
    if (defined("CERT_SIGNATURE")) {
        echo "
            <img src=".CERT_SIGNATURE.">
            <br>
        ";
    }
    if (defined("CERT_DIRECTOR_NAME")) {
        echo CERT_DIRECTOR_NAME." <br>Director, ".PROJECT."
            <br>
        ";
    }
    echo "
        <br>
        $today
        </td>
    ";
    if (defined("CERT_PROJECT_LOGO")) {
        echo "
            <td align=center valign=center> <img src=".CERT_PROJECT_LOGO."> </td>
        ";
    }
    if (defined("CERT_INSTITUTION_LOGO")) {
        echo "
            <td align=center width=30% valign=center><img src=".CERT_INSTITUTION_LOGO."></td>
        ";
    }
    echo "
    </td><tr></table>
    ";
  }
}

/**
 * Delete host menu callback
 * Called when user selects to delete a host
 */
function boincwork_host_delete($host_id) {
  // Verify that host has no tasks
  if (boincwork_host_user_is_owner($host_id)) {
    if (!boincwork_host_get_task_count($host_id)) {
      // Delete the host record
      db_set_active('boinc');
      $host_deleted = db_query(
        "DELETE FROM {host} WHERE id = '%d'",
        $host_id
      );
      db_set_active('default');
      if ($host_deleted) {
        drupal_set_message(t('Host @id has been removed from your account.',
          array('@id' => $host_id)));
        drupal_goto('account/computers');
      }
      else {
        drupal_set_message(t('Host @id could not be deleted. Not sure why...',
          array('@id' => $host_id)), 'error'
        );
      }
    }
    else {
      drupal_set_message(t('Host @id cannot be deleted because it still has
        tasks associated with it. These tasks should be processed within the
        next few days, after which the host can be deleted.', 
        array('@id' => $host_id)), 'warning'
      );
    }
  }
  else {
    drupal_set_message(t('You are not the owner of host @id, so you cannot
      delete it.', 
      array('@id' => $host_id)), 'error'
    );
  }
  drupal_goto("host/{$host_id}");
}

/**
 * Host log menu callback
 * Called when user accesses the log for a host
 */
function boincwork_host_log($host_id = null) {
  $root_log_dir = variable_get('boinc_host_sched_logs_dir', '');
  $log = '';
  if ($root_log_dir AND $host_id) {
    $subdir = substr($host_id, 0, -3) OR $subdir = 0;
    $log = implode('/', array($root_log_dir, $subdir, $host_id));
  }
  if ($log AND file_exists($log)) {
    header('Content-type: text/plain');
    include($log);
  }
}

function boincwork_host_set_venue($host_id = NULL, $venue = NULL) {
  global $user;
  $account = user_load($user->uid);
  db_set_active('boinc');
  // Verify that this is my host
  $host_owner = db_result(db_query(
    "SELECT userid FROM {host} WHERE id = '%d'",
    $host_id
  ));
  if ($host_owner AND $host_owner == $account->boincuser_id) {
    $updated = db_query(
      "UPDATE {host} SET venue = '%s' WHERE id = '%d'",
      $venue, $host_id
    );
    if ($updated) {
      drupal_set_message(
        bts('The location for this host has been updated.')
        . bts('This will take effect next time the host contacts the project.')
      );
    }
    else {
      drupal_set_message(
        bts('Unable to save changes to this host for some reason!'),
        'error'
      );
    }
  }
  else {
    drupal_set_message(
      bts('You are not allowed to make changes to this host.'),
      'warning'
    );
  }
  db_set_active('default');
  drupal_goto("host/{$host_id}");
}

/**
 * Mobile stats menu callback
 * Called when user accesses cell phone stats
 */
function boincwork_mobile_stats($userid = null) {
  $_GET['id'] = $userid;
  include_boinc('user/userw.php');
}

/**
 * Server status menu callback
 * Called to build the server status page
 */
function boincwork_server_status() {
  include_boinc('user/server_status.php');
}

/**
 * Page callback for the job input file RPC (job_file.php).
 * RPC for managing job input files
 */
function boincwork_job_file() {
  include_boinc('user/job_file.php');
}

/**
 * Page callback for the output file request RPC (get_output.php).
 * Get output file from remote job submission
 */
function boincwork_get_output() {
  include_boinc('user/get_output.php');
}

/**
 * Page callback for the project config RPC (get_project_config.php).
 * Get the project configuration XML; used by client software
 */
function boincwork_get_project_config() {
  include_boinc('user/get_project_config.php');
}

/**
 * Page callback for the remote job submission RPC (submit_rpc_handler.php).
 */
function boincwork_submit_rpc_handler() {
  include_boinc('user/submit_rpc_handler.php');
}

/**
 * Page callback for user WAP (userw.php).
 */
function boincwork_user_wap() {
  // Remove q from the GET request or BOINC will panic
  unset($_GET['q']);
  include_boinc('user/userw.php');
}


/**
 * Generic page callback
 * Take a node ID and render that node as a page
 */
function boincwork_view_page($nid) {
  $node = node_load($nid);
  return node_page_view($node);
}


/*  *  *  *  *  *  *  *  *  *  *  *  *  *  *  *  *  *  *  *  *  *  *  *  *  *  *  *
 * Local supporting functions
 *  *  *  *  *  *  *  *  *  *  *  *  *  *  *  *  *  *  *  *  *  *  *  *  *  *  *  */

/**
 * Determine which venue should be selected
 */
function boincwork_select_venue(&$venue) {
  if (!$venue) {
    $active_venue = isset($_SESSION['prefs venue']) ? $_SESSION['prefs venue'] : NULL;
    if ($active_venue) {
      $venue = $active_venue;
      //unset($_SESSION['prefs venue']);
    }
  }
  else {
    // Set the active venue to keep it selected between computing and project
    // preference pages
    $_SESSION['prefs venue'] = $venue;
  }
}
  <|MERGE_RESOLUTION|>--- conflicted
+++ resolved
@@ -357,60 +357,6 @@
     
     break;
     
-<<<<<<< HEAD
-  case 'view':
-    require_boinc('util');
-    
-    $output .= '<p>' . bts('These apply to all BOINC projects in which you participate.') . '<br/>';
-    $output .= bts('On computers attached to multiple projects, the most recently modified preferences will be used.') . '</p>';
-    
-    if ($venue) $pref_sets = array($venue);
-    foreach ($pref_sets as $pref_set) {
-      $form_state = array();
-      $prefs = drupal_retrieve_form('boincwork_generalprefs_form', $form_state, $pref_set);
-      drupal_prepare_form('boincwork_generalprefs_form', $prefs, $form_state);
-      if (isset($prefs['prefs']['venue'])) {
-        if ($pref_set == 'generic') {
-          // Global preferences
-          $output .= '<p>' . bts('Preferences last modified: @mod_time', array('@mod_time' => pretty_time_str($prefs['prefs']['modified']['#value']))) . '</p>';
-          $output .= '<h2>' . bts('Primary (generic) preferences') . ' ' . l('(' . bts('Switch View') . ')', 'account/prefs/computing/combined') . '</h2>';
-        } else {
-          // Venue specific preferences
-          $output .= '<h2>' . bts('Separate preferences for @venue', array('@venue' => $pref_set)) . '</h2>';
-        }
-        $output .= '<table>';
-        
-        $sections = array(
-          'processor' => $prefs['prefs']['advanced']['processor'],
-          'storage' => $prefs['prefs']['advanced']['storage'],
-          'network' => $prefs['prefs']['advanced']['network']);
-        foreach ($sections as $section) {
-          $output .= '<tr class="section-heading">';
-          $output .= "<td>{$section['#title']}</td></tr>";
-          foreach ($section as $name => $setting) {
-            if ($name{0} == '#') continue;
-            $value = isset($setting['#options']) ? $setting['#options'][$setting['#default_value']] : $setting['#default_value'];
-            if ($value == '') $value = '---';
-            if (!isset($setting['#title'])) $setting['#title'] = '';
-            if (!isset($setting['#description'])) $setting['#description'] = '';
-            if (!isset($setting['#field_suffix'])) $setting['#field_suffix'] = '';
-            $output .= '<tr>';
-            $output .= "<td>{$setting['#title']}<br/>{$setting['#description']}</td>";
-            $output .= "<td>{$value} {$setting['#field_suffix']}</td>";
-            $output .= '</tr>';
-          }
-        }
-        $output .= '</table>';
-      } else {
-        // Venue preferences not defined
-        $output .= '<p>' . l(bts('Add separate preferences for @venue', array('@venue' => $pref_set)), "account/prefs/computing/edit/{$pref_set}") . '</p>';
-      }
-    }
-    break;
-    
-    
-=======
->>>>>>> c93a6f24
   case 'edit':
   default:
   
