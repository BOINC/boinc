# This file is part of BOINC.
# https://boinc.berkeley.edu
# Copyright (C) 2025 University of California
#
# BOINC is free software; you can redistribute it and/or modify it
# under the terms of the GNU Lesser General Public License
# as published by the Free Software Foundation,
# either version 3 of the License, or (at your option) any later version.
#
# BOINC is distributed in the hope that it will be useful,
# but WITHOUT ANY WARRANTY; without even the implied warranty of
# MERCHANTABILITY or FITNESS FOR A PARTICULAR PURPOSE.
# See the GNU Lesser General Public License for more details.
#
# You should have received a copy of the GNU Lesser General Public License
# along with BOINC.  If not, see <http://www.gnu.org/licenses/>.

name: Linux Package
on:
  push:
    branches: [ 'master' ]
    tags: [ 'client_release/**' ]
  pull_request:
      branches: [ master ]
  schedule:
    - cron: '0 0 * * *'

concurrency:
  group: ${{ github.workflow }}-${{ github.head_ref || github.run_id }}
  cancel-in-progress: true

env:
  AWS_ACCESS_KEY_ID: ${{ secrets.S3_ACCESS_KEY }}
  AWS_SECRET_ACCESS_KEY: ${{ secrets.S3_SECRET_KEY }}
  REPO_PRIV_KEY: ${{ secrets.REPO_PRIV_KEY }}
  REPO_KEY: ${{ secrets.REPO_KEY }}
  AWS_DEFAULT_REGION: us-west-2
  PUBKEY: boinc.gpg # keep extension
  MANTAINER: Vitalii Koshura <lestat.de.lionkur@gmail.com>
  HOMEPAGE: https://boinc.berkeley.edu/
  DESCRIPTION: BOINC lets you help cutting-edge science research using your computer. The BOINC app, running on your computer, downloads scientific computing jobs and runs them invisibly in the background. It's easy and safe.
  BASEREPO: https://boinc.berkeley.edu/dl/linux # no trailing slash

jobs:
  prepare-binaries:
    name: Prepare Binaries
    runs-on: ubuntu-latest
    container:
      image: debian:buster
      env:
        AWS_ACCESS_KEY_ID: env.AWS_ACCESS_KEY_ID
        AWS_SECRET_ACCESS_KEY: env.AWS_SECRET_ACCESS_KEY
        AWS_DEFAULT_REGION: env.AWS_DEFAULT_REGION
    strategy:
      matrix:
        type: [client, manager]
      fail-fast: false
    steps:
      - uses: actions/checkout@11bd71901bbe5b1630ceea73d27597364c9af683
        with:
          fetch-depth: 2
      - name: Check if build is running from origin repo
        if: ${{ success() && env.AWS_ACCESS_KEY_ID != 0 && env.AWS_SECRET_ACCESS_KEY != 0 }}
        run: |
          echo "VCPKG_BINARY_SOURCES=clear;x-aws,s3://vcpkg.cache.boinc/,readwrite" >> $GITHUB_ENV

      - name: Check if build is running from fork
        if: ${{ success() && (env.AWS_ACCESS_KEY_ID == 0 || env.AWS_SECRET_ACCESS_KEY == 0) }}
        run: |
          echo "VCPKG_BINARY_SOURCES=clear;x-aws-config,no-sign-request;x-aws,s3://vcpkg.cache.boinc/,read" >> $GITHUB_ENV

      - name: Fix debian sources
        run: |
          sed -i 's/deb.debian.org/archive.debian.org/g' /etc/apt/sources.list
          sed -i 's/security.debian.org/archive.debian.org/g' /etc/apt/sources.list

      - name: Install dependencies
        run: |
          apt-get -qq update
          apt-get install -y autopoint make build-essential m4 pkg-config autoconf libtool git python3 python3-distutils python3-pip curl zip unzip tar bison p7zip-full libx11-dev libxft-dev libxext-dev libdbus-1-dev libxi-dev libxtst-dev libxrandr-dev libnotify-dev

      - name: Install aws cli tool
        run: |
          curl "https://awscli.amazonaws.com/awscli-exe-linux-x86_64.zip" -o "awscliv2.zip"
          unzip awscliv2.zip
          ./aws/install

      - name: Update Python packages to build Manager
        if: success() && matrix.type == 'manager'
        run: |
          pip3 install -U --user pip
          pip3 install --user jinja2

      - name: Automake
        if: success()
        run: ./_autosetup

      - name: Configure client
        if: success() && matrix.type == 'client'
        run: linux/ci_configure_client.sh --exec_prefix "/usr/local"

      - name: Configure manager
        if: success() && matrix.type == 'manager'
        run: linux/ci_configure_manager.sh --exec_prefix "/usr/local"

      - name: Make
        if: success()
        run: make -j $(nproc --all) LDFLAGS="-static-libstdc++ -s"

      - name: Prepare logs on failure
        if: ${{ failure() }}
        run: python3 ./deploy/prepare_deployment.py logs

      - name: Upload logs on failure
        if: ${{ failure() }}
        uses: actions/upload-artifact@ea165f8d65b6e75b540449e92b4886f43607fa02
        with:
          name: linux-package_logs_${{ matrix.type }}_${{ github.event.pull_request.head.sha }}
          path: deploy/logs.7z

      - name: Prepare artifacts for deploy
        if: success()
        run: python3 ./deploy/prepare_deployment.py linux_${{ matrix.type }}

      - name: Upload artifacts
        uses: actions/upload-artifact@ea165f8d65b6e75b540449e92b4886f43607fa02
        if: success()
        with:
          name: linux-package_${{ matrix.type }}_${{ github.event.pull_request.head.sha }}
          path: deploy/linux_${{ matrix.type }}.7z

  build-deb-package:
    name: Build DEB Package
    runs-on: ubuntu-latest
    needs: prepare-binaries
    strategy:
      matrix:
        os: [focal, jammy, noble, buster, bullseye, bookworm]
        type: [client, manager]
      fail-fast: false
    env:
      ARCH: amd64
    steps:
      - uses: actions/checkout@11bd71901bbe5b1630ceea73d27597364c9af683
        if: success()
        with:
          fetch-depth: 2

      - name: Packages info preparation
        if: success()
        run: |
          PKG_VERSION=$(cat version.h | grep BOINC_VERSION_STRING | sed -e 's|#define BOINC_VERSION_STRING||' | jq -r .)
          if [[ "x${PKG_VERSION}" == "x" ]]; then
            printf "Could not obtain release package version from version.h"
            exit 1
          fi

          # Setup Environment vars
          PKG_NAME="boinc-${{ matrix.type }}"
          PKG_VERSION="${PKG_VERSION}-${{ github.run_number }}"
          PKG_FULL="${PKG_NAME}_${PKG_VERSION}_${{ env.ARCH }}"

          echo "PKG_VERSION=${PKG_VERSION}" >> $GITHUB_ENV
          echo "PKG_NAME=${PKG_NAME}" >> $GITHUB_ENV
          echo "PKG_FULL=${PKG_FULL}" >> $GITHUB_ENV
          echo "PUBKEY=${{ env.PUBKEY }}" >> $GITHUB_ENV

          echo "Package name: ${PKG_NAME}"
          echo "Package version: ${PKG_VERSION}"
          echo "Full package name: ${PKG_FULL}"
          echo "Key file: ${{ env.PUBKEY }}"

      - name: Download
        if: success()
        uses: actions/download-artifact@d3f86a106a0bac45b974a628896c90dbdf5c8093
        with:
          name: linux-package_${{ matrix.type }}_${{ github.event.pull_request.head.sha }}
          path: pkgs/

      - name: Prepare package
        if: success()
        run: |
          ls -l pkgs/
          mkdir ${PKG_FULL}
          ${{ github.workspace }}/.github/workflows/debrepo/package_prepare.sh "${PKG_FULL}" "linux_${{ matrix.type }}"

      - name: Prepare package definition
        if: success()
        run: |
          # Derive the package dependencies for the selected package / os / release combination selected
          cd ${{ github.workspace }}/.github/workflows/debrepo/
          PKG_DEPS=$(bash package_depends.sh ${{ matrix.os }} linux_${{ matrix.type }})
          echo "Dependencies: ${PKG_DEPS}"

          # Produce the package DEB definition
          cd "${{ github.workspace }}/${PKG_FULL}"
          echo "Name:${PKG_NAME}
          Package:${PKG_NAME}
          Version:${PKG_VERSION}
          Maintainer:${{ env.MANTAINER }}
          Build-Depends: debhelper-compat (= 13)
          Depends:${PKG_DEPS}
          Architecture:${{ env.ARCH }}
          Homepage:${{ env.HOMEPAGE }}
          Description:${{ env.DESCRIPTION }}" \
          > "${{ github.workspace }}/${PKG_FULL}/DEBIAN/control"

          echo "------------------------"
          cat "${{ github.workspace }}/${PKG_FULL}/DEBIAN/control"
          echo "------------------------"

      - name: Create Ubuntu Package
        if: ${{ success() && ( matrix.os == 'focal' || matrix.os == 'jammy' || matrix.os == 'noble' ) }}
        run: |
          cd ${{ github.workspace }}/
          # Build the actual package for Ubuntu with XZ compression
          fakeroot dpkg-deb -Zxz --build "${{ github.workspace }}/${PKG_FULL}"

      - name: Create Debian Package
        if: ${{ success() && ( matrix.os == 'buster' || matrix.os == 'bullseye' || matrix.os == 'bookworm' ) }}
        run: |
          cd ${{ github.workspace }}/
          # Build the actual package for Debian with GZIP compression
          fakeroot dpkg-deb -Zgzip --build "${{ github.workspace }}/${PKG_FULL}"

      - name: Get info from generated package
        if: success()
        run: |
          # Get info from the generated package
          dpkg-deb --info "${{ github.workspace }}/${PKG_FULL}.deb"

      - name: Upload artifacts
        uses: actions/upload-artifact@ea165f8d65b6e75b540449e92b4886f43607fa02
        if: success()
        with:
          name: linux-package_${{ matrix.type }}_${{ matrix.os }}_${{ github.event.pull_request.head.sha }}
          path: ${{ github.workspace }}/${{ env.PKG_FULL }}.deb

  build-rpm-package:
    name: Build RPM Package
    runs-on: ubuntu-latest
    container:
      image: fedora:38
    needs: prepare-binaries
    strategy:
      matrix:
        os: [fc37, fc38, fc39, fc40, fc41, fc42, suse15_4, suse15_5, suse15_6]
        type: [client, manager]
      fail-fast: false
    env:
      ARCH: x86_64
      PUBKEY_HASH: D4460B4F0EEDE2C0662092F640254C9B29853EA6
    steps:
      - uses: actions/checkout@11bd71901bbe5b1630ceea73d27597364c9af683
        if: success()
        with:
          fetch-depth: 2

      - name: DNF Preparation
        id: dnf-prep
        if: success()
        run: |
          sudo echo "max_parallel_downloads=10" >> /etc/dnf/dnf.conf
          sudo echo "fastestmirror=True" >> /etc/dnf/dnf.conf
          sudo dnf install -y wget rpm rpm-build rpm-sign expect createrepo_c dnf-utils jq p7zip-plugins

      - name: Packages info preparation
        if: success()
        run: |
          PKG_VERSION=$(cat version.h | grep BOINC_VERSION_STRING | sed -e 's|#define BOINC_VERSION_STRING||' | jq -r .)
          if [[ "x${PKG_VERSION}" == "x" ]]; then
            printf "Could not obtain release package version from version.h"
            exit 1
          fi

          # Setup Environment vars
          PKG_NAME="boinc-${{ matrix.type }}"
          PKG_VERSION="${PKG_VERSION}"
          PKG_FULL="${PKG_NAME}-${PKG_VERSION}-${{ github.run_number }}.${{ env.ARCH }}"

          echo "PKG_VERSION=${PKG_VERSION}" >> $GITHUB_ENV
          echo "PKG_NAME=${PKG_NAME}" >> $GITHUB_ENV
          echo "PKG_FULL=${PKG_FULL}" >> $GITHUB_ENV
          echo "PUBKEY=${{ env.PUBKEY }}" >> $GITHUB_ENV

          echo "Package name: ${PKG_NAME}"
          echo "Package version: ${PKG_VERSION}"
          echo "Full package name: ${PKG_FULL}"
          echo "Key file: ${{ env.PUBKEY }}"

      - name: Download
        if: success()
        uses: actions/download-artifact@d3f86a106a0bac45b974a628896c90dbdf5c8093
        with:
          name: linux-package_${{ matrix.type }}_${{ github.event.pull_request.head.sha }}
          path: pkgs/

      - name: Create RPM folder
        if: success()
        run: |
          mkdir ${PKG_FULL}
          .github/workflows/rpmrepo/package_prepare.sh "${PKG_FULL}" "linux_${{ matrix.type }}"

      - name: Setup gpg keys
        if: ${{ success() && env.REPO_PRIV_KEY != 0 && env.REPO_KEY != 0 }}
        run: |
          echo "${{ env.REPO_PRIV_KEY }}" > boinc.priv.key
          echo "${{ env.REPO_KEY }}" > boinc.pub.key
          cp "boinc.pub.key" "${{ env.PUBKEY }}"

      - name: Setup test gpg keys
        if: ${{ success() && (env.REPO_PRIV_KEY == 0 || env.REPO_KEY == 0) }}
        run: |
          gpg --batch --gen-key <<EOF
          Key-Type: RSA
          Key-Length: 2048
          Subkey-Type: RSA
          Subkey-Length: 2048
          Name-Real: BOINC Test
          Name-Comment: BOINC Test
          Name-Email: boinc@test.com
          Expire-Date: 0
          %no-ask-passphrase
          %no-protection
          EOF
          echo "List keys"
          gpg --list-keys
          echo "Export keys"
          gpg --export --armor > boinc.pub.key
          gpg --export-secret-keys --armor > boinc.priv.key
          echo "PUBKEY_HASH=$(gpg --list-keys | grep -Eo '([0-9A-F]{40})')" >> $GITHUB_ENV
          cp "boinc.pub.key" "${{ env.PUBKEY }}"

      - name: Create RPM client Definition
        if: ${{ success() && matrix.type == 'client' }}
        run: |
            # Derive the package dependencies for the selected package / os / release combination selected
            PKG_DEPS=$(bash .github/workflows/rpmrepo/package_depends.sh ${{ matrix.os }} linux_${{ matrix.type }})
            PKG_FILELIST=$(bash .github/workflows/rpmrepo/package_filelist.sh ${{ matrix.os }} linux_${{ matrix.type }})
            BOINCUSER=boinc
            BOINCGROUP=boinc
            BOINCDIR=/var/lib/boinc

            case ${{ matrix.os }} in
            "fc37" | "fc38" | "fc39" | "fc40" | "fc41" | "fc42")
              CA_BUNDLE="/etc/ssl/certs/ca-certificates.crt"
              ;;
            "suse15_4" | "suse15_5" | "suse15_6")
              CA_BUNDLE="/etc/ssl/ca-bundle.pem"
              ;;
            esac

            cd rpmbuild
            echo """
            Name:${PKG_NAME}
            Version:${PKG_VERSION}
            Release:${{ github.run_number }}
            BuildArch:${{ env.ARCH }}
            URL:${{ env.HOMEPAGE }}
            Summary:${{ env.DESCRIPTION }}
            License:LGPL3+
            Requires:${PKG_DEPS}

            %changelog
            # not extracted

            %description
            ${{ env.DESCRIPTION }}

            %prep
            # nothing build is not done here

            %build
            # nothing to build

            %install
            cp -rfa * %{buildroot}

            %post
            set_perm() {
              chown \$2:\$3 \"\$1\"
              chmod \$4 \"\$1\"
            }
            set_perm_recursive() {
              chown -R \$2:\$3 \"\$1\"
              chmod -R \$4 \"\$1\"
            }
            set_perm_dir() {
              for file in $(ls \"\$1\")
              do
                  path=\"\$1/\${file}\"
                  set_perm \"\${path}\" \$2 \$3 \$4
              done
            }
            update_nested_dirs() {
              chmod \$2 \"\${1}\"
              for file in \$(ls \"\$1\")
                do
              if [ -d \"\${1}/\${file}\" ] ; then
                update_nested_dirs \"\${1}/\${file}\" \$2
              fi
                done
            }
            if [ -x /bin/systemctl ] ; then
              if systemctl is-active --quiet boinc-client.service; then
                systemctl stop boinc-client.service
              fi
            fi
            if ! getent group ${BOINCGROUP} >/dev/null; then
              groupadd -r ${BOINCGROUP}
            fi
            if ! getent passwd ${BOINCUSER} >/dev/null; then
              useradd -r -g ${BOINCGROUP} -d ${BOINCDIR} -s /usr/sbin/nologin -c \"BOINC user\" ${BOINCUSER}
            fi
            usermod -d ${BOINCDIR} ${BOINCUSER}
            if ! getent group ${BOINCGROUP} | grep -q ${BOINCUSER}; then
              usermod -a -G ${BOINCGROUP} ${BOINCUSER}
            fi
            if getent group video >/dev/null; then
              if ! getent group video | grep -q ${BOINCUSER}; then
                usermod -a -G video ${BOINCUSER}
              fi
            fi
            if getent group render >/dev/null; then
              if ! getent group render | grep -q ${BOINCUSER}; then
                usermod -a -G render ${BOINCUSER}
              fi
            fi
            if getent group docker >/dev/null; then
              if ! getent group docker | grep -q ${BOINCUSER}; then
                usermod -a -G docker ${BOINCUSER}
              fi
            fi
            if [ -n \"\$SUDO_USER\" ]; then
                if ! getent group ${BOINCGROUP} | grep -q \"\$SUDO_USER\"; then
                    usermod -a -G ${BOINCGROUP} \"\$SUDO_USER\"
                fi
            fi
            usermod --add-subuids 100000-165535 --add-subgids 100000-165535 ${BOINCUSER}
            if [ ! -d /etc/boinc-client ] ; then
              mkdir -p /etc/boinc-client
            fi
            if [ ! -e ${BOINCDIR}/cc_config.xml ] ; then
              echo \"\"\"
              <!--
              This is a configuration file of the BOINC client.
              For a complete list of options see https://boinc.berkeley.edu/wiki/client_configuration
              -->
              <cc_config>
              </cc_config>
              \"\"\" > ${BOINCDIR}/cc_config.xml
            fi
            if [ ! -e /etc/boinc-client/cc_config.xml ] ; then
              ln -s ${BOINCDIR}/cc_config.xml /etc/boinc-client/cc_config.xml
            fi
            if [ ! -e ${BOINCDIR}/global_prefs_override.xml ] ; then
              echo \"\"\"
              <!--
              This is a configuration file of the BOINC client that can be used to override global preferences
              received from the attached project locally.
              For a complete list of options see https://github.com/BOINC/boinc/wiki/PrefsOverride
              -->
              <global_preferences>
              </global_preferences>
              \"\"\" > ${BOINCDIR}/global_prefs_override.xml
            fi
            if [ ! -e /etc/boinc-client/global_prefs_override.xml ] ;
            then
              ln -s ${BOINCDIR}/global_prefs_override.xml /etc/boinc-client/global_prefs_override.xml
            fi
            if [ ! -e ${BOINCDIR}/gui_rpc_auth.cfg ] ; then
                echo $(head -c 20 /dev/urandom | sha1sum | awk '{print $1}') > ${BOINCDIR}/gui_rpc_auth.cfg
            fi
            if [ ! -e /etc/boinc-client/gui_rpc_auth.cfg ] ; then
                ln -s ${BOINCDIR}/gui_rpc_auth.cfg /etc/boinc-client/gui_rpc_auth.cfg
            fi
            if [ ! -e ${BOINCDIR}/remote_hosts.cfg ] ; then
              echo \"\"\"
              # This file contains a list of remote host names or IP addresses (one per line)
              # that are allowed to connect to the BOINC client via the GUI RPC interface.
              # Only the hosts listed in this file will be allowed to connect.
              # Lines starting with '#' and ';' are comments and are ignored.
              \"\"\" > ${BOINCDIR}/remote_hosts.cfg
            fi
            if [ ! -e /etc/boinc-client/remote_hosts.cfg ] ; then
              ln -s ${BOINCDIR}/remote_hosts.cfg /etc/boinc-client/remote_hosts.cfg
            fi
            if [ ! -e ${BOINCDIR}/ca-bundle.crt ] ; then
              ln -s ${CA_BUNDLE} ${BOINCDIR}/ca-bundle.crt
            fi
            set_perm_recursive ${BOINCDIR} ${BOINCUSER} ${BOINCGROUP} u+rw,g+rw,o+r-w
            set_perm ${BOINCDIR} ${BOINCUSER} ${BOINCGROUP} 0775
            if [ -e ${BOINCDIR}/gui_rpc_auth.cfg ] ; then
                set_perm ${BOINCDIR}/gui_rpc_auth.cfg ${BOINCUSER} ${BOINCGROUP} 0660
            fi
            if [ -e ${BOINC_DIR}/remote_hosts.cfg ] ; then
              set_perm ${BOINCDIR}/remote_hosts.cfg ${BOINCUSER} ${BOINCGROUP} 0660
            fi
            if [ -d ${BOINCDIR}/projects ] ; then
                set_perm ${BOINCDIR}/projects ${BOINCUSER} ${BOINCGROUP} 0775
                update_nested_dirs ${BOINCDIR}/projects u+x,g+x,o+x
            fi
            if [ -d ${BOINCDIR}/slots ] ; then
                set_perm ${BOINCDIR}/slots ${BOINCUSER} ${BOINCGROUP} 0775
                update_nested_dirs ${BOINCDIR}/slots u+x,g+x,o+x
            fi
            if [ -e /etc/boinc-client/cc_config.xml ] ; then
              set_perm /etc/boinc-client/cc_config.xml ${BOINCUSER} ${BOINCGROUP} 0660
            fi
            if [ -e /etc/boinc-client/global_prefs_override.xml ] ; then
                set_perm /etc/boinc-client/global_prefs_override.xml ${BOINCUSER} ${BOINCGROUP} 0660
            fi
            if [ -e /etc/boinc-client/gui_rpc_auth.cfg ] ; then
                set_perm /etc/boinc-client/gui_rpc_auth.cfg ${BOINCUSER} ${BOINCGROUP} 0660
            fi
            if [ -e /etc/boinc-client/remote_hosts.cfg ] ; then
                set_perm /etc/boinc-client/remote_hosts.cfg ${BOINCUSER} ${BOINCGROUP} 0660
            fi
            if [ -x /bin/systemctl ] ; then
                systemctl enable --now boinc-client.service
            fi

            %files
            ${PKG_FILELIST}
            """ > SPECS/${PKG_FULL}.spec

            echo "------------------------"
            cat SPECS/${PKG_FULL}.spec
            echo "------------------------"

      - name: Create RPM manager Definition
        if: ${{ success() && matrix.type == 'manager' }}
        run: |
            # Derive the package dependencies for the selected package / os / release combination selected
            PKG_DEPS=$(bash .github/workflows/rpmrepo/package_depends.sh ${{ matrix.os }} linux_${{ matrix.type }})
            PKG_FILELIST=$(bash .github/workflows/rpmrepo/package_filelist.sh ${{ matrix.os }} linux_${{ matrix.type }})

            cd rpmbuild
            echo """
            Name:${PKG_NAME}
            Version:${PKG_VERSION}
            Release:${{ github.run_number }}
            BuildArch:${{ env.ARCH }}
            URL:${{ env.HOMEPAGE }}
            Summary:${{ env.DESCRIPTION }}
            License:LGPL3+
            Requires:${PKG_DEPS}

            %changelog
            # not extracted

            %description
            ${{ env.DESCRIPTION }}

            %pre
            # nothing build is not done here

            %build
            # nothing to build

            %install
            cp -rfa * %{buildroot}

            %post
            # nothing to do

            %files
            ${PKG_FILELIST}
            """ > SPECS/${PKG_FULL}.spec

            echo "------------------------"
            cat SPECS/${PKG_FULL}.spec
            echo "------------------------"

      - name: Build RPM Package
        if: success()
        run: |
          export GPG_TTY=$(tty) # fixes gpg signing

          # build package
          cd rpmbuild
          rpmbuild --define "_topdir `pwd`" -v -ba SPECS/*

          # keyring prepare
          gpg --import "../boinc.pub.key"
          gpg --import "../boinc.priv.key"
          expect -c 'spawn gpg --edit-key ${{ env.PUBKEY_HASH }} trust quit; send "5\ry\r"; expect eof'

          gpg --list-keys

          echo """%_signature gpg
          %_gpg_path ${HOME}/.gnupg
          %_gpg_name boinc
          %_gpgbin /usr/bin/gpg2
          %__gpg_sign_cmd %{__gpg} gpg --force-v3-sigs --batch --verbose --no-armor --no-secmem-warning -u "%{_gpg_name}" -sbo %{__signature_filename} --digest-algo sha256 %{__plaintext_filename}'
          """ > $HOME/.rpmmacros

          # import for rpm
          rpm --import "../boinc.pub.key"

          echo 'search for RPM'
          find . -name "*.rpm"

          # sign package
          rpm --addsign "RPMS/${{ env.ARCH }}/${PKG_FULL}.rpm"

          # check signature
          rpm --checksig "RPMS/${{ env.ARCH }}/${PKG_FULL}.rpm"
          rpm -qp --qf '%|DSAHEADER?{%{DSAHEADER:pgpsig}}:{%|RSAHEADER?{%{RSAHEADER:pgpsig}}:{(none)}|}|\n' "RPMS/${{ env.ARCH }}/${PKG_FULL}.rpm"

      - name: Upload artifacts
        uses: actions/upload-artifact@ea165f8d65b6e75b540449e92b4886f43607fa02
        if: success()
        with:
          name: linux-package_${{ matrix.type }}_${{ matrix.os }}_${{ github.event.pull_request.head.sha }}
          path: rpmbuild/RPMS/${{ env.ARCH }}/${{ env.PKG_FULL }}.rpm

  test-debian-deb-package:
    name: Test Debian DEB Package
    runs-on: ubuntu-latest
    container:
      image: debian:${{ matrix.os }}
    needs: build-deb-package
    strategy:
      matrix:
        os: [buster, bullseye, bookworm]
        type: [install, upgrade, upgrade-from-alpha, upgrade-from-stable]
      fail-fast: false
    steps:
      - uses: actions/checkout@11bd71901bbe5b1630ceea73d27597364c9af683
        with:
          fetch-depth: 2

      - name: Fix debian sources
        if: matrix.os == 'buster'
        run: |
          sed -i 's/deb.debian.org/archive.debian.org/g' /etc/apt/sources.list
          sed -i 's/security.debian.org/archive.debian.org/g' /etc/apt/sources.list
      - name: Install dependencies
        if: success()
        run: |
          apt update -qq
          apt install -y python3 gnupg2 curl

      - name: Install distro package for further upgrade
        if: success() && matrix.type == 'upgrade'
        run: |
          DEBIAN_FRONTEND=noninteractive apt install -y boinc-client boinc-manager
          mv /bin/systemctl /bin/systemctl.bak

      - name: Install distro package for further upgrade from the alpha
        if: success() && matrix.type == 'upgrade-from-alpha'
        run: |
          mkdir -p /etc/apt/keyrings
          curl -fsSL https://boinc.berkeley.edu/dl/linux/alpha/${{ matrix.os }}/boinc.gpg | gpg --dearmor -o /etc/apt/keyrings/boinc.gpg
          echo deb [arch=$(dpkg --print-architecture) signed-by=/etc/apt/keyrings/boinc.gpg] https://boinc.berkeley.edu/dl/linux/alpha/${{ matrix.os }} ${{ matrix.os }} main | tee /etc/apt/sources.list.d/boinc.list > /dev/null
          apt update -qq
          DEBIAN_FRONTEND=noninteractive apt install -y boinc-client boinc-manager

      - name: Install distro package for further upgrade from the stable
        if: success() && matrix.type == 'upgrade-from-stable'
        run: |
          mkdir -p /etc/apt/keyrings
          curl -fsSL https://boinc.berkeley.edu/dl/linux/stable/${{ matrix.os }}/boinc.gpg | gpg --dearmor -o /etc/apt/keyrings/boinc.gpg
          echo deb [arch=$(dpkg --print-architecture) signed-by=/etc/apt/keyrings/boinc.gpg] https://boinc.berkeley.edu/dl/linux/stable/${{ matrix.os }} ${{ matrix.os }} main | tee /etc/apt/sources.list.d/boinc.list > /dev/null
          apt update -qq
          DEBIAN_FRONTEND=noninteractive apt install -y boinc-client boinc-manager

      - name: Download client
        if: success()
        uses: actions/download-artifact@d3f86a106a0bac45b974a628896c90dbdf5c8093
        with:
          name: linux-package_client_${{ matrix.os }}_${{ github.event.pull_request.head.sha }}

      - name: Download manager
        if: success()
        uses: actions/download-artifact@d3f86a106a0bac45b974a628896c90dbdf5c8093
        with:
          name: linux-package_manager_${{ matrix.os }}_${{ github.event.pull_request.head.sha }}

      - name: Install client and manager
        if: success()
        run: |
          apt update -qq
          apt install -y $(find ./ -type f -name "boinc-client*.deb" -printf "%p\n")
          apt install -y $(find ./ -type f -name "boinc-manager*.deb" -printf "%p\n")

      - name: Run integration tests
        if: success()
        run: |
          python3 ./tests/linux_package_integration_tests.py

  test-ubuntu-deb-package:
    name: Test Ubuntu DEB Package
    runs-on: ubuntu-latest
    container:
      image: ubuntu:${{ matrix.os }}
    needs: build-deb-package
    strategy:
      matrix:
        os: [focal, jammy, noble]
        type: [install, upgrade, upgrade-from-ppa, upgrade-from-alpha, upgrade-from-stable]
      fail-fast: false
    steps:
      - uses: actions/checkout@11bd71901bbe5b1630ceea73d27597364c9af683
        with:
          fetch-depth: 2

      - name: Install dependencies
        if: success()
        run: |
          apt update -qq
          apt install -y python3 gnupg2 curl

      - name: Install distro package for further upgrade
        if: success() && matrix.type == 'upgrade'
        run: |
          DEBIAN_FRONTEND=noninteractive apt install -y boinc-client boinc-manager

      - name: Install distro package for further upgrade from the PPA
        if: success() && matrix.type == 'upgrade-from-ppa'
        run: |
          DEBIAN_FRONTEND=noninteractive apt install -y software-properties-common
          add-apt-repository -y ppa:costamagnagianfranco/boinc
          apt update -qq
          DEBIAN_FRONTEND=noninteractive apt install -y boinc-client boinc-manager

      - name: Install distro package for further upgrade from the alpha
        if: success() && matrix.type == 'upgrade-from-alpha'
        run: |
          mkdir -p /etc/apt/keyrings
          curl -fsSL https://boinc.berkeley.edu/dl/linux/alpha/${{ matrix.os }}/boinc.gpg | gpg --dearmor -o /etc/apt/keyrings/boinc.gpg
          echo deb [arch=$(dpkg --print-architecture) signed-by=/etc/apt/keyrings/boinc.gpg] https://boinc.berkeley.edu/dl/linux/alpha/${{ matrix.os }} ${{ matrix.os }} main | tee /etc/apt/sources.list.d/boinc.list > /dev/null
          apt update -qq
          DEBIAN_FRONTEND=noninteractive apt install -y boinc-client boinc-manager

      - name: Install distro package for further upgrade from the stable
        if: success() && matrix.type == 'upgrade-from-stable'
        run: |
          mkdir -p /etc/apt/keyrings
          curl -fsSL https://boinc.berkeley.edu/dl/linux/stable/${{ matrix.os }}/boinc.gpg | gpg --dearmor -o /etc/apt/keyrings/boinc.gpg
          echo deb [arch=$(dpkg --print-architecture) signed-by=/etc/apt/keyrings/boinc.gpg] https://boinc.berkeley.edu/dl/linux/stable/${{ matrix.os }} ${{ matrix.os }} main | tee /etc/apt/sources.list.d/boinc.list > /dev/null
          apt update -qq
          DEBIAN_FRONTEND=noninteractive apt install -y boinc-client boinc-manager

      - name: Rename systemctl (not supported on CI)
        if: success() && (matrix.type == 'upgrade' || matrix.type == 'upgrade-from-ppa')
        run: |
          mv /bin/systemctl /bin/systemctl.bak

      - name: Download client
        if: success()
        uses: actions/download-artifact@d3f86a106a0bac45b974a628896c90dbdf5c8093
        with:
          name: linux-package_client_${{ matrix.os }}_${{ github.event.pull_request.head.sha }}

      - name: Download manager
        if: success()
        uses: actions/download-artifact@d3f86a106a0bac45b974a628896c90dbdf5c8093
        with:
          name: linux-package_manager_${{ matrix.os }}_${{ github.event.pull_request.head.sha }}

      - name: Install client and manager
        if: success()
        run: |
          apt update -qq
          apt install -y $(find ./ -type f -name "boinc-client*.deb" -printf "%p\n")
          apt install -y $(find ./ -type f -name "boinc-manager*.deb" -printf "%p\n")

      - name: Run integration tests
        if: success()
        run: |
          python3 ./tests/linux_package_integration_tests.py

  test-fedora-rpm-package:
    name: Test Fedora RPM Package
    runs-on: ubuntu-latest
    container:
      image: fedora:${{ matrix.os }}
    needs: build-rpm-package
    strategy:
      matrix:
        os: [37, 38, 39, 40, 41, 42]
        type: [install, upgrade, upgrade-from-alpha, upgrade-from-stable]
      fail-fast: false
    steps:
      - uses: actions/checkout@11bd71901bbe5b1630ceea73d27597364c9af683
        with:
          fetch-depth: 2

      - name: Install dependencies
        if: success()
        run: |
          dnf install -y python3

      - name: Install distro package for further upgrade
        if: success() && matrix.type == 'upgrade'
        run: |
          dnf install -y boinc-client boinc-manager

      - name: Install distro package for further upgrade from the alpha for Fedora < 41
        if: success() && matrix.type == 'upgrade-from-alpha' && matrix.os != '41' && matrix.os != '42'
        run: |
          dnf install -y dnf-plugins-core
          dnf config-manager --add-repo https://boinc.berkeley.edu/dl/linux/alpha/fc${{ matrix.os }}
          dnf config-manager --set-enabled boinc.berkeley.edu_dl_linux_alpha_fc${{ matrix.os }}
          rpm --import https://boinc.berkeley.edu/dl/linux/alpha/fc${{ matrix.os }}/boinc.gpg
          yum install -y boinc-client boinc-manager

      - name: Install distro package for further upgrade from the alpha for Fedora >= 41
        if: success() && matrix.type == 'upgrade-from-alpha' && (matrix.os == '41' || matrix.os == '42')
        run: |
          dnf install -y dnf-plugins-core
          dnf config-manager addrepo --from-repofile=https://boinc.berkeley.edu/dl/linux/alpha/fc${{ matrix.os }}/boinc-alpha-fc${{ matrix.os }}.repo
          dnf config-manager setopt boinc-alpha-fc${{ matrix.os }}.enabled=1
          rpm --import https://boinc.berkeley.edu/dl/linux/alpha/fc${{ matrix.os }}/boinc.gpg
<<<<<<< HEAD
          dnf install -y boinc-client-8.2.2 boinc-manager-8.2.2
=======
          dnf install -y boinc-client-8.2.4 boinc-manager-8.2.4
>>>>>>> 02ee54ab

      - name: Install distro package for further upgrade from the stable for Fedora < 41
        if: success() && matrix.type == 'upgrade-from-stable' && matrix.os != '41' && matrix.os != '42'
        run: |
          dnf install -y dnf-plugins-core
          dnf config-manager --add-repo https://boinc.berkeley.edu/dl/linux/stable/fc${{ matrix.os }}
          dnf config-manager --set-enabled boinc.berkeley.edu_dl_linux_stable_fc${{ matrix.os }}
          rpm --import https://boinc.berkeley.edu/dl/linux/stable/fc${{ matrix.os }}/boinc.gpg
          yum install -y boinc-client boinc-manager

<<<<<<< HEAD
      # - name: Install distro package for further upgrade from the stable for Fedora > 41
      #   if: success() && matrix.type == 'upgrade-from-stable' && (matrix.os == '41' || matrix.os == '42')
      #   run: |
      #     dnf install -y dnf-plugins-core
      #     dnf config-manager addrepo --from-repofile=https://boinc.berkeley.edu/dl/linux/stable/fc${{ matrix.os }}/boinc-stable-fc${{ matrix.os }}.repo
      #     dnf config-manager setopt boinc-stable-fc${{ matrix.os }}.enabled=1
      #     rpm --import https://boinc.berkeley.edu/dl/linux/stable/fc${{ matrix.os }}/boinc.gpg
      #     dnf install -y boinc-client-8.2.1 boinc-manager-8.2.1
=======
      - name: Install distro package for further upgrade from the stable for Fedora > 41
        if: success() && matrix.type == 'upgrade-from-stable' && (matrix.os == '41' || matrix.os == '42')
        run: |
          dnf install -y dnf-plugins-core
          dnf config-manager addrepo --from-repofile=https://boinc.berkeley.edu/dl/linux/stable/fc${{ matrix.os }}/boinc-stable-fc${{ matrix.os }}.repo
          dnf config-manager setopt boinc-stable-fc${{ matrix.os }}.enabled=1
          rpm --import https://boinc.berkeley.edu/dl/linux/stable/fc${{ matrix.os }}/boinc.gpg
          dnf install -y boinc-client-8.2.4 boinc-manager-8.2.4
>>>>>>> 02ee54ab

      - name: Download client
        if: success()
        uses: actions/download-artifact@d3f86a106a0bac45b974a628896c90dbdf5c8093
        with:
          name: linux-package_client_fc${{ matrix.os }}_${{ github.event.pull_request.head.sha }}

      - name: Download manager
        if: success()
        uses: actions/download-artifact@d3f86a106a0bac45b974a628896c90dbdf5c8093
        with:
          name: linux-package_manager_fc${{ matrix.os }}_${{ github.event.pull_request.head.sha }}

      - name: Install client and manager for Fedora < 41
        if: success() && matrix.os != '41' && matrix.os != '42'
        run: |
          yum localinstall -y --allowerasing $(find ./ -type f -name "boinc-client*.rpm" -printf "%p\n")
          yum localinstall -y --allowerasing $(find ./ -type f -name "boinc-manager*.rpm" -printf "%p\n")

      - name: Install client and manager for Fedora >= 41
        if: success() && (matrix.os == '41' || matrix.os == '42')
        run: |
          dnf5 install -y --allowerasing $(find ./ -type f -name "boinc-client*.rpm" -printf "%p\n")
          dnf5 install -y --allowerasing $(find ./ -type f -name "boinc-manager*.rpm" -printf "%p\n")

      - name: Run integration tests
        if: success()
        run: |
          python3 ./tests/linux_package_integration_tests.py

  test-opensuse-rpm-package:
    name: Test openSUSE RPM Package
    runs-on: ubuntu-latest
    container:
      image: opensuse/leap:${{ matrix.os }}
    needs: build-rpm-package
    strategy:
      matrix:
        os: [15.4, 15.5, 15.6]
        type: [install, upgrade, upgrade-from-alpha, upgrade-from-stable]
      fail-fast: false
    steps:
      - name: Install dependencies
        if: success()
        run: |
          zypper install -y python3 tar gzip

      - uses: actions/checkout@11bd71901bbe5b1630ceea73d27597364c9af683
        with:
          fetch-depth: 2

      - name: Get OS name
        if: success()
        run: |
          echo "OS=`echo ${{ matrix.os }} | sed 's/\./_/g'`" >> $GITHUB_ENV

      - name: Install distro package for further upgrade
        if: success() && matrix.type == 'upgrade'
        run: |
          zypper install -y boinc-client boinc-manager

      - name: Install distro package for further upgrade from the alpha
        if: success() && matrix.type == 'upgrade-from-alpha'
        run: |
          rpm --import https://boinc.berkeley.edu/dl/linux/alpha/suse${{ env.OS }}/boinc.gpg
          zypper --non-interactive --quiet ar -G -f https://boinc.berkeley.edu/dl/linux/alpha/suse${{ env.OS }} official-boinc-repo
          zypper install -y boinc-client boinc-manager

      - name: Install distro package for further upgrade from the stable
        if: success() && matrix.type == 'upgrade-from-stable'
        run: |
          rpm --import https://boinc.berkeley.edu/dl/linux/stable/suse${{ env.OS }}/boinc.gpg
          zypper --non-interactive --quiet ar -G -f https://boinc.berkeley.edu/dl/linux/stable/suse${{ env.OS }} official-boinc-repo
          zypper install -y boinc-client boinc-manager

      - name: Download client
        if: success()
        uses: actions/download-artifact@d3f86a106a0bac45b974a628896c90dbdf5c8093
        with:
          name: linux-package_client_suse${{ env.OS }}_${{ github.event.pull_request.head.sha }}

      - name: Download manager
        if: success()
        uses: actions/download-artifact@d3f86a106a0bac45b974a628896c90dbdf5c8093
        with:
          name: linux-package_manager_suse${{ env.OS }}_${{ github.event.pull_request.head.sha }}

      - name: Install client and manager
        if: success()
        run: |
          zypper --no-gpg-checks install -y $(find ./ -type f -name "boinc-client*.rpm" -printf "%p\n")
          zypper --no-gpg-checks install -y $(find ./ -type f -name "boinc-manager*.rpm" -printf "%p\n")

      - name: Run integration tests
        if: success()
        run: |
          python3 ./tests/linux_package_integration_tests.py

  publish-deb-package:
    name: Publish DEB Package
    if: github.repository == 'BOINC/boinc'
    runs-on: ubuntu-latest
    needs: [test-debian-deb-package, test-ubuntu-deb-package]
    strategy:
      matrix:
        os: [focal, jammy, noble, buster, bullseye, bookworm]
      fail-fast: false
    steps:
      - name: Check if build is running from origin repo
        if: ${{ success() && env.REPO_PRIV_KEY != 0 && env.REPO_KEY != 0 }}
        run: |
          echo "SKIP_RUN=0" >> $GITHUB_ENV

      - name: Check if build is running from fork
        if: ${{ success() && (env.REPO_PRIV_KEY == 0 || env.REPO_KEY == 0) }}
        run: |
          echo "SKIP_RUN=1" >> $GITHUB_ENV

      - uses: actions/checkout@11bd71901bbe5b1630ceea73d27597364c9af683
        if: ${{ success() && env.SKIP_RUN == 0 }}
        with:
          fetch-depth: 2

      - name: Install dependencies
        if: ${{ success() && env.SKIP_RUN == 0 }}
        run: |
          sudo apt-get update -qq
          sudo apt-get install -y aptly gnupg2 gpgv

      - name: Setup GPG keys
        if: ${{ success() && env.SKIP_RUN == 0 }}
        run: |
          echo "${{ env.REPO_PRIV_KEY }}" > ${{ github.workspace }}/boinc.priv.key
          echo "${{ env.REPO_KEY }}" > ${{ github.workspace }}/boinc.pub.key
          cp "${{ github.workspace }}/boinc.pub.key" "${{ github.workspace }}/${{ env.PUBKEY }}"

      - name: Download client
        if: ${{ success() && env.SKIP_RUN == 0 }}
        uses: actions/download-artifact@d3f86a106a0bac45b974a628896c90dbdf5c8093
        with:
          name: linux-package_client_${{ matrix.os }}_${{ github.event.pull_request.head.sha }}

      - name: Download manager
        if: ${{ success() && env.SKIP_RUN == 0 }}
        uses: actions/download-artifact@d3f86a106a0bac45b974a628896c90dbdf5c8093
        with:
          name: linux-package_manager_${{ matrix.os }}_${{ github.event.pull_request.head.sha }}

      - name: Check if Release type is alpha
        if: ${{ success() && env.SKIP_RUN == 0 && startsWith(github.ref, 'refs/tags/') }}
        run: |
          RELEASE_TYPE=alpha
          echo "RELEASE_TYPE=${RELEASE_TYPE}" >> $GITHUB_ENV

      - name: Check if Release type is nightly
        if: ${{ success() && env.SKIP_RUN == 0 && github.ref == 'refs/heads/master' && github.event_name == 'schedule' }}
        run: |
          RELEASE_TYPE=nightly
          echo "RELEASE_TYPE=${RELEASE_TYPE}" >> $GITHUB_ENV

      - name: Check if Release type is not set
        if: ${{ success() && env.SKIP_RUN == 0 && env.RELEASE_TYPE == 0 }}
        run: |
          echo "SKIP_RUN=1" >> $GITHUB_ENV

      - name: Update or create the repository using aptly
        if: ${{ success() && env.SKIP_RUN == 0 }}
        run: |
          # 0 true / 1 false
          ALLOW_CREATE=0
          cd ${{ github.workspace }}/.github/workflows/debrepo/
          ./repo_update.sh "$ALLOW_CREATE" ${{ env.BASEREPO }} ${{ github.workspace }} ${{ matrix.os }} ${{ env.RELEASE_TYPE }} ${{ env.PUBKEY }}

      - uses: actions/upload-artifact@ea165f8d65b6e75b540449e92b4886f43607fa02
        if: ${{ success() && env.SKIP_RUN == 0 }}
        with:
          name: repo-${{ env.RELEASE_TYPE }}-${{ matrix.os }}
          path: "${{ github.workspace }}/repo-${{ env.RELEASE_TYPE }}-${{ matrix.os }}.tar.gz"

      - name: Deploy to boinc server
        if: ${{ success() && env.SKIP_RUN == 0 }}
        run: |
          set -e
          curl -s --fail --write-out "%{http_code}" -F 'upload_file=@${{ github.workspace }}/repo-${{ env.RELEASE_TYPE }}-${{ matrix.os }}.tar.gz' https://boinc.berkeley.edu/upload.php --cookie "auth=${{ secrets.BOINC_AUTH }}" --form "submit=on"

  publish-rpm-package:
    name: Publish RPM Package
    if: github.repository == 'BOINC/boinc'
    runs-on: ubuntu-latest
    container:
      image: fedora:38
    needs: [test-fedora-rpm-package, test-opensuse-rpm-package]
    strategy:
      matrix:
        os: [fc37, fc38, fc39, fc40, fc41, fc42, suse15_4, suse15_5, suse15_6]
      fail-fast: false
    env:
      ARCH: x86_64
      PUBKEY_HASH: D4460B4F0EEDE2C0662092F640254C9B29853EA6
    steps:
      - name: Check if build is running from origin repo
        if: ${{ success() && env.REPO_PRIV_KEY != 0 && env.REPO_KEY != 0 }}
        run: |
          echo "SKIP_RUN=0" >> $GITHUB_ENV

      - name: Check if build is running from fork
        if: ${{ success() && (env.REPO_PRIV_KEY == 0 || env.REPO_KEY == 0) }}
        run: |
          echo "SKIP_RUN=1" >> $GITHUB_ENV

      - uses: actions/checkout@11bd71901bbe5b1630ceea73d27597364c9af683
        if: ${{ success() && env.SKIP_RUN == 0 }}
        with:
          fetch-depth: 2

      - name: DNF Preparation
        id: dnf-prep
        if: ${{ success() && env.SKIP_RUN == 0 }}
        run: |
          sudo echo "max_parallel_downloads=10" >> /etc/dnf/dnf.conf
          sudo echo "fastestmirror=True" >> /etc/dnf/dnf.conf
          sudo dnf install -y wget rpm rpm-build rpm-sign expect createrepo_c dnf-utils jq p7zip-plugins

      - name: Setup GPG keys
        if: ${{ success() && env.SKIP_RUN == 0 }}
        run: |
          echo "${{ env.REPO_PRIV_KEY }}" > boinc.priv.key
          echo "${{ env.REPO_KEY }}" > boinc.pub.key
          cp "boinc.pub.key" "${{ env.PUBKEY }}"
          # keyring prepare
          gpg --import "boinc.pub.key"
          gpg --import "boinc.priv.key"
          expect -c 'spawn gpg --edit-key ${{ env.PUBKEY_HASH }} trust quit; send "5\ry\r"; expect eof'
          gpg --list-keys

      - name: Download client
        if: ${{ success() && env.SKIP_RUN == 0 }}
        uses: actions/download-artifact@d3f86a106a0bac45b974a628896c90dbdf5c8093
        with:
          name: linux-package_client_${{ matrix.os }}_${{ github.event.pull_request.head.sha }}

      - name: Download manager
        if: ${{ success() && env.SKIP_RUN == 0 }}
        uses: actions/download-artifact@d3f86a106a0bac45b974a628896c90dbdf5c8093
        with:
          name: linux-package_manager_${{ matrix.os }}_${{ github.event.pull_request.head.sha }}

      - name: Check if Release type is alpha
        if: ${{ success() && env.SKIP_RUN == 0 && startsWith(github.ref, 'refs/tags/') }}
        run: |
          RELEASE_TYPE=alpha
          echo "RELEASE_TYPE=${RELEASE_TYPE}" >> $GITHUB_ENV

      - name: Check if Release type is nightly
        if: ${{ success() && env.SKIP_RUN == 0 && github.ref == 'refs/heads/master' && github.event_name == 'schedule' }}
        run: |
          RELEASE_TYPE=nightly
          echo "RELEASE_TYPE=${RELEASE_TYPE}" >> $GITHUB_ENV

      - name: Check if Release type is not set
        if: ${{ success() && env.SKIP_RUN == 0 && env.RELEASE_TYPE == 0 }}
        run: |
          echo "SKIP_RUN=1" >> $GITHUB_ENV

      - name: Update or create the repository
        if: ${{ success() && env.SKIP_RUN == 0 }}
        run: |
            # Bash scripts do not support boolean values so convert to 0 true / 1 false
            # 0 true / 1 false
            ALLOW_CREATE=0
            CWD=$(pwd)

            cd .github/workflows/rpmrepo/
            # Updates or creates the repository
            ./repo_update.sh "$ALLOW_CREATE" ${{ env.BASEREPO }} ${CWD} ${{ matrix.os }} ${{ env.RELEASE_TYPE }} ${{ env.PUBKEY }} ${{ env.PUBKEY_HASH }} ${{ env.ARCH }}

      - uses: actions/upload-artifact@ea165f8d65b6e75b540449e92b4886f43607fa02
        if: ${{ success() && env.SKIP_RUN == 0 }}
        with:
          name: repo-${{ env.RELEASE_TYPE }}-${{ matrix.os }}
          path: "repo-${{ env.RELEASE_TYPE }}-${{ matrix.os }}.tar.gz"

      - name: Deploy to boinc server
        if: ${{ success() && env.SKIP_RUN == 0 }}
        run: |
          set -e
          curl -s --fail --write-out "%{http_code}" -F 'upload_file=@repo-${{ env.RELEASE_TYPE }}-${{ matrix.os }}.tar.gz' https://boinc.berkeley.edu/upload.php --cookie "auth=${{ secrets.BOINC_AUTH }}" --form "submit=on"<|MERGE_RESOLUTION|>--- conflicted
+++ resolved
@@ -814,11 +814,7 @@
           dnf config-manager addrepo --from-repofile=https://boinc.berkeley.edu/dl/linux/alpha/fc${{ matrix.os }}/boinc-alpha-fc${{ matrix.os }}.repo
           dnf config-manager setopt boinc-alpha-fc${{ matrix.os }}.enabled=1
           rpm --import https://boinc.berkeley.edu/dl/linux/alpha/fc${{ matrix.os }}/boinc.gpg
-<<<<<<< HEAD
-          dnf install -y boinc-client-8.2.2 boinc-manager-8.2.2
-=======
           dnf install -y boinc-client-8.2.4 boinc-manager-8.2.4
->>>>>>> 02ee54ab
 
       - name: Install distro package for further upgrade from the stable for Fedora < 41
         if: success() && matrix.type == 'upgrade-from-stable' && matrix.os != '41' && matrix.os != '42'
@@ -829,16 +825,6 @@
           rpm --import https://boinc.berkeley.edu/dl/linux/stable/fc${{ matrix.os }}/boinc.gpg
           yum install -y boinc-client boinc-manager
 
-<<<<<<< HEAD
-      # - name: Install distro package for further upgrade from the stable for Fedora > 41
-      #   if: success() && matrix.type == 'upgrade-from-stable' && (matrix.os == '41' || matrix.os == '42')
-      #   run: |
-      #     dnf install -y dnf-plugins-core
-      #     dnf config-manager addrepo --from-repofile=https://boinc.berkeley.edu/dl/linux/stable/fc${{ matrix.os }}/boinc-stable-fc${{ matrix.os }}.repo
-      #     dnf config-manager setopt boinc-stable-fc${{ matrix.os }}.enabled=1
-      #     rpm --import https://boinc.berkeley.edu/dl/linux/stable/fc${{ matrix.os }}/boinc.gpg
-      #     dnf install -y boinc-client-8.2.1 boinc-manager-8.2.1
-=======
       - name: Install distro package for further upgrade from the stable for Fedora > 41
         if: success() && matrix.type == 'upgrade-from-stable' && (matrix.os == '41' || matrix.os == '42')
         run: |
@@ -847,7 +833,6 @@
           dnf config-manager setopt boinc-stable-fc${{ matrix.os }}.enabled=1
           rpm --import https://boinc.berkeley.edu/dl/linux/stable/fc${{ matrix.os }}/boinc.gpg
           dnf install -y boinc-client-8.2.4 boinc-manager-8.2.4
->>>>>>> 02ee54ab
 
       - name: Download client
         if: success()
