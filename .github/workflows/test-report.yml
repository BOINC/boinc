--- conflicted
+++ resolved
@@ -34,11 +34,7 @@
           run-id: ${{ github.event.workflow_run.id }}
           path: test-reports
           pattern: '*_tests_results'
-<<<<<<< HEAD
-      - uses: dorny/test-reporter@890a17cecf52a379fc869ab770a71657660be727
-=======
       - uses: dorny/test-reporter@dc3a92680fcc15842eef52e8c4606ea7ce6bd3f3
->>>>>>> 02ee54ab
         with:
           name: 'Tests Report'
           path: 'test-reports/**/*.xml'
