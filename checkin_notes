--- conflicted
+++ resolved
@@ -5941,7 +5941,6 @@
     sched/
         sched_config.h
 
-<<<<<<< HEAD
 Charlie 21 July 2008
     - MGR: async GUI RPCs: Fix RPC cancel, etc. for Windows. 
     - MGR: async GUI RPCs: Update XCode, makefile  project to include 
@@ -5955,8 +5954,6 @@
         boinc.xcodeproj/
             project.pbxproj
 
-=======
->>>>>>> 74fe5482
 Eric  22 July 2008
     - Implementation of automatic credit leveling for cpu based projects that
       wish to use it.
@@ -5980,7 +5977,6 @@
         sched_util.[Ch]
 	sched_result.C
 
-<<<<<<< HEAD
 Charlie 22 July 2008
     - MGR: async GUI RPCs: Begin adding support for all RPCs. 
         
@@ -5998,8 +5994,6 @@
         BOINCGUIApp.cpp,.h
         MainDocument.cpp,.h
 
-=======
->>>>>>> 74fe5482
 David  24 July 2008
     - web: fix profile rate
 
@@ -6013,7 +6007,6 @@
     client/
         cs_statefile.C
 
-<<<<<<< HEAD
 Charlie 24 July 2008
     - MGR: async GUI RPCs: Get RPCs all working in separate thread; 
         temporarily ignore timer events which would do RPCs while 
@@ -6030,8 +6023,6 @@
         sg_DlgMessages.cpp
         sg_ProjectsComponent.cpp
 
-=======
->>>>>>> 74fe5482
 Rom    25 July 2008
     - Tag for 6.3.6 release, all platforms
       boinc_core_release_6_3_6
@@ -6052,7 +6043,6 @@
     tools/
         pymw_setup
 
-<<<<<<< HEAD
 Charlie 25 July 2008
     - MGR: async GUI RPCs: Implement first Periodic RPCs called 
         from a timer event for CachedStateUpdate(), ForceCacheUpdate(), 
@@ -6065,15 +6055,12 @@
         Events.h
         MainDocument.cpp,.h
 
-=======
->>>>>>> 74fe5482
 David  25 July 2008
     - web: escape text on edit thread title
 
     html/user/
         forum_moderate_thread_action.php
 
-<<<<<<< HEAD
 Charlie 26 July 2008
     - MGR: async GUI RPCs: Simulate handling of CRPCFinishedEvent but 
         don't allow any other events (so allow no user activity) while 
@@ -6101,8 +6088,6 @@
         boinc.xcodeproj/
             project.pbxproj
 
-=======
->>>>>>> 74fe5482
 David  27 July 2008
 	- API: small additions to graphics stderr messages
 
@@ -6111,7 +6096,6 @@
 		graphics2_unix.C
 		graphics2_win.C
 
-<<<<<<< HEAD
 Charlie 28 July 2008
     - MGR: async GUI RPCs: All periodic RPCs for Advanced View implemented.
     
@@ -6122,8 +6106,6 @@
         BOINCBaseView.cpp
         MainDocument.cpp,.h
 
-=======
->>>>>>> 74fe5482
 David  28 July 2008
     - ops: add script to fix backslashes in posts etc.
     - DB: add db_update.php entry for Eric's new table
@@ -6156,7 +6138,6 @@
     html/user/
         create_profile.php
 
-<<<<<<< HEAD
 Charlie 29 July 2008
     - MGR: async GUI RPCs: All periodic RPCs for Simple View implemented.
     
@@ -6182,7 +6163,7 @@
         BOINCBaseFrame.cpp
         BOINCGUIApp.h
         BOINCDialupManager.cpp
-=======
+
 David  30 July 2008
     - client: show proxy info in messages at startup and when changed
         fixes #704
@@ -6201,4 +6182,11 @@
 
     client/
         client_state.C
->>>>>>> 74fe5482
+
+Charlie 30 July 2008
+    - MGR: async GUI RPCs: under SimpleGUI, call acct_mgr_info RPC 
+        every 10 minutes.
+        
+    clientgui/
+        MainDocument.cpp,.h
+        sg_ProjectsComponent.cpp