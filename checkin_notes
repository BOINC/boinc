Rom    1 Jan 2013
    - client: Account for the display management power system when
        calculating idle time from the XSS system on Linux.

    client/
        hostinfo_unix.cpp

Rom    2 Jan 2013
    - VBOX: Clean up VirtualBox version information for all platforms.
    
<<<<<<< HEAD
    clientgui/
        BOINCGUIApp.cpp

Rom    19 Oct 2012
    - MGR: Fix references to the taskbar events which are now included
        in the stock wxWidget library
    - MGR: Fix the logging class which changed for the new wxWidgets.
    - MGR: Add missing references winspool.lib in the linker.
    
    clientgui\
        BOINCClientManager.cpp
        BOINCTaskBar.cpp
        LogBOINC.cpp, .h
    clientgui\gtk\
        taskbarex.cpp, .h
    clientgui\msw\
        taskbarex.cpp, .h
    win_build\
        boincmgr.vcproj

Rom    19 Oct 2012
    - Add missing references to psapi.lib for various build configurations.

    win_build\
        boinc_ss.vcproj
        example_app_multi_thread.vcproj
        sleeper.vcproj
        uc2.vcproj
        uc2_graphics.vcproj
        vboxwrapper.vcproj
        wrapper.vcproj

Charlie 24 Oct 2012
    - Restore Mac-specific files which had been modified for wxWidgets 2.9.4 
        but were lost in transition to GIT.
    
    clientgui/mac/
        MacAccessibility.cpp
        MacBitMapComboBox.cpp
        MacGUI.pch
        MacSystemMenu.cpp
    mac_build/
        boinc.xcodeproj/
            project.pbxproj
        buildWxMac.sh

Charlie 24 Oct 2012
    - Fix transparent static text for wxWidgets 2.9.4.

    clientgui/
        sg_CustomControls.cpp,.h

Charlie 25 Oct 2012
    - Mac: Fix icons in Simple View Task and Project selection combo boxes.
    - Mac: Eliminate some unnecessary code.
    - Mac: Fix Quit command in Simple View and a crash bug with Quit AppleEvent.
    - Fix a bad wxFlexGridSizer in Simple Preferences dialog which caused assert.
    - Fix assert in Simple Preferences: use window foreground color for 
        CTransparentStaticLine if skin does not specify <static_line_color> tag.
    - Fix assert in SkinManager when file referenced by <application_logo> tag 
        is missing.

    clientgui/
        BOINCGUIApp.cpp
        DlgEventLog.cpp
        mac/
            MacBitmapComboBox.cpp,.h
        sg_CustomControls.cpp,.h
        sg_DlgPreferences.cpp
        SkinManager.cpp

Charlie 26 Oct 2012
    - Mac: Work around wxMemoryDC::Clear() bug in drawing Simple View background.
    - Fix bad wxFlexGridSizers in Options dialog which caused asserts.
        Note: wxWidgets 2.9.4 now throws an assert if you add more rows to a 
        wxFlexGridSizer than you specified in its constructor, so it may be 
        better to use the constructor which does not specify number of rows.
    - Mac: Work around apparent bug in wxWidgets 2.9.4 which failed to render 
        wxNoteBook pages.
    
    clientgui/
        AdvancedFrame.cpp,.h
        DlgOptions.cpp
        sg_BoincSimpleFrame.cpp

Charlie 28 Oct 2012
    - Mac: Work around apparent refresh bug in wxCarbon 2.9.4 wxGenericListCtrl.
    - Add "ToDo" comments at code which works around wxWidgets 2.9.4 bugs 
        reminding us to remove the extra code when bugs are fixed in wxWidgets.
    - Win: Fix rendering of CBOINCTaskCtrl buttons on Windows. 
        On Windows with wxWidgets 2.9.4, buttons don't refresh properly unless
        they are children of the wxStaticBox, but on Mac the layout is wrong
        unless the buttons are children of the parent of the wxStaticBox.
    
    clientgui/
        AdvancedFrame.cpp,.h
        BOINCTaskCtrl.cpp
        DlgEventLog.cpp
        sg_BoincSimpleFrame.cpp

Charlie 28 Oct 2012
    - Fix more bad wxFlexGridSizers, etc. in Attach Wizard, Advanced Preferences, 
        CDlgGenericMessage.
    - Fix assert caused by Clear() of empty Project Categories wxComboBox.
    - Fix assert due to missing wxOK calling SafeMessageBox() in ProjectInfoPage.
        
    
    clientgui/
        AccountInfoPage.cpp
        DlgAdvPreferencesBase.cpp
        DlgGenericMessage.cpp
        ProjectInfoPage.cpp
        WelcomePage.cpp

Charlie 20 Nov 2012
    - Fix creation of strings for paths to client executable and data directory 
        on Windows.

    clientgui/
        BOINCClientManager.cpp
=======
    samples\vboxwrapper\
        vbox.cpp
>>>>>>> 03cc6849
<|MERGE_RESOLUTION|>--- conflicted
+++ resolved
@@ -8,128 +8,5 @@
 Rom    2 Jan 2013
     - VBOX: Clean up VirtualBox version information for all platforms.
     
-<<<<<<< HEAD
-    clientgui/
-        BOINCGUIApp.cpp
-
-Rom    19 Oct 2012
-    - MGR: Fix references to the taskbar events which are now included
-        in the stock wxWidget library
-    - MGR: Fix the logging class which changed for the new wxWidgets.
-    - MGR: Add missing references winspool.lib in the linker.
-    
-    clientgui\
-        BOINCClientManager.cpp
-        BOINCTaskBar.cpp
-        LogBOINC.cpp, .h
-    clientgui\gtk\
-        taskbarex.cpp, .h
-    clientgui\msw\
-        taskbarex.cpp, .h
-    win_build\
-        boincmgr.vcproj
-
-Rom    19 Oct 2012
-    - Add missing references to psapi.lib for various build configurations.
-
-    win_build\
-        boinc_ss.vcproj
-        example_app_multi_thread.vcproj
-        sleeper.vcproj
-        uc2.vcproj
-        uc2_graphics.vcproj
-        vboxwrapper.vcproj
-        wrapper.vcproj
-
-Charlie 24 Oct 2012
-    - Restore Mac-specific files which had been modified for wxWidgets 2.9.4 
-        but were lost in transition to GIT.
-    
-    clientgui/mac/
-        MacAccessibility.cpp
-        MacBitMapComboBox.cpp
-        MacGUI.pch
-        MacSystemMenu.cpp
-    mac_build/
-        boinc.xcodeproj/
-            project.pbxproj
-        buildWxMac.sh
-
-Charlie 24 Oct 2012
-    - Fix transparent static text for wxWidgets 2.9.4.
-
-    clientgui/
-        sg_CustomControls.cpp,.h
-
-Charlie 25 Oct 2012
-    - Mac: Fix icons in Simple View Task and Project selection combo boxes.
-    - Mac: Eliminate some unnecessary code.
-    - Mac: Fix Quit command in Simple View and a crash bug with Quit AppleEvent.
-    - Fix a bad wxFlexGridSizer in Simple Preferences dialog which caused assert.
-    - Fix assert in Simple Preferences: use window foreground color for 
-        CTransparentStaticLine if skin does not specify <static_line_color> tag.
-    - Fix assert in SkinManager when file referenced by <application_logo> tag 
-        is missing.
-
-    clientgui/
-        BOINCGUIApp.cpp
-        DlgEventLog.cpp
-        mac/
-            MacBitmapComboBox.cpp,.h
-        sg_CustomControls.cpp,.h
-        sg_DlgPreferences.cpp
-        SkinManager.cpp
-
-Charlie 26 Oct 2012
-    - Mac: Work around wxMemoryDC::Clear() bug in drawing Simple View background.
-    - Fix bad wxFlexGridSizers in Options dialog which caused asserts.
-        Note: wxWidgets 2.9.4 now throws an assert if you add more rows to a 
-        wxFlexGridSizer than you specified in its constructor, so it may be 
-        better to use the constructor which does not specify number of rows.
-    - Mac: Work around apparent bug in wxWidgets 2.9.4 which failed to render 
-        wxNoteBook pages.
-    
-    clientgui/
-        AdvancedFrame.cpp,.h
-        DlgOptions.cpp
-        sg_BoincSimpleFrame.cpp
-
-Charlie 28 Oct 2012
-    - Mac: Work around apparent refresh bug in wxCarbon 2.9.4 wxGenericListCtrl.
-    - Add "ToDo" comments at code which works around wxWidgets 2.9.4 bugs 
-        reminding us to remove the extra code when bugs are fixed in wxWidgets.
-    - Win: Fix rendering of CBOINCTaskCtrl buttons on Windows. 
-        On Windows with wxWidgets 2.9.4, buttons don't refresh properly unless
-        they are children of the wxStaticBox, but on Mac the layout is wrong
-        unless the buttons are children of the parent of the wxStaticBox.
-    
-    clientgui/
-        AdvancedFrame.cpp,.h
-        BOINCTaskCtrl.cpp
-        DlgEventLog.cpp
-        sg_BoincSimpleFrame.cpp
-
-Charlie 28 Oct 2012
-    - Fix more bad wxFlexGridSizers, etc. in Attach Wizard, Advanced Preferences, 
-        CDlgGenericMessage.
-    - Fix assert caused by Clear() of empty Project Categories wxComboBox.
-    - Fix assert due to missing wxOK calling SafeMessageBox() in ProjectInfoPage.
-        
-    
-    clientgui/
-        AccountInfoPage.cpp
-        DlgAdvPreferencesBase.cpp
-        DlgGenericMessage.cpp
-        ProjectInfoPage.cpp
-        WelcomePage.cpp
-
-Charlie 20 Nov 2012
-    - Fix creation of strings for paths to client executable and data directory 
-        on Windows.
-
-    clientgui/
-        BOINCClientManager.cpp
-=======
     samples\vboxwrapper\
-        vbox.cpp
->>>>>>> 03cc6849
+        vbox.cpp