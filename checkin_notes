Reinhard  2 Jan 2007
    -  fixed build of clientgui [in consultation with the Author, Frank Weiler] 
    * corrected unicode-string handling with wxString() in
        ViewTransfersGrid.cpp and ViewWorkGrid.cpp
    * corrected wxString handling in BOINCGridCtrl.cpp
    * add missing files BOINCGridCtrl.[cpp|h] to Makefile.am

    clientgui/
        Makefile.am
        BOINCGridCtrl.cpp
        ViewTransfersGrid.cpp
        ViewWorkGrid.cpp

Rom    2 Jan 2007
    - Win SETUP: Incorporate a custom action to migrate CPDNBBC data files to the
        destination BOINC directory.
        
    win_build/installerv2/
        BOINC.ism
    win_build/installerv2/redist/Windows/src/boinccas/
        CADetectOldInstaller.cpp, .h (Removed)
        CAMigrateCPDNBBC.cpp, .h (Added)
        boinccas.rc
        boinccas95.def
        boinccas95.vcproj
    win_build/installerv2/redist/Windows/x86/
        boinccas.dll
        boinccas95.dll

David  2 Jan 2007
    - make disk pie charts work on Linux
        (from Frank Weiler)

    clientgui/
        wxPieCtrl.cpp


Reinhard 2 Jan 2007
    - install lib/common_defs.h

    lib/
        Makefile.am

Charlie 2 Jan 2007
    - MGR: Fix 2 compiler warnings caused by actual coding errors.
    - Mac: Add new files BOINCGridCtrl.cpp,.h, ViewTransfersGrid.cpp,.h, 
        ViewWorkGrid.cpp,.h to XCode project.

    clientgui/
        cs_account.C
        ViewTransfersGrid.cpp
    mac_build/
        boinc.xcodeproj/
            project.pbxproj

Rytis   3 Jan 2007
    - User web:
        - Add optional 3rd element to project news file (title)
        - Certificate now shows DEFINEd project name
        - Front page now styled with CSS
        
    html/
        user/
            cert.php
            sample_index.php
            sample_rss_main.php
            white.css
        inc/
            news.inc
            util.inc
        project.sample/
            project_news.inc

Matt 3 Jan 2007
    - added separate UOTD_ADMIN_EMAIL address in project.inc
      so user of the day running low messages don't go to moderators

    html
        inc/
             uotd.inc
        project.sample/
             project.inc

Reinhard 4 Jan 2007
    - applied Bernd's patch:
    * restore extern "C" protection to graphics_api.h, for ANSI-C projects
    * include boinc_api.h in graphics_impl.C to declare worker_thread_handle()
    * remove garbage from graphics_lib.C to allow compilation under _WIN32 and __APPLE__

    api/
        graphics_api.h
        graphics_impl.C
        graphics_lib.C

David  4 Jan 2007
    - change "Preempted" to "Waiting" in GUI ("preempted" is geek-speak)

    clientgui/
        ViewWork.cpp
        ViewWorkGrid.cpp
    html/inc/
        user.inc

David  4 Jan 2007
    - removed PICFLAGS from AM_CPP_FLAGS.
        Compiling everything position-independent slows it down.

    Makefile.incl

Rom    4 Jan 2007
    - DIAG: Don't check for the BOINC symstore if it is a science application that
        has crashed.
        
    lib/
        stackwalker_win.cpp
    
Kevin  4 Jan 2007
    - Changed the way the buttons on the simple gui preferences and messages screens are sized

    clientgui/sg_DlgMessages.cpp
    clientgui/sg_DlgPreferences.cpp
    
David   4 Jan 2007
    - core client: if an app fails to start,
        it could be that the executable has been munged.
        So verify the files; this will find the bad file
        and download it again.
    - Manager: in Attach to Account Manager wizard, add some text saying
        if they want to just attach to a single project,
        use the Attach to Project wizard instead.
        Some users tried to attach SETI@home using the acct mgr wizard
        and got all bent outta shape when it didn't work.

    client/
        app_start.C
    clientgui/
        WelcomePage.cpp

Rom    5 Jan 2007
    - Win SETUP: Add custom actions for saving and restoring user preferences
        to the registry
    - Win SETUP: MoveFileEx isn't spported on the Win9x platform, so dynamically
        load and execute it on Windows 2000 or better.
    - Win SETUP: Remove some dead code from the custom action list.
    - Win SETUP: On Windows XP systems or better, we no longer require the
       service account to have a password, Microsoft has taken care of the
       problem by not allowing incomming network connections for accounts with
       no passwords.

    win_build/installerv2/redist/Windows/src/boinccas/
        CAMigrateCPDNBBC.cpp
        CARestoreSetupState.cpp, .h
        CASaveSetupState.cpp, .h
        CASoftwareNeedsUpgrade.cpp, .h (Removed)
        CAVerifyServicePassword.cpp
        boinccas.cpp, .h
        boinccas.rc
        boinccas95.def
    win_build/installerv2/redist/Windows/x86/
        boinccas.dll
        boinccas95.dll

Rom    5 Jan 2007
    - Win SETUP: Fix an issue when restoring saved properties where junk was
        being introduced into properties where no value was defined.
    - Win SETUP: Don't attemp to restore any properties until we have actually
        stored some from a previous iteration of setup, otherwise our defaults
        don't kick in.
    - Win SETUP: Saving and Restoring properties is now only enabled for those
        using the UI deployment method, we don't want to throw anything
        in the registry when the MSI package is being deployed through AD or
        some other deployment mechinism.

    win_build/installerv2/redist/Windows/src/boinccas/
        CARestoreSetupState.cpp
        CASaveSetupState.cpp
        boinccas.cpp
    win_build/installerv2/redist/Windows/x86/
        boinccas.dll
        boinccas95.dll

Rom    5 Jan 2007
    - Update localization template.
    
    locale/en_US/
        BOINC Manager.mo, .po

Rom    5 Jan 2007
    - MGR: Replace the context sensitive help button on the main simple gui window
        with a standard bitmap button and use the bitmaps WCG gave us.
        
    clientgui/
        Events.h
        sg_DlgMessages.cpp
        sg_DlgPreferences.cpp
        sg_ProjectsComponent.cpp, .h
        SkinManager.cpp, .h

David  5 Jan 2007
    - manager: improved grid views from Frank Weiler;
        improved message when detach from project mgr

    clientgui/
        BOINCGridCtrl.cpp,h
        WelcomPage.cpp

Rom    5 Jan 2007
    - MGR: Fix the help handling code for the Mac UI conventions.
    
    clientgui/
        sg_DlgMessages.cpp, .h
        sg_DlgPreferences.cpp, .h

Charlie 5 Jan 2007
    - MGR: Fix build breaks.
    
    clientgui/
        sg_DlgMessages.cpp
        sg_DlgPreferences.cpp

Charlie 5 Jan 2007
    - MGR: Fix cosmetic bugs on Mac.
        NOTE: I believe my changes will work on Windows, but I couldn't test 
        this because of crashes on Windows.  So my changes are temporarily 
        guarded by #ifdef __WXMAC__ #else #endif.

    clientgui/
        ViewTransfersGrid.cpp
        ViewWorkGrid.cpp

Walt   6 Jan 2007
    - MGR: Fix segfault in simple gui when message button is clicked.
        SetBackgroundStyle() needs to be called after the window
        is created.
    
    clientgui/
        sg_DlgMessages.cpp

David  7 Jan 2007
    - manager: fixes for new task/transfer tabs
        (from Frank Weiler)

    clientgui/
        BOINCGridCtrl.cpp,h
        MainDocument.cpp,h
        ViewTransfersGrid.cpp,h
        ViewWorkGrid.cpp,h
        res/
            sortascending.xpm
            sortdescending.xpm

David  7 Jan 2007
    - core client: if swap space is zero, it must not have been
        measured on this host; don't use it in process scheduling
    - user web: don't use font colors this way

    client/
        cpu_sched.C
    html/user/
        forum_forum.php

David  7 Jan 2007
    - user web: don't show news dates as <h3>.  Use a style instead.

    html/
        inc/
            news.inc
        user/
            white.css

Rom    7 Jan 2007
    - DIAG: Clean up some warnings and add a new exception type to the list
        of known exceptions.
    
    lib/
        diagnostics.C
        diagnostics_win.C

Charlie 8 Jan 2007
    - MGR: Fix 2 compiler warnings, 1 caused by an actual coding error.
        NOTE: to printf a "%", you need to use "%%" in the format; for 
        example: ("%.2f%%").

    clientgui/
        BOINCGridCtrl.cpp
        ViewTransfersGrid.cpp

David  8 Jan 2007
    - manager: performance enhancement to grid views
        (from Frank Weiler)

    clientgui/
        AdvancedFrame.cpp
        BOINCGridCtrl.cpp,h
        Events.h
        MainDocument.cpp,h
        ViewMessagesGrid.cpp, h (new)
        ViewProjectsGrid.cpp,h
        ViewTransfersGrid.pp
        ViewWOrkGrid.cpp

Rom    8 Jan 2007
    - Win SETUP: Make Windows XP or better require passwords for the
        service accounts again.
    - Win SETUP: Fix a spelling mistake that JM7 found.
    
    boinc/win_build/installerv2/redist/Windows/src/boinccas
        CAGrantServiceExecutionRight.cpp
        CAVerifyServicePassword.cpp

David  8 Jan 2007
    - user web: say RAM limits enforced in 5.8+;
        use "class=note" instead of "font size=-2"

    html/inc/
        prefs.inc

David  8 Jan 2007
    - core client: fixed crashing bug that happens when attaching
        to a project with wrong URL (e.g. setiathome.ssl.berkeley.edu).
        The fix allows the project to attach but prints a warning.
        It would be better to not allow the attach;
        I'll get back to this later

    client/
        client_types.h
        cs_scheduler.C
        scheduler_op.C

Charlie 8 Jan 2007
    - Mac: update XCode project for new ViewMessagesGrid, ViewProjectsGrid 
        source files.

    mac_build/
        boinc.xcodeproj/
            project.pbxproj

Rom    9 Jan 2007
    - MGR: Fix crashing issue do to invalid type casts, wxWidgets implements
        its own form of type casts for C++ objects which probably uses
        the basic RTTI of the compiler at some level, but it also has a few
        checks and balences as well. So if you get a hankering of using
        dynamic_cast or static_cast use wxDynamicCast and wxStaticCast
        instead.
    - MGR: Remove the ifdefs for SIMPLE GUI, it is now enabled by default
        on all supported platforms.
        
    clientgui/
        AdvancedFrame.cpp
        BOINCGridCtrl.cpp
        BOINCGUIApp.cpp

Rom    9 Jan 2007
    - Win BUILD: Remember, when adding .C files to VS project files, you need
        to change the compiler type to C++ for ALL build configurations.
        
    win_build/
        boinc_dll.vcproj
        boinc_ss.vcproj
        boincmgr_curl.vcproj

Walt   9 Jan 2007
    - core client: Change function that calculates RAM and SWAP used
        by a science project to return the max used by a process
        instead of totaling the process/child processes. Fixes the
        problem where the same RAM and SWAP used gets counted multiple
        times for some science apps.
    
    lib/
        procinfo_unix.cpp

David  9 Jan 2007
    - Manager: get rid of "CPU throttled" messages
    - Manager: enhancements to Statistics tab
        (can click on project name in multi-project view)
        from Mifistor_x

    clientgui/
        ViewStatistics.cpp,h
        ViewWork.cpp
        ViewWorkGrid.cpp
        stdwx.h

David  9 Jan 2007
    - user web: "old news" was broken
        Note to Rytis: when possible, use "foo $var blah",
        not 'foo '.$var.' blah'


    html/inc/
        news.inc

David  9 Jan 2007
    - core: if we're preempting an app and leave it in memory
        because no checkpoint yet, say so in message

    client/
        app_control.C

Charlie 9 Jan 2007
    - MGR: Updates to disk usage pie charts from Frank Weiler.
    
    clientgui/
        ViewResources.cp
        common/
            wxPieCtrl.cpp,h

David  10 Jan 2007
    - core client: fix problems when user aborts result
        (mark it as CPU_SCHED_PREEMPTED so scheduler doesn't
        try to preempt it; that confuses things)
    - changed format of Deferring Comm messages

    client/
        app_control.C
        cs_scheduler.C

David  10 Jan 2007
    - core client: backwards > in PROJECT::some_download_stalled().
        This caused the client to keep fetching work
        from a project with stalled downloads.

    client/
        client_types.C

David  10 Jan 2007
    - manager: fix Unicode build problems
        (from Frank Weiler)

    clientgui/
        ViewStatistics.cpp

David  10 Jan 2007
    - manager: various fixes
        (from Frank Weiler)

    clientgui/
        BOINCGridCtrl.cpp,h
        ViewMessagesGrid.cpp
        ViewProjectsGrid.cpp
        ViewResourcesGrid.cpp
        ViewStatistics.cpp
        ViewTransfersGrid.cpp
        ViewWorkGrid.cpp

David  10 Jan 2007
    - core client: sort daily stats records in case they get
        out of order somehow

    client/
        client_types.h
        cs_account.C

David  10 Jan 2007
    - manager: use user-friendly app names

    clientgui/
        ViewWork.cpp
        ViewWorkGrid.cpp

Rom    10 Jan 2007
    - SCR: Disable the diagnostic support for release builds of the
        Windows screensaver. A smarter thing to do in the future is
        to write the log files to the 'temp' directory.
        
    client/win/
        win_screensaver.cpp

David  11 Jan 2007
    - Add script to clean up web cache.
        Sometimes the cache gets so full that it takes 30 secs
        just to compute free and used disk space,
        so that normal cleanup times out before it does anything.

    html/ops/
        clean_cache.php (new)

David  11 Jan 2007
    - user web: call set_time_limit(0) in cache_check_diskspace().
        This will hopefully avoid the situation described above.

    html/
        inc/
            cache.inc
        project.sample/
            cache_parameters.inc

David  11 Jan 2007
    - manager: use user-friendly app names (fix to work w/ 5.4.11)

    clientgui/
        ViewWork.cpp
        ViewWorkGrid.cpp

Rom    11 Jan 2007
    - MGR: Fix build break for Unicode support.

      NOTE: The only place in the manager where it is safe to use 'char'
      variable types for use within a string is in the gui_rpc_* files.
      
      Every where else needs to use wxString, otherwise the manager
      won't build in a unicode based environment.
      
    clientgui/
        ViewWork.cpp
        ViewWorkGrid.cpp

Rom    11 Jan 2007
    - MGR: Possble fix for the Simple GUI messages dialog?
    
    clientgui/
        sg_DlgMessages.cpp

David  12 Jan 2007
    - Server: change the usage of host.credit_per_cpu_sec
        so that it is the recent average of granted credit per CPU sec,
        as computed by Bruce's update_credit_per_cpu_sec() function
        (finally, a use for hyperbolic trig functions in BOINC).
        Prior to this it was the most recent value of
        claimed credit per CPU sec, which is not as useful.
        Add a new non-DB member to HOST, claimed_credit_per_cpu_sec,
        for this purpose.
    - db_dump.C: export host.credit_per_cpu_sec
    - move update_credit_per_cpu_sec() from lib/util.C to sched/validate_util.C

    Once a few projects pick up this change, it will be useful
    for comparing credit-granting policies between projects
    (for hosts that participate in multiple projects,
    the credit per CPU second should be about the same).

    db/
        boinc_db.C,h
    lib/
        util.C,h
    sched/
        db_dump.C
        handle_request.C
        validate_util.C,h
        validator.C

David  12 Jan 2007
    - manager: don't prepend "(Activities suspended by user)"
        to result status.
        There is no longer a notion of "activities"

    clientgui/
        ViewWork.cpp
        ViewWorkGrid.cpp

Rom    13 Jan 2007
    - MGR: Streamline the message dialog sync operation a little bit.
    - MGR: Fix crashing issue do to invalid type casts, wxWidgets implements
        its own form of type casts for C++ objects which probably uses
        the basic RTTI of the compiler at some level, but it also has a few
        checks and balences as well. So if you get a hankering of using
        dynamic_cast or static_cast use wxDynamicCast and wxStaticCast
        instead.

    clientgui/
        sg_DlgMessages.cpp
        BOINCGridCtrl.cpp

Reinhard 14 Jan 2007
    - install validate_util.h for external building of validators
    - make dir_hier_move and dir_hier_path output help/usage strings 
    - add help/usage string to validator.C

    sched/
    Makefile.am

    tools/
    dir_hier_move.C
    dir_hier_path.C

    sched/
    validator.C

David  15 Jan 2007
    - core client: lots of debugging messages for cpu_sched (may remove later)
    - Manager: check for ERR_DB_NOT_UNIQUE, not ERR_NONUNIQUE_EMAIL
    - add boinc_UnzipToMemory() (from Reinhard Prix)

    client/
        cpu_sched.C
    clientgui/
        ProjectProcessingPage.cpp
    html/ops/
        sample_server_status.php
    lib/
        common_defs.h
        error_numbers.h
        gui_rpc_client_print.C
        util.C
    zip/
        Makefile.am
        boinc_zip.cpp,h
        unzip/
            api.C

Reinhard 15 Jan 2007
    - add explicit build-rule for client/switcher [required to fix 'make tags']
    - fix boinc_UnzipToMemory() 
    - correctly build unzip-DLL [for use in boinc_UnzipToMemory()]

    client/
        Makefile.am

    zip/
        boinc_zip.cpp
        unzip/
            unzip.c
            api.c


David  15 Jan 2007
    - fix Manager text (see above)

    clientgui/
        ProjectProcessingPage.cpp
    lib/
        error_numbers.h

Rom    15 Jan 2007
    - Update libCurl to 7.16.0 and use sync name resolves instead of async name
        resolves.
        
    curl/
        <numerious files>

David  15 Jan 2007
    - core client: fix a bug that could cause computation to stop.
        The problem: if we suspended a task by sending it a <quit/> message,
        we were changing its scheduler state to CPU_SCHED_PREEMPTED
        but not changing its task state (PROCESS_EXECUTING).
        If, for some reason, the process didn't exit right away,
        the scheduler would treat it as still running,
        since it builds its "currently running" list based on task_state.
        Solution: the scheduler shouldn't be looking at task_state.
        Use scheduler_state instead.
        It's still a mystery why the app wasn't quitting.

    - db_dump: don't write team.nusers; it's meaningless

    client/
        app.C,h
        app_control.C
        cpu_sched.C
    html/user/
        create_account.php
    sched/
        db_dump.C

Walt   15 Jan 2007
    - manager: update makefile for ViewMessagesGrid and 
      ViewProjectsGrid source files.

    clientgui/
        Makefile.am

Rom    16 Jan 2007
    - MGR: Add the help button to the list of images to update when the
        user selects a different skin.
        
    clientgui/
        sg_ProjectsComponent.cpp

David  16 Jan 2007
    - core client: don't try to schedule a task whose state is
        PROCESS_ABORT_PENDING.

    client/
        app.h
        cpu_sched.C

Charlie 16 Jan 2007
    Mac: Fix build script for Curl 7.15.5 (should have been done 
        3 months ago.)
        
    mac_build/
        setupForBOINC.sh

David  17 Jan 2007
    - manager: show correct app name when connected to 5.4.11 client

    clientgui/
        ViewWork.cpp
        ViewWorkGrid.cpp
        sg_ViewTabPage.cpp

David  17 Jan 2007
    - core client: reset 5-minute timer for network activity
        is user explicitly changes network mode
    - Manager: initial checkin of Advanced Prefs dialog
        (from Frank Weiler)

    client/
        gui_rpc_server_ops.C
    clientgui/
        Makefile.am
        AdvancedFrame.cpp,h
        DlgAdvPreferences.cpp,h
        DlgAdvPreferencesBase.cpp,h
        Events.h
        sg_ViewTabPage.cpp
    win_build/
        boincmgr_curl.vcproj

David  17 Jan 2007
    - fix news formatting

    html/inc/
        news.inc

David  17 Jan 2007
    - don't start benchmarks if they're already running
    - Manager: "Defect from X" -> "Stop using X"

    client/
        cs_benchmark.C
    clientgui/
        AdvancedFrame.cpp
        WelcomePage.cpp

David  17 Jan 2007
    - core client: if starting a file xfer, and file
        is already as large or larger than it should be,
        start transfer from the beginning.
        This fixes some pathological cases found by Rattledagger.

    client/
        file_xfer.C

Charlie 17 Jan 2007
    Mac: add DlgAdvPreferences.cpp,h, DlgAdvPreferencesBase.cpp,h to XCode 
        project.
    Mac Mgr: Fix crash bug when quitting if advanced prefs dialog open.
      Change dialog ID to 10000 (ID_ANYDIALOG).
      
    NOTE: All BOINC dialogs MUST have ID 10000 (ID_ANYDIALOG) or they will 
      cause a crash bug!
      
    clientgui/
        DlgAdvPreferencesBase.h
    mac_build/
        boinc.xcodeproj/
            project.pbxproj

Charlie 18 Jan 2007
    MGR: Begin changes for wxWidgets 2.8.0.  For now, compatibility with 
        wxWidgets 2.6.3 is provided by using "#if wxCHECK_VERSION(2,8,0)" 
        where needed.  These conditional compilations should be removed 
        when the transition to 2.8.0 is complete.
    MAC: remove XCode project's target to build non-SimpleGUI manager.

    clientgui/
        BOINCGUIApp.cpp
        BOINCTaskBar.cpp
        MacSysMenu.cpp,h
        sg_BoincSimpleGUI.cpp
        sg_ImageButton.cpp
        sg_ViewTabPage.cpp
        wizardex.cpp
        common/
            wxPieCtrl.h
    mac_build/
        boinc.xcodeproj/
            project.pbxproj

David  18 Jan 2007
    - core client: don't garbage-collect a RESULT if an ACTIVE_TASK for it
        still exists.  In principle this shouldn't happen, but maybe it is.
    - limit duration correction factor to the range 0.01 .. 100

    client/
        client_state.C
        client_types.C
        cs_scheduler.C

Eric K 18 Jan 2007
    - mem_usage.C Bug fix:  procfs access cannot use 64 bit files under solaris
    - Added solaris application working set calculation
    - Fixed problem on solaris when _FILE_OFFSET_BITS was set before testing
      for procfs.h
    - Removed assumption of 4k pages in procinfo_unix.C

    lib/
      procinfo_unix.C
      mem_usage.C
    configure.ac

David  18 Jan 2007
    - Manager: tweaks to advanced prefs dialog and Disks tab
        (from Frank Weiler)

    clientgui/
        DlgAdvPreferences.cpp,.fbp,.h
        DlgAdvPreferencesBase.cpp,.h
        ViewResources.cpp
        common/
            wxPieCtrl.cpp,h
        res/
            warning.xpm (new)

Charlie 19 Jan 2007
    MGR: Complete my changes for wxWidgets 2.8.0.  
    NOTE: I am aware of 3 bugs with wxWidgets 2.8.0 on the Mac:
        - New pie chart tooltips work with wxMac-2.6.3 but not wxMac-2.8.0.
        - Main SimpleGUI window tasks area has problems with alignment, so  
           task tabs are obscured.
        - Column width settings are not saved / restored.

    clientgui/
        BOINCBaseFrame.cpp
        BOINCGUIApp.cpp
        BOINCTaskBar.cpp
        sg_DlgPreferences.cpp
        stdwx.h
        mac/
            MacSysMenu.cpp
        common/
            wxPieCtrl.cpp,h
    mac_build/
        buildWxMac.sh
        setupForBoinc.sh
        HowToBuildBOINC_XCode.rtf
        wxMac-BOINC.xcodeproj/
            project.pbxproj
        boinc.xcodeproj/
            project.pbxproj

Walt   19 Jan 2007
    MGR: Fix compiler error: GetTaskBarIcon isn't used in Linux

    clientgui/
        BOINCBaseFrame.cpp

Rom    19 Jan 2007
    - MGR: Make sure the result records have been updated before
        displaying the taskbar balloon.
        
    clientgui/
        BOINCTaskBar.cpp

Rytis   19 Jan 2007
    - user web: correct RSS feed link type to make IE7 and Safari recognise the
        feed.
        
    html/
        inc/
            util.inc
        user/
            sample_index.php

David  19 Jan 2007
    - lib: change retry logic for file system ops
        so that it does does at least 5 retries
        AND takes at least 5 seconds.

    lib/
        filesys.C

David  19 Jan 2007
    - core client: if resuming a persistent file xfer,
        don't print error messages if file has wrong
        size/checksum/signature.
        That's a normal condition is a file xfer was interrupted.

    client/
        client_types.C,h
        cs_apps.C
        cs_files.C
        pers_file_xfer.C

David  19 Jan 2007
    - core client: print more info if MFILE vsnprintf() is too big for buffer

    lib/
        mfile.C

Rom    19 Jan 2007
    - MGR: If the manager detects that the CC has crashed, and it was the one
        who started the CC to begin with, restart the CC after 30 seconds.
    - MGR: Cleanup some of the taskbar interactions where both the tooltip and
        balloon were being displayed on Windows. Only one should be shown.
    - MGR: Allow arguments to be passed to the CC from the manager's parameter
        list. /b "..." or /boincargs "..." should work.
        
    clientgui/
        AdvancedFrame.cpp
        BOINCBaseFrame.cpp
        BOINCGUIApp.cpp, .h
        BOINCTaskBar.cpp
        MainDocument.cpp
        ViewResources.cpp

Rom    21 Jan 2007
    - CC: Add <p_identifier> to HOST_INFO which contains the family, model, and
        stepping of the processor for Windows.
        
        Example: <p_identifier>x86 Family 15 Model 2 Stepping 7</p_identifier>
    - DIAG: Fix an uninitialized string issue that cropped up after removing the
        forground window information from the diagnostic output.
    
    client/win/
        hostinfo_win.cpp
    lib/
        diagnostics_win.C
        hostinfo.C, .h

Walt   19 Jan 2007
    - MGR: take Close() function call out of #if/#endif block so the manager
       exits when the 'exit' menu item is selected.
        
    clientgui/
        BOINCBaseFrame.cpp

Charlie 22 Jan 2007
    MGR: wxPieCtrl changes from Frank Wieler.  
    MAC: Set up XCode project so Development builds can  optionally use wxMac-2.8.8 
         Debug build.  Add "#define USE_DEBUG_WXMAC 0" to precompiled header file.
         See comments at top of MacGUI.pch for instructions to enable or disable this.
    MAC: Work around bugs in wxMac-2.8.0 implementation of wxListCtrl::SetColumn() 
         which failed to restore proper column widths from saved info.  The default 
         wxListCtrl in wxMac-2.8.0 uses DataBrowser, but allows us to select the 
         traditional generic implementation with a wxSystemOptions::SetOption() call.

    clientgui/
        BOINCGUIApp.cpp
        common/
            wxPieCtrl.cpp
        mac/
            MacGUI.pch
    mac_build/
        boinc.xcodeproj/
            project.pbxproj

Rom    22 Jan 2007
    - CC: Merge CPU capability, generation, and model information into the p_model
        field of HOST_INFO per David's instructions.
        
        NOTE: The finished product should look like this:
        "Intel(R) Xeon(TM) CPU 3.06GHz [x86 Family 15 Model 2 Stepping 7] [fpu tsc "
        "sse sse2 mmx]"
        
    client/win/
        hostinfo_win.cpp
    lib/
        hostinfo.C,.h

Matt    22 Jan 2007
    - initial db changes for special "developer blog" pages
      (adding "is_dev_blog" to forum table)

    db/
        schema.sql
    html/ops
        db_update.php

Matt    22 Jan 2007
    - remaining development of dev blog stuff

    html/
       inc/
          forum_forum.inc
       user/
          forum_post.inc

David  22 Jan 2007
    - API: use boinc_fopen() instead of fopen() in
        string variant of boinc_resolve_filename()

    lib/
        app_ipc.C

Charlie 23 Jan 2007
    - CC: Update the HOST_INFO for Intel and PowerPC Macs per David's 
        and Rom's instructions.

    client/
        hostinfo_unix.C

David  23 Jan 2007
    - core client: fix get_host_info() for Unix
    - core client: update APP::user_friendly_name from scheduler RPC reply
    - core client: print error msg if get negative CPU time
        or checkpoint CPU time from app
    - core client: ACTIVE_TASK::runnable(): not runnable if
        exited, aborted, signaled etc.
    - core client: fix "app exits for unknown reason" case (Unix)

    client/
        app.h
        app_control.C
        cs_scheduler.C
        hostinfo_unix.C

David  23 Jan 2007
    - manager: fix task status text

    clientgui/
        ViewWork.cpp
        ViewWorkGrid.cpp

Rom    23 Jan 2007
    - MGR: When connecting to a remote machine, don't reset the computer name
        and password back to the local machine during the reconnect state.
        
    clientgui/
        MainDocument.cpp, .h

Rom    23 Jan 2007 (HEAD)
    - Tag for 5.9.1 release, all platforms
      boinc_core_release_5_9_1

David  23 Jan 2007
    - server: extend the "simple validator framework" to require
        an additional function, compute_granted_credit().
        Previously it always used median_mean_credit().
        Projects: if you don't have any special needs,
        define compute_granted_credit() to just return median_mean_credit().

    sched/
        sample_bitwise_validator.C
        sample_trivial_validator.C
        validate_util2.C,h
        validator_placeholder.C

David  23 Jan 2007
    - core client: allow
        <link rel="boinc_scheduler" href="http://a.b.c">
        in project master files, as an alternative way
        of denoting scheduler URLs.
        If at some point all clients upgrade to this version or later,
        we can get rid of the old syntax <scheduler>X</scheduler>

    client/
        scheduler_op.C
    lib/
        util.C,h

David  23 Jan 2007
    - core client: added <work_request_factor> configuration option.
        Multiplies work requests.
        Use values > 1 if your computer often runs out of work
        while disconnected.
        
    client/
        cs_scheduler.C
        log_flags.C,h

David  24 Jan 2007
    - core client: in error message for unexpected active task,
        include result name

    client/
        client_state.C

David  24 Jan 2007
    - manager: code cleanup (from Frank Weiler)

    clientgui/
        ViewResources.cpp
        common/
            xwPieCtrl.cpp,h

David  24 Jan 2007
    - core client: when preempt a task by quit,
        don't set task state to UNINITIALIZED;
        do that when the process exits.
        Other code cleanup.
    - create_project: put new-style scheduler tags in schedulers.txt

    api/
        windows_opengl.C
    client/
        app.C
        app_control.C
    py/Boinc/
        setup_project.py

David  24 Jan 2007
    - core client: tweak messages

    client/
        app_start.C
        cs_apps.C

Rom    24 Jan 2007
    - MGR: _("") causes poEdit to throw warnings, change them to wxT("").
    
    clientgui/
        DlgAdvPreferencesBase.cpp

David  24 Jan 2007
    - core client: the task_debug message flag now prints
        all transitions of ACTIVE_TASK::task_state and RESULT::state

    client/
        app.C,h
        app_control.C
        app_start.C
        client_state.C
        client_types.C,h
        cs_apps.C
        cs_scheduler.C

David  24 Jan 2007
    - core client: fix compile warnings, get rid of cs_data.C, message tweak

    client/
        Makefile.am
        app_control.C
        client_state.h
        cs_data.C
        scheduler_op.C

Rom    25 Jan 2007
    - MGR: Do not refresh the Simple GUI when the manager is hidden.
    
    clientgui/
        sg_BoincSimpleGUI.cpp

David  25 Jan 2007
    - Manager: use a scientifically chosen set of colors
        for disk pie charts

    clientgui/
        ViewResources.cpp
        common/
            wxPieCtrl.cpp
    win_build/
        boinc_dll.vcproj

David  25 Jan 2007
    - core client: there was logic that wouldn't start a result
        for a project if it had > 2 active uploads
        (intended to prevent an unbounded buildup of files
        for a project whose upload server is broken).
        This was never triggered since the default is 2 active
        transfers per project.
        Maybe I meant persistent file transfers.
        In any case, this is a bad policy because there may be
        a project with lots of output files per result, possibly large,
        and there's no reason to keep it from computing.
        So instead, I changed it to not start a result from a project
        if its number of results in FILES_UPLOADING state exceeds 2*ncpus.

    client/
        client_state.h
        client_types.h
        cpu_sched.C
        cs_scheduler.C
    clientgui/
        AdvancedFrame.cpp

David  25 Jan 2007
    - core client and manager: reorganize message priorities.
        There are now three priorities:
        MSG_USER_ERROR
            Conditions that require user intervention.
            These messages are written for non-tech users,
            and tell the user exactly what to do.
            GUI: red letters
        MSG_INTERNAL_ERROR
            Conditions that may indicate a problem or bug in BOINC itself,
            or with a BOINC project or account manager.
            The message is prepended with "[error]".
            GUI: black letters
        MSG_INFO
            All other messages.
            GUI: black letters

        Note: all messages that must be enabled by cc_config.xml
        use MSG_INFO priority

    client/
        *.C
    clientgui/
        ViewMessages.cpp
        ViewMessagesGrid.cpp
        sg_ProjectComponent.cpp
    lib/
        common_defs.h
    py/Boinc/
        setup_project.py

Rom    25 Jan 2007
    - MGR: Flip the sorting icons for the Grid Control.
    - WIN: Remove the Release (SIMPLEGUI) and Debug (SIMPLEGUI) configurations
        since we'll only be releasing future version with the Simple GUI included.
        
    clientgui/
        BOINCGridCtrl.cpp
    win_build/
        *.sln
        *.vcproj

Rom    26 Jan 2007
    - WIN: Fix build breaks since not all configurations in all components were
        kept in sync.
    - MGR: Remove legacy tabs.
    
    clientgui/
        AdvancedFrame.cpp
        ViewProjectsGrid.cpp
        ViewTransfersGrid.cpp
        ViewWorkGrid.cpp
    win_build/
        *.sln
        *.vcproj

Rom    26 Jan 2007
    - MGR: Fix the OnFrameRender function in the Simple GUI, some of the logic in it
        blows out of the function with a return which was leaving the static variable
        that was guarding against repeated executions to true. This in turn kept
        the GUI from updating.
        
    clientgui/
        sg_BoincSimpleGUI.cpp

Charlie 26 Jan 2007
    - MAC: Remove cs_data.C from XCode project.  Change MSG_ERROR to 
        MSG_INTERNAL_ERROR in Mac-specific source file.

    lib/
        procinfo_mac.C
    mac_build/
        boinc.xcodeproj/
            project.pbxproj

Rom    26 Jan 2007
    - Remove wxAnimate since it isn't used anywhere.
    - MGR: Add a new menu item that'll shutdown the core client that the manager is
        connected too. It'll prompt for a new computer afterwords.
    
    clientgui/common/
        wxAnimate.cpp, .h (Removed)
    clientgui/
        AdvancedFrame.cpp, .h
        Events.h
    win_build/
        boincmgr_curl.vcproj
        boincmgr_curl_2003.vcproj

David  26 Jan 2007
    - core client: another attempt at fixing the problem
        where a project is issuing work but not uploading files.
        New solution: don't fetch work from a project with
        more than 2*ncpus results in FILES_UPLOADING state.

        Note: this doesn't address John McLeod's point that
        we shouldn't increase LTD for projects in this state.
    - file upload handler: print more accurate message when
        fread() returns less than requested

    client/
        client_state.h
        cpu_sched.C
        cs_scheduler.C
    sched/
        file_upload_handler.C

David  26 Jan 2007
    - oops!  left out one line in the above

    client/
        cs_scheduler.C

David  26 Jan 2007
    - core client: if account manager reply doesn't specify resource share
        for a project, revert to the share from project server

    client/
        acct_mgr.C

Walt   28 Jan 2007
    - MGR: fixed bug in dialog options where it doesn't set the slider size 
        automatically.  This is a bug in wxGTK so for Linux set the size
        explicitly.
    
    clientgui/
        DlgOptions.cpp

Rom    28 Jan 2007
    - MGR: Performance Improvements for Projects tab.
        (from Frank Weiler)

    clientgui/
        BOINCGridCtrl.cpp, .h
        ViewProjectsGrid.cpp, .h

David  29 Jan 2007
    - core client: fix account-manager resource share logic
    - manager: Statistics tab fixes (from Mifistor)

    client/
        client_state.C
        client_types.C
    clientgui/
        ViewStatistics.cpp

David  29 Jan 2007
    - user web: prevent cross-site request forgeries
    - core client: make sure that RAM limits are not zero

    client/
        cs_prefs.C
    html/
        inc/
            host.inc
            prefs.inc
            user.inc
            util.inc
        user/
            add_venue.php
            host_delete.php
            logout.php
            prefs_edit.php
            prefs_remove.php
            show_host_detail.php
    lib/
        prefs.C

Rom    29 Jan 2007
    - MGR: Update default BOINC skin.
    
    clientgui/res/skins/default/graphic
        *.xpm
    clientgui/res/templates/skins
        *.png

David  29 Jan 2007
    - core client: on Unix, raise app stack size limit to max possible value
        before exec'ing the program.

    client/
        app_start.C
    html/inc/
        prefs.inc

David  29 Jan 2007
    - Manager: fix crash if select a project that doesn't have
        a name yet.  There were two separate problems:
        1) CMainDocument::project() was searching by name
            but not by master URL
            (BTW: all that at(), out-of-range exception stuff
            isn't needed, or the cut-and-pasted comment).
        2) CViewProjects::UpdateSelection() (and its grid counterpart)
            were checking for project == NULL
            some of the time, but not all the time

    clientgui/
        MainDocument.cpp
        ViewProjects.cpp
        ViewProjectsGrid.cpp

Rom    30 Jan 2007
    - MGR: Give the user a change to abort a core client shutdown when they
        select 'shutdown current client'.
    - MGR: Special case the authorization error dialog when it is attempting
        to use the default password, so that it also informs the user they
        need to run the manager from the same directory as the CC.
        
    clientgui/
        AdvancedFrame.cpp, .h
        BOINCBaseFrame.cpp, .h
        MainDocument.cpp, .h
        
David  30 Jan 2007
    - Support projects that want to specify credit per WU can do so by:
        1) add a <credit>x</credit> element to your WU template,
            or pass an 'additional_xml' argument containing
            <credit>x</credit> to create_work()
            (either the function or the program)
        2) change your validator so that compute_granted_credit()
            calls get_credit_from_wu().
            This parses the <credit> element in the workunit's XML,
            and grants that much credit.
    - Change the simple validator framework so that an
        additional WORKUNIT& is passed to compute_granted_credit().

    sched/
        handle_request.C
        sample_bitwise_validator.C
        sample_trivial_validator.C
        sched_config.C,h
        transitioner.C
        validate_util.C,h
        validate_util2.C,h
        validator_placeholder.C
    tools/
        backend_lib.C,h
        create_work.C

David  30 Jan 2007
    - Unix: when increasing stack size for apps, don't exceed 500 MB

    client/
        app_start.C

David  30 Jan 2007
    - manager: fix progress bars for project resource shares
        (from Frank Weiler)

    clientgui/
        ViewProjectsGrid.cpp,h

David  30 Jan 2007
    - core client: computation of duration_correction_factor was messed up.
        E.g. when the correct value is .5, it converges to sqrt(.5)

    client/
        client_types.C

David  31 Jan 2007
    - core client: tweak DCF update computation

    client/
        client_types.C

David  31 Jan 2007
    - core client (Unix): tweak stack-size logic,
        and don't bump stack size limit beyond 64K

    client/
        app_start.C

David  2 Feb 2007
    - core client: fix bug where client thinks an app is running but it isn't.
        Basic problem: there are two layers
        1) process control: start/stop/suspend/resume, handle exits.
            files: app_*.C
            It owns ACTIVE_TASK::task_state
        2) CPU scheduling: decide what should run
            files: cpu_sched.C
            It owns ACTIVE_TASK::scheduler_state.
        These layers weren't cleanly separated;
        e.g. the CPU sched layer relied on the process control layer
        to set scheduler_state in some cases,
        and this wasn't always being done.
        I fixed this; the layers are now separated.
        Also: added new task_state value, PROCESS_QUIT_PENDING
    - core client: small tweak to DCF calculation
    - core client: comment out stack-size stuff
        
    client/
        app.C,h
        app_control.C
        app_start.C
        client_types.C
        cpu_sched.C
    languages/translations/
        en.po

David  2 Feb 2007
    - DB schema: added some "default 0"s.
        Not worth putting in db_update.php
    - DB schema: removed core_version table
    - core client: print error messages if gethostbyname() fails
        for entries in remote_hosts.cfg
    - python code: updated DB table defs (not sure this matters)
    - python code: removed references to core_version table (doesn't exist)
    - Manager
        changed "defect" to "stop using"
        changed 2006 to 2007
    - core client (Unix): removed code for SIGTSTP and SIGCONT.
        never got it to work, don't need anyway;
        handle SIGPWR.

    client/
        gui_rpc_server.C
        main.C
    clientgui/
        AdvancedFrame.cpp
        DlgAbout.cpp
    db/
        schema.sql
    languages/translations/
        en.po
    lib/
        network.C
    py/Boinc/
        add_util.py
        database.py
        db_mid.py

Charlie 2 Feb 2007
    - MGR: Fix compiler warning.
    
    clientgui/
        ViewProjectsGrid.cpp

David  4 Feb 2007
    - core client: print message if task finishes and output file is missing

    client/
        cs_apps.C

David  4 Feb 2007
    - manager: compile fix

    clientgui/
        ViewWorkGrid.cpp

David  6 Feb 2007
    - core client: when new version runs for the first time,
        do a network access to reference site.
        This will trigger personal firewall alerts,
        that otherwise might happen later when user is not there.

    client/
        client_state.C

David  6 Feb 2007
    - core client: add messages to debug CPU benchmarks
    - changed name of debug flag from <measurement_debug> to <benchmark_debug>

    client/
        client_state.C
        cs_benchmark.C
        log_flags.C,h

David  6 Feb 2007
    - validator framework: the get_credit_from_wu() mechanism didn't work
        because the WU's xml_doc wasn't among the fields ready by
        DB_VALIDOR_ITEM_SET.  Read it separately.

    db/
        db_base.C,h
    sched/
        validate_util.C

Rom    7 Feb 2007
    - SS: Remove reference to the Climate Change Experiment when the client is
        being built for WCG.
        
    client/win/
        boinc_ss.rc

Rom    7 Feb 2007
    - *nix: Attempt to handle the various optimation flags better by default.
    
    client/
        Makefile.am

David  7 Feb 2007
    - fix PHP 4 problem

    html/inc
        forum_email.inc

David  8 Feb 2007
    - core client: fix bug where screensaver would turn on an off
        if CPU throttling being used

    client/
        ss_logic.C

Rytis  8 Feb 2007
    - Forum pages: fix a cross site scripting vulnerability.

    html/
        inc/
            forum.inc
            forum_moderators.inc
            user.inc
            util.inc
        user/
            forum_edit.php
            forum_moderate_post.php
            forum_moderate_post_action.php
            forum_moderate_thread.php
            forum_moderate_thread_action.php
            forum_post.php
            forum_reply.php
            forum_report_post.php
            forum_subscribe.php
            forum_thread.php

David  8 Feb 2007
    - core client: fix bug that causes tasks to hang
        (not running, but BOINC thinks it is) on Windows

    client/
        app.C
        app_control.C

Rom    8 Feb 2007
    - MGR: Add simple validation for the authenticator returned by
        InternetGetCookie.
        
    clientlib/win/
        AuthenticatorDetection.cpp
        stdafx.h

David  8 Feb 2007
    - core client: when a scheduler reply has a FILE_INFO for a
         file for which we already have a FILE_INFO record,
         overwrite the file_signature field only if the
         new record actually has one.

         This fixes a bug where a project used the same file in
         both an APP_VERSION and a WORKUNIT.
         The scheduler reply contained two <file_info> elements for the file;
         the first had a signature, the second didn't.
         The second one overwrote the first,
         and the app version was rejected because one its file wasn't signed.

    client/
        client_types.C

David  9 Feb 2007
    - core client: don't print misleading error messages when reference
        site access succeeds on initial startup.
    - core client: a few more messages for <benchmark_debug>

    client/
        client_state.C
        cpu_benchmark.h
        cs_benchmark.C
        dhrystone.C
        net_stats.C,h
    win_build
        boinc_cli_curl.vcproj

Rom    12 Feb 2007
    - WININSTALL: Force the termination of BOINC and BOINCMGR if we could
        not gracefully shut them down.
        
    win_build/installerv2/redist/Windows/src/boinccas/
        CAShutdownBOINC.cpp
        CAShutdownBOINCManager.cpp
        boinccas.def
        boinccas.rc
        boinccas.vcproj
        boinccas95.def
        boinccas95.vcproj
        stdafx.h
        terminate.cpp, .h (Added)
    win_build/installerv2/redist/Windows/x86
        boinccas.dll
        boinccas95.dll

David  12 Feb 2007
    - Win build fix (from Carl)

    win_build/
        boinc_zip.vcproj

David  12 Feb 2007
    - core client, Unix: add '[Family x Model x Stepping x]' in p_model string.
        This will enable better homogeneous redundancy resolution

    client/
        hostinfo_unix.C

David  13 Feb 2007
    - put zip project in the right place

    win_build/
        boinc_zip.vcproj (removed)
    zip/
        boinc_zip.vcproj

David  13 Feb 2007
    - Back end: change some of the daemons to use the "read uncommitted"
        transaction isolation mode.
        This means that their result sets are not locked,
        which (at least on SETI@home) greatly boosts the performance
        of the MySQL server.
        See:
        http://dev.mysql.com/doc/refman/5.1/en/innodb-transaction-isolation.html

    db
        db_base.C,h
    sched/
        db_dump.C
        feeder.C
        file_deleter.C
        update_stats.C
    tools/
        upgrade

Charlie 14 Feb 2007
    - MAC: If relaunching AppStats due to an error, close any open 
        file descriptors (we communicate with AppStats via a bidirectional 
        pipe.)

    lib/
        procinfo_mac.C

David  14 Feb 2007
    - make test_sanity.py work again

    test/
        testbase.py

Rom    14 Feb 2007
    - WININSTALL: Force the termination of BOINC.SCR if we could
        not gracefully shut it down.
        
    win_build/installerv2/redist/Windows/src/boinccas/
        CAShutdownBOINC.cpp
        CAShutdownBOINCManager.cpp
        CAShutdownBOINCScreensaver.cpp, .h
        boinccas.def
        boinccas.vcproj
    win_build/installerv2/redist/Windows/x86
        boinccas.dll
        boinccas95.dll

Rom    14 Feb 2007
    - Linux: Prevent crash by initializing the Taskbar pointer, even
        though the Linux Boincmgr currently doesn't support that feature.
        
        (from Pav Lucistnik)
        
    clientgui/
        BOINCGUIApp.cpp

David  15 Feb 2007
    - core client: don't print "finish file not found" message
        when app quits because of preemption
    - initial checkin for client simulator
    - add support for page-level translation

    client/
        app_control.C
        cpu_sched.C
        makefile_sim
        sim.C,h
    html/inc/
        page_translate.inc
    sched/
        sched_send.C

David  15 Feb 2007
    - core client: fix bug where if a task is aborted
        (e.g. because it exceeds CPU limit)
        it's restarted on the next enforce_schedule().
        The problem: we're deleting the ACTIVE_TASK,
        but the result is still in the ordered_scheduled_results list.
        The solution: call request_schedule_cpus() in
        handle_finished_apps() when an ACTIVE_TASK is deleted.

    client/
        cs_apps.C
        makefile_sim

Rom    17 Feb 2007
    - WININSTALL: Use the Unicode version of ShutdownBOINCManager on NT based
        platforms and use the ANSI version on 9X based platforms.
        
    win_build/installerv2/redist/Windows/src/boinccas/
        CAShutdownBOINCManager.cpp
        boinccas95.def
        boinccas95.vcproj
    win_build/installerv2/redist/Windows/x86
        boinccas.dll
        boinccas95.dll

Charlie 19 Feb 2007
    - MAC: Eliminate use of AppStats helper application, which needed to be 
        run setuid root.  We weren't using the extra items it returns, so 
        revert to older method of using popen(ps ...).
    - MAC Installer: Add debugging statements to postinstall, postupgrade 
        scripts
    
    client/
        check_security.C
        file_names.h
    clientgui/
        mac/
            SetupSecurity.cpp
    lib/
        procinfo_mac.C
    mac_build/
        boinc.xcodeproj/
            project.pbxproj
    mac_installer/
        postinstall
        postupgrade
        release_boinc.sh
        release_GridRepublic.sh

David  19 Feb 2007
    - core client: when resetting or detaching a project,
        if a file transfer was active for a project file,
        the file delete would fail because Curl still has the file open.
        This would cause the manager to freeze for N*5 seconds.
        Fix: in CLIENT_STATE::reset_project(),
        delete FILE_XFER and PERS_FILE_XFER objects.
    - core client: the limits on numbers of simultaneous file transfers
        (total and per-project)
        now apply to uploads and downloads separately.
        We don't want a situation where an upload is blocked
        because there are N downloads.

    client/
        client_state.C
        cs_files.C

Rom    20 Feb 2007
    - core client: When we go to kill a science applicaton, make sure
        all of the science applications child processes are killed
        too.
        
      NOTE: This was already implemented once, what happened to the
        previous implementation?
        
    client/
        app_control.C
    lib/
        win_util.C, .h

Rom    20 Feb 2007
    - core client: If a compound application's main applicaton gracefully
        exits but doesn't shutdown its child applications for some reason,
        forcefully terminate them. (Windows only)
        
    client/
        app.h
        app_control.C

Charlie 20 Feb 2007
    MAC: Better work-around for bugs in wxMac-2.8.0 wxListCtrl::SetColumn() 
         which failed to restore proper column widths from saved info than my 
         fix of 22 Jan.  Use the new DataBrowser implementation of wxListCtrl, 
         but add calls to SetColumnWidth() and GetColumnWidth().
    - Mac: Remove obsolete files ViewTransfers.cpp,.h, ViewWork.cpp,.h, 
        ViewProjects.cpp,.h from XCode project.

    clientgui/
        BOINCGUIApp.cpp
        BOINCListCtrl.cpp
        sg_DlgMessages.cpp
    mac_build/
        boinc.xcodeproj/
            project.pbxproj

Charlie 21 Feb 2007
    MAC: Manager writes wxWidgets version to stdout for debugging (before 
        redirecting stdout to stdoutgui.txt file.)

    clientgui/
        BOINCGUIApp.cpp

David  21 Feb 2007
    - split out string-related utility functions into a new file, str_util.C
    - more work on simulator
    - Add "Holy See" to country list

    api/
        gutil_text.C
    client/
        *.C
    db/
        *.C
    lib/
        *.C
    sched/
        *.C
    tools/
        backend_lib.C

David  21 Feb 2007
    - core client: if benchmark time is in the future (due to user tweak)
        always run benchmarks

    client/
        cs_benchmark.C

David  21 Feb 2007
    - core client: split out work-fetch code into a separate file

    client/
        work_fetch.C (new)

David  21 Feb 2007
    - windows compile fixes

    client/
        cs_statefile.C
        win/
            hostinfo_win.cpp
    clientgui/
        (several).cpp
    lib/
        diagnostics_win.C
    win_build/
        boinc_cli_curl.vcproj
        boinc_ss.vcproj
        boincmgr_cur.vcproj
        libboinc.vcproj

David  21 Feb 2007
    - code shuffling to get simulator to compile (it does now)

    client/
        app.C
        app_control.C
        client_types.C
        cpu_sched.C
        cs_apps.C
        cs_statefile.C
        makefile_sim
        net_stats.h
        sim.C,h

Bruce 22 Feb 2007
    - fix scan format bug in reading proc info (UNTESTED!)
      [David, Rom, should we add an ERR_SCANF to errnum.h ?]
    - insert shmem hack for E@H

    lib/
        procinfo_unix.C
        shmem.C

David  22 Feb 2007
    - add <checkpoint_debug> message flag; shows when apps checkpoint.

    client/
        app.h
        app_control.C
        log_flags.C,h
        sim.C

David  22 Feb 2007
    - core client, Win: set processor affinity mask for benchmark threads

    client/
        cs_benchmark.C

Charlie 22 Feb 2007
    Mac: add str_util.C,h, work_fetch.C to XCode project.

    mac_build/
        boinc.xcodeproj/
            project.pbxproj

Charlie 23 Feb 2007
    Mac: Create new OSXIdleTime() function to replace deprecated NxIdleTime() API; 
    client/
        hostinf_unix.C
        main.C
    lib/
        hostinfo.h

David  23 Feb 2007
    - scheduler: remove <?xml> tag at the start of scheduler reply.
        This apparently breaks 4.19 clients

    client/
        client_state.h
        sim.C,h
    sched/
        server_types.C

David  23 Feb 2007
    - core client: disable connection caching in Curl.
        This may reduce cases where file uploads hang
        because a server process holds file lock.
    - manager: fix status text for file transfers

    client/
        http_curl.C
    clientgui/
        ViewTransfers.cpp
        ViewTransfersGrid.cpp

David  23 Feb 2007
    - core client: add bool detach_when_done to PROJECT.
        If set, detach from project when it has not results
        (i.e. when all work is finished and acknowledged).
        Save/restore in client state file.
    - core client: add optional <detach_when_done>
        and <dont_request_more_work> flags to account element
        in account manager reply messages.
        See acct_mgt.php

    client/
        acct_mgr.C,h
        client_state.C,h
        client_types.C,h
    sched/
        handle_request.C

David  23 Feb 2007
    - client simulator: wrote more code, added Windows project

    client/
        sim.C,h
        work_fetch.C
    win_build/
        boinc.sln
        sim.vcproj

David  24 Feb 2007
    - boinc_cmd: change --lookup_account and --create_account commands
        so that they poll until the operation is done,
        and then show a meaningful result (e.g. an account key).
        Remove --lookup_account_poll and --create_account_poll commands
    - more work on simulator

    client/
        client_types.C
        cpu_sched.C
        sim.C,h
        work_fetch.C
    lib/
        boinc_cmd.C
        gui_rpc_client.h
        gui_rpc_client_print.C
        parse.C
        str_util.C

David  24 Feb 2007
    - core client: when detach from a project, delete its
        sched_request, sched_reply, and master files

    client/
        client_state.C

Bruce 25 Feb 2007
    - scheduler: stop logging error messages about unrecognized
      <no_forum_rating> tag.
    - locality scheduler: when getting a working set file name
      using glob(3), do not glob multiple times, possibly getting
      back the same file name again.  Instead glob once and then
      randomly choose file names, crossing items off the list one
      at a time. Note: I wrote this code using STL vectors and
      strings, but now regret this: the necessary vector insertions
      are potentially inefficient..  Sometime next week I will 
      recode this using a C-style pointer arrays with guaranteed O(1)
      efficiency.  But I want to get this into CVS while it's
      working.
    - locality scheduler: fix is_host_slow() function following
      David's Jan 12 checkins to use claimed_credit_per_cpu_sec.

    sched/
        sched_config.C
        sched_locality.C

Charlie 25 Feb 2007
    Mac: Fix OS 10.3 bug in new OSXIdleTime() function. 
    Win: Fix check mark on Snooze taskbar menu item on Windows XP
    
    client/
        hostinf_unix.C
    clientgui/
        BOINCTaskBar.cpp

Charlie 26 Feb 2007
    Mac: Fix OS 10.3.x permissions problem when running debug build; 
        this problem caused shared memory communications to fail between 
        client and project applications. 

    client/
        check_security.C
    clientgui/
        mac/
            SetupSecurity.cpp

Charlie 27 Feb 2007
    Mac: Add an optional argument to HOST_INFO::users_idle() to allow 
        returning the actual idle time.  This change is __APPLE__ only.
    Mac: Fix serious bugs in Mac_SA_Insecure.sh and Mac_SA_Secure.sh 
        scripts when run under OS 10.3.x.  They sometimes created bad 
        users and groups with IDs that were duplicates of other users 
        and groups.  They ran correctly under OS 10.4.x.
        Users who ran an older version of either script under OS 10.3.x 
        should first run the current version of Mac_SA_Insecure.sh to 
        delete the bad entries and then run Mac_SA_Secure.sh to create 
        new good entries.
        
    client/
        hostinf_unix.C
    lib/
        hostinfo.h
    mac_build/
        Mac_SA_Insecure.sh
        Mac_SA_Secure.sh

Bruce 27 Feb 2007
    Scheduler: stop complaining about some unrecognized tags.

    sched/
        server_types.C

Charlie 28 Feb 2007
    SANDBOX: only the super-user can send signal to another user's process. 
        Core client runs as user boinc_master, but project applications run 
        as user boinc_project, so ACTIVE_TASK::kill_task() probably could not
        work as written.  I added code which uses switcher helper application 
        to kill the tasks, but also left in the direct kill call just to be 
        safe.
    Note: CBOINCGUIApp::ShutdownBOINCCore() probably has this same problem, 
        but this kill() is only used in extraordinary circumstances. 
     Mac: The Mac screensaver launches the core client if not already running.
        In this case, it used to kill the cc when screensaver was dismissed.
        But Mac OS X dismisses screensavers when energy saver puts displays 
        to sleep, so we want cc to then continue running.  New code launches 
        cc with -saver argument, lets cc run when saver quits.  New logic in 
        cc quits if (launched by screensaver) and (recent user activity) and 
        (parent [screensaver] has exited).  This takes into account that if 
        user invoked screensaver by moving mouse into "hot corner" there will 
        be recent user activity.  Added logic to screensaver to relaunch cc in 
        case of certain race conditions (e.g., screensaver started, dismissed, 
        restarted in rapid succession.)
    - Mac Manager: add -launched_by_manager arg when launching core client.
        
    client/
        app_control.C
        cs_prefs.C
    clientgui/
        BOINCGUIApp.cpp
        mac/
            mac_saver_module.cpp

David  3 Mar 2007
    - core client: add "get project list" RPC, called every 2 weeks
    - fix a few compiler warnings from gcc 4.1
    - more simulator work

    client/
        acct_mgr.C
        acct_setup.C,h
        app_control.C
        client_state.C,h
        client_types.C
        cpu_sched.C
        cs_cmdline.C
        cs_statefile.C
        file_names.h
        gui_rpc_server.C
        scheduler_op.C
        sim.C
    html/inc/
        stats_sites.inc

David  4 Mar 2007
    - API: use a mutex instead of a boolean variable for
        mutual exclusion during checkpoint.
        This should fix a race condition that can result in
        applications being suspended and not responding to resume messages

    api/
        boinc_api.C,h

David  4 Mar 2007
    - GUI RPC: add several scheduling-related items
        (not used by Manager, but possibly useful for 3rd-party GUIs)

        // tells you if a result is running in EDF mode
        bool RESULT::edf_scheduled

        // the following were already in the XML but not parsed
        // into the C structs
        double PROJECT::short_term_debt
        double PROJECT::long_term_debt
        double PROJECT::duration_correction_factor

    client/
        client_types.C,h
        cpu_sched.C
    lib/
        app_ipc.C
        gui_rpc_client.h
        gui_rpc_client_ops.C

David  5 Mar 2007
    - core client: if can't chdir to the dir specified by --dir, quit
    - show_shmem: show homogeneous redundancy class
    - file upload handler: say "out of space on server" instead of
        "out of space on device"; users get confused by the latter,
        think it refers to their disk

    client/
        cs_cmdline.C
        file_xfer.C
    sched/
        file_upload_handler.C
        show_shmem.C

Rom    5 Mar 2007
    - MGR: Rough draft for presenting an interface of known projects
        based on David's March 3rd "get project list" checkin.
        
    clietgui/
        AccountInfoPage.cpp
        AccountManagerInfoPage.cpp
        BOINCWizards.h
        ProjectInfoPage.cpp, .h
    lib/
        gui_rpc_client.h
        gui_rpc_client_ops.C

Rom    6 Mar 2007
    - MGR: Choosing from the project list now works, although the
        combo box is really busy right now.
        
    clientgui/
        ProjectInfoPage.cpp, .h
    lib/
        gui_rpc_client.h
        gui_rpc_client_ops.C

David  6 Mar 2007
    - User web: add "none" as an option for default host venue;
        display this as "---" or "--- (none)"

    html/
        inc/
            prefs.inc
        user/
            host_venue_action.php

Rom    6 Mar 2007
    - MGR: Use just the project name in the project list for now.
        
    clientgui/
        ProjectInfoPage.cpp

Rom    7 Mar 2007
    - Update OpenSSL modules for windows to OpenSSL 0.9.8e.
    
    openssl/
        <All Files>

Rom    7 Mar 2007
    - Update cURL modules for windows to cURL 7.16.1.
    
    curl/
        <All Files>

David  8 Mar 2007
    - API (Unix): there was still a race condition in the runtime library.
        Fix it (I hope) by having worker_signal_handler()
        acquire the mutex before suspending worker thread.
    - remove msg parameter of resolve_hostname()

    api/
        boinc_api.C
    client/
        gui_rpc_server.C
    lib/
        filesys.C
        network.C,h

Charlie 8 Mar 2007
    - Mac: Update build scripts, XCode project and build instructions 
        for cURL 7.16.1.
    - Mac: Delete unused target AppStats from XCode project.

    mac_build/
        buildcurl.sh
        HowToBuildBOINC_XCode.rtf
        setupForBOINC.sh
        boinc.xcodeproj/
            project.pbxproj
    doc/
        mac_build.php

Charlie 9 Mar 2007
    -Mac: update installation documentation: say to double-click on 
        "BOINC Installer" application, not on BOINC.pkg.
    doc/
        mac_advanced.php
        release_notes.php

Rom    9 Mar 2007
    - MGR: Fix the wizard classes so they are compatible with both
        wxWidgets 2.4 and 2.8.
        
    clientgui/
        AccountInfoPage.cpp
        AccountKeyPage.cpp
        AccountManagerInfoPage.cpp
        AccountManagerProcessingPage.cpp
        AccountManagerPropertiesPage.cpp
        AlreadyAttachedPage.cpp
        AlreadyExistsPage.cpp
        CompletionErrorPage.cpp
        CompletionPage.cpp
        NoInternetConnectionPage.cpp
        NotDetectedPage.cpp
        NotFoundPage.cpp
        ProjectInfoPage.cpp
        ProjectProcessingPage.cpp
        ProjectPropertiesPage.cpp
        ProxyInfoPage.cpp
        ProxyPage.cpp
        stdwx.cpp
        UnavailablePage.cpp
        WelcomePage.cpp, .h
        WizardAccountManager.cpp
        WizardAttachProject.cpp
        wizardex.cpp, .h

Rom    9 Mar 2007
    - MGR: Fix a segfault on Linux.
    
    clientgui/
        ProjectInfoPage.cpp, .h

David  10 Mar 2007
    - unix compile fix (from Frank Thomas)

    lib/
        boinc_cmd.C

David  10 Mar 2007
    - scheduler: use 1024-char buffer for parsing
        (handle large CPU model strings)

    sched/
        server_types.C

David  10 Mar 2007
    - scheduler: add one_result_per_host_per_wu option.
        This is useful if you use homogeneous redundancy
        and most hosts of a particular class belong to a single user.

    sched/
        sched_array.C
        sched_config.C,h

Charlie 12 Mar 2007
    - Mac: add str_util.C,h to libboinc target of XCode project.
    - CC: On Mac OS X, sysctl with selectors CTL_HW, HW_PHYSMEM returns only a 
        4-byte value, even if passed an 8-byte buffer, and limits the returned 
        value to 2GB when the actual RAM size is > 2GB.  So use Mac-specific
        API Gestalt(gestaltPhysicalRAMSizeInMegabytes, &mem_size) and add a 
        #error statement to the old method to alert any porters if their 
        platforms were using sysctl {CTL_HW, HW_PHYSMEM}.

    client/
        hostinfo_unix.C
    mac_build/
        boinc.xcodeproj/
            project.pbxproj

Rom    13 Mar 2007
    - WIN: Change the sse3 CPU feature detection flag from 'sse3' to 'pni'.
    - MGR: Commit Frank Weiler's lastest ViewProjectsGrid.
    
    client/win/
        hostinfo_win.cpp
    clientgui/
        sg_BoincSimpleGUI.cpp
        sg_ViewTabPage.cpp
        ViewProjectsGrid.cpp, .h

David  13 Mar 2007
    A bunch of security-related changes:
    - Most functions that return paths now take an additional
        "length" parameter to prevent buffer overrun if the
        project URL or filename is extremely long.
    - Use snprintf() and vsnprintf() in a bunch of places
        to avoid buffer overrun.
    - Core client: Add suppress_net_info config flag
        (don't send IP address and domain name to servers)
    - Core client: Add disallow_attach config file
        (don't allow attach to new projects)
    - Core client: Add os_random_only config flag.
        (exit if OS-level random string functions fail
        when generating GUI RPC password)
    - Core client: if a filename (in <FILE_INFO>s from server)
        contains directory traversal chars (..),
        or format conversion chars (%),
        or is empty,
        reject it.

    Other changes:
    - Core client: change size of path buffers from 256 to 1024.
        Should make this a #define at some point.
    - GUI RPC: rename PROJECTLISTENTRY -> PROJECT_LIST_ENTRY
        (let's stick with BOINC coding standards)
    - GUI RPC: rename PROJECTLIST -> ALL_PROJECTS_LIST
        (let's not confuse currently attached projects with all projects)
    - GUI RPC: make get_all_projects_list() into an actual RPC,
        not just reading a file (which won't exist in the RPC client's
        current dir, e.g. if it's remote).
    - GUI RPC: rename desc -> description and img -> image
        in project list XML exported by BOINC server.
        Let's NEVER have different spelling between
        XML tabs and structure fields!!
    - GUI RPC: Include rr_sim_deadlines_missed in PROJECT
    - core client: rename file project_list.xml -> all_projects_list.xml
    - core client, Linux: add improved code for
        parsing CPU info (from Thibaut Varene)
    - added test program for CPU info

    client/
        app.C
        app_start.C
        client_state.C,h
        client_types.C
        cs_account.C
        cs_apps.C
        cs_files.C
        cs_prefs.C
        cs_scheduler.C
        cs_statefile.C
        cs_trickle.C
        file_names.C,h
        file_xfer.C
        gui_rpc_server.C
        gui_rpc_server_ops.C
        hostinfo_unix.C
        hostinfo_unix_test.C (new)
        log_flags.C,h
        pers_file_xfer.C
        scheduler_op.C
    lib/
        app_ipc.C
        boinc_cmd.C
        error_numbers.h
        gui_rpc_client.C
        gui_rpc_client_ops.C
        hostinfo.C,h
        md5_file.C
        miofile.C,h
        str_util.C
    sched/
        sched_config.C

David  13 Mar 2007
    - compile fix

    clientgui/
        ProjectInfoPage.cpp,h

David  13 Mar 2007
    - work fetch fixes (from John McLeod)
        - implement work_fetch_factor correctly
        - ignore duration_correction_factor if it's out of bounds

    client/
        cpu_sched.C
        work_fetch.C

Charlie 13 Mar 2007
    - Fix compiler warnings, including one in CProjectInfo::makeHashKey() 
        which warned "call will abort at runtime."
    
    client/
        gui_rpc_server.C
        gui_rpc_server_ops.C
    clientgui/
        ViewProjectsGrid.cpp

Matt 14 Mar 2007
    - updated db_init and db_init_aux code in util.inc, db.inc to enable
      possible use of replica (i.e. read-only) database (for pages that
      lookup stats, print profiles, etc. but don't make any updates).
      Implemented in top_{users,teams,hosts}.php

    html/inc
        db.inc
        util.inc
    html/user
        top_users.php
        top_hosts.php
        top_teams.php

Charlie 14 Mar 2007
    - Mac: Fix Mac bugs in SimpleGUI under wxMac-2.8.2.
    - Mac: Update build scripts, XCode project and build instructions 
        for wxMac-2.8.2.

    clientgui/
        sg_ViewTabPage.cpp
    mac_build/
        buildWxMac.sh
        HowToBuildBOINC_XCode.rtf
        setupForBOINC.sh
        boinc.xcodeproj/
            project.pbxproj
    doc/
        mac_build.php
    
Charlie 15 Mar 2007
    - SG: On timer events, update only the panel for the currently selected 
        task tab.  Due to an apparent bug in wxMac-2.8.2, dc.DrawBitmap() 
        and dc.DrawText() actually draw to the screen even though the tab 
        panel should be hidden.  Also, updating hidden panels is inefficient 
        on all platforms.  
    - Added a new WorkunitNotebook::OnTabChanged() event handler to update 
        the panel when its tab is first selected, so stale data is not shown.
    - Fixed a logic error when deleting inactive tabs.

    clientgui/
        sg_ViewTabPage.cpp,h

Rom    15 Mar 2007
    - MGR: Do not allow multiple dial-up promtps to appear when the CC needs
        to connect, it is annoying and will eventually blow the stack.
    
    clientgui/
        BOINCDialupManager.cpp

David  15 Mar 2007
    - API: my checkin of Mar 8 was flawed and causes an app hang.
        Revert to the previous way (bool var, not mutex)
        but with an additional check in worker_signal_handler()
        that should fix the original race condition
        (from Jonathan Armstrong)
    - core client: fix bug where, if host is in "suspended to disk"
        state for a long time, its next debt adjustment
        assumes that apps were running the entire time.
        The fix: if more than 2xcpu_sched_period has elapsed
        since last debt adjustment, ignore the period.
    - Add data structures for day-of-week preferences
        (but don't actually implement much)

    api/
        boinc_api.C
    client/
        client_state.h
        cpu_sched.C
        cs_prefs.C
    html/user/
        edit_form_preferences_form.php
    lib/
        hostinfo.C
        prefs.C,h

David  15 Mar 2007
    - core client: change the way slot directories are assigned,
        and the way things are cleaned up.
        The new design ensures that apps always start running
        in an empty directory.
        Old:
            assign new ACTIVE_TASK the lowest slot number not in use.
            When the app starts, try to clean out the slot dir.
            If can't clean it out, rename it (to DELETE_ME_*)
            and create another dir.
            On startup, delete dirs named DELETE_ME_*
            The problem: if you can't clean out a dir (on Windows)
            you're not going to be able to rename it.
            So the app will start in a non-empty dir.
        New:
            assign new ACTIVE_TASK the lowest slot number not in use
            and for which an empty directory can be created.
            On start, delete dirs and files not in use by an active task.
    - core client: fix bug where clean_out_dir() could return zero
        even though the dir isn't emptied.
        
    client/
        app.C,h
        app_start.C
        file_names.C,h
    lib/
        filesys.C

David  15 Mar 2007
    - compile fixes

    client/
        sim.h
    clientgui/
        DlgAdvPreferences.cpp
        sg_DlgPreferences.cpp

Charlie 15 Mar 2007
    - Fix compiler warnings.
    
    client/
        app.C
        cpu_sched.C
    lib/
        filesys.C
        hostinfo.C

Rom    17 Mar 2007
    - MGR: Revamped project selection list. It is mostly done, I just have to
        figure out how to trap static text click events, right now you have
        to click on areas where there isn't any text.
        
    clientgui/
        ProjectInfoPage.cpp, .h
        ProjectListCtrl.cpp, .h (Added)
    win_build/
        boincmgr_curl_2003.vcproj

David  18 Mar 2007
    - user web: make an XML variant of apps.php
    - scheduler: parse uldl_pid etc. in config file
        to avoid XML parse warnings (from David Braun)

    html/user/
        apps.php
    sched/
        sched_config.C

Rom    19 Mar 2007
    - MGR: Fill in the missing piece with trapping static text control mouse
        movement and clicks.
        
    clientgui/
        ProjectListCtrl.cpp, .h

David  19 Mar 2007
    - core client: fetch all-projects list at startup if it's not there.
    - core client:  write rr_sim_missed_deadline only for GUI RPC, not statefile

    client/
        acct_setup.C
        client_state.C,h
        client_types.C
        cs_statefile.C
        scheduler_op.C

Rom    19 Mar 2007
    - MGR: Strip out all the extra fluff, and add a website link.
        
    clientgui/
        ProjectListCtrl.cpp, .h

David  19 Mar 2007
    - removed [features] from p_model;
        move it to a separate field, p_features,
        which is stored on the client and sent to server
        but not stored in server DB.
    - fix gcc 4.x warnings
    - user web: change of app version list XML

    client/
        hostinfo_unix.C
        hostinfo_win.C (new)
        main.C
        win/
            hostinfo_win.cpp (removed)
    html/user/
        apps.php
    lib/
        filesys.C
        hostinfo.C,h

David  19 Mar 2007
    - core client: added more support for day-of-week time preferences.
        They're now enforced,
        and times are expressed as doubles (hours, 0..24)

    client/
        cs_prefs.C
    lib/
        boinc_cmd.C
        prefs.C,h

David  19 Mar 2007
    - compile fixes

    client/
        hostinfo_win.C
    win_build/
        boinc_cli_curl.vcproj

Charlie 19 Mar 2007
    - Mac: fix compile errors (must cast double variable to int to use it 
        as array index.)
    - Fix compiler warnings. GCC on Linux and Mac have conflicting warnings:
        Mac complains about unused variables, Linux about ignoring returns 
        from functions like getcwd() which returns the result in 2 places.  
        Try to satisfy both compilers using __attribute__ ((unused)) construct.
        This may not work for Windows compiler, though.
    -- Mac: Add ProjectListCtrl.cpp to XCode project.
    
    client/
        hostinfo_unix.C
        http_curl.C
    clientgui/
        DlgAdvPreferences.cpp
        sg_DlgPreferences.cpp
    lib/
        boinc_cmd.C
        filesys.C
        hostinfo.C
    mac_build/
        boinc.xcodeproj/
            project.pbxproj

David  19 Mar 2007
    - core client: bug fixes in prefs

    lib/
        prefs.C

Rom    19 Mar 2007
    - Add some more cross compiler tweaks to the precompiled header for Windows.
    
    clientgui/
        stdwx.h
    lib/
        boinc_win.h
        filesys.C

Rom    20 Mar 2007
    - MGR: Randomize the project selection list
    - MGR: Last few tweaks to the project selection list
    
    clientgui/
        ProjectInfoPage.cpp
        ProjectListCtrl.cpp, .h
    lib/
        gui_rpc_client.h
        gui_rpc_client_ops.C

David  20 Mar 2007
    - core client, Unix: run CPU benchmarks at low priority,
        same as applications.
        On some systems, the clock governor (powersaved)
        will slow the CPU clock if nothing's running at regular priority
        (but it ignores processes running at low priority).
        If benchmarks run at regular priority,
        this could result in a erroneous claimed-credit numbers.
        (from Evandro Menezes)

    client/
        app_start.C
        cs_benchmark.C
    lib/
        util.C,h

David  20 Mar 2007
    - API: boinc_checkpoint_completed(): don't call update_app_progress()
        unless options.send_status_msgs is set
        (fixes bug in wrappers that call this)
    - lib: add linux_cpu_time() function (get CPU time of another process)

    api/
        boinc_api.C
    lib/
        procinfo_unix.C
        util.C,h

David  20 Mar 2007
    - Manager: cosmetic tweaks to project select

    clientgui/
        ProjectListCtrl.cpp

David  20 Mar 2007
    - core client: if "no more work" or "detach when done" tag
        is missing from account manager reply, don't change value.
        Note: this is implemented using new
        OPTIONAL_BOOL and OPTIONAL_DOUBLE types
        that may be useful elsewere as well.

    client/
        acct_mgr.C,h

Jeff  21 Mar 2007
    - added :
        #define feof     FCGI_feof
        #define ferror   FCGI_ferror
      to the list of such defines at the bottom of file fcgi_stdio.h.
      This was needed to complile the fcgi version of the file upload
      handler.  Note that this list of defines is the only difference 
      between our fcgi_stdio.h and /usr/include/fcgi_stdio.h on the 
      linux box used for this build.

    sched/
        fcgi_stdio.h

David  21 Mar 2007
    - update sample web site front page

    html/user/
        sample_index.php

David  21 Mar 2007
    - core client: fixed bug where a <result_abort_if_unstarted>
        in scheduler reply would crash client.
        Also, change this tag to <result_abort_if_not_started>
        Note: the syntax is
            <result_abort_if_not_started>
                <name>xxx</name>
            </result_abort_if_not_started>
        where xxx is the result name.

    client/
        cs_scheduler.C
        scheduler_op.C,h

David  23 Mar 2007
    client/
        app.h
        sim.C
    languages/translations/
        en.po

David  23 Mar 2007
    - Manager: show "detach when done" if set

    clientgui/
        ViewProjects.cpp
        ViewProjectsGrid.cpp
    win_build/
        sim.vcproj

David  23 Mar 2007
    - manager build fix

    clientgui/
        Makefile.am

Rytis  24 Mar 2007
    - Forum: duration selection and optional message to the user.

    html/
        user/
            forum_moderate_post.php
            forum_moderate_post_action.php
        inc/
            forum_email.inc

David  24 Mar 2007
    - admin web: added script to banish user for various periods,
        independently of forum tools (from Eric Myers)

    html/ops/
        index.php
        manage_user.php

Rom    27 Mar 2007
    - MGR: Extend browser cookie detection framework so that additional
        browsers can be used.
    - MGR: Checkin Frank's latest changes to the Advanced Preferences
        dialog.
        
    clientgui/
        DlgAdvPreferences.cpp, .h
        Makefile.am
        stdwx.h
        WizardAttachProject.cpp
    clientlib/win/
        AuthenticatorDetection.cpp, .h (Removed)
    lib/
        boinc_win.h
        browser.C, .h (Added)
        browser_firefox.C (Added)
        browser_ie.C (Added - Windows Only)
    win_build/
        boinc_dll.vcproj
        boinc_dll_2003.vcproj
        boincmgr_curl.vcproj
        boincmgr_curl_2003.vcproj

David  27 Mar 2007
    - client: on startup, show how much RAM and disk are usable
        (taking prefs into account)

    client/
        cs_prefs.C
    lib/
        str_util.h

Walt   27 Mar 2007
    - MGR: Fix Makefile.am to remove whitespace after
        continuation character.
        
    clientgui/
        Makefile.am

David  27 Mar 2007
    - scheduler: fix bug that cause <p_model> parse error
        for Linux hosts with long strings
        (from Andre Kerstens)

    sched/
        server_types.C

Walt   27 Mar 2007
    - MGR: Fix compile errors
        
    clientgui/
        WizardAttachProject.cpp
    lib/
        browser_firefox.C

David  28 Mar 2007
    - core client: add work_buf_additional_days preference;
        track variability in completion times
        (from John McLeod VII)
    - add browser.C to lib/ makefile;
        do NOT use ../* in other makefiles

    client/
        client_state.C,h
        client_types.C,h
        cpu_sched.C
        cs_scheduler.C
        log_flags.C,h
        rrsim_test.C
        sim.h
    clientgui/
        Makefile.am
    lib/
        Makefile.am
        browser.C
        browser_firefox.C (removed)
        browser_ie.C (removed)
        prefs.c,h

David  28 Mar 2007
    - user web: support for work_buf_additional_days pref

    html/inc/
        prefs.inc

David  29 Mar 2007
    - core client: fix some debug messages
    - more code-shuffling for client simulator

    client/
        cpu_sched.C
        file_xfer.h
        log_flags.C,h
        sim.C,h
    win_build/
        boincmgr_curl.vcproj
        sim.vcproj

David  29 Mar 2007
    - Manager: add work_buf_additional_days to adv prefs dialog;
        add multi-selection to transfer tab
        (from Frank Weiler)

    clientgui/
        DlgAdvPreferences.cpp
        DlgAdvPreferences.fbp
        DlgAdvPreferencesBase.cpp,h
        ViewTransfersGrid.cpp

David  29 Mar 2007
    - API: don't report CPU time and fraction done while suspended
        (not needed, and wastes CPU time)

    api/
        boinc_api.C

David  29 Mar 2007
    - core client: include MD5 in file upload handler requests,
        so that the server can (if it wants) verify the MD5.
        NOTE: I don't think this should be necessary.

        Also include core client release # in all requests

    client/
        file_xfer.C

Rom    29 Mar 2007
    - MGR: Prevent crash in the projects tab by checking to see if there
        is really anything to display, if not delete all rows and then
        return.
        
    clientgui/
        ViewProjectsGrid.cpp

David  29 Mar 2007
    - Manager: text tweaks

    clientgui/
        AdvancedFrame.cpp
        DlgAbout.cpp

Charlie 30 Mar 2007
    - Mac: Major fixes and improvements to backtrace: correctly show 
        address of instruction which caused SIGSEGV or SIGBUS faults, 
        remove bogus NULL stack frame at end of trace; improve output 
        format, etc.
    - Mac: Add browser.C,h to XCode project.
    
    lib/
        mac_backtrace.C
        MoreBacktrace.C
    mac_build/
        boinc.xcodeproj/
            project.pbxproj

David  2 Apr 2007
    - Manager: improvements to advanced Prefs dialog
        (from Frank Weiler)
    - Client simulator work

    client/
        sim.C,h
        work_fetch.C
    clientgui/
        DlgAdvPreferences*
    lib/
        prefs.C

Charlie 3 Apr 2007
    - Mac Installer: Change name of Postinstall.app to PostInstall.app to fix a 
        problem on some Macs where the postinstall or postupgrade script failed 
        to launch PostInstall.app due to the lower-case I.  I don't know why some 
        Macs would be case-sensitive here while others aren't, but user feedback 
        seems to confirm this problem.
    - Mac Installer: Add directions for removing users boinc_master and boinc_user 
        to uninstall instructions.
        
    mac_build/
        boinc.xcodeproj/
            project.pbxproj
    mac_installer/
        GR-ReadMe.rtf
        ReadMe.rtf
        release_boinc.sh
        release_GridRepublic.sh

Rom    3 Apr 2007
    - MGR: Check firefox cookies for a projects authenticator which might have
        been assigned during a web based registration scenario
    - MGR: Fix detech from project crashing condition
    - MGR: Fix variuos performance problems with the Grid based views. Best
        rule of thumb is to not set/change any value in a control unless it
        has really changed. Doing so causes the RECT to become invalidated
        which causes the OS to want to repaint it. Data processing is always
        faster than repainting.
    - MGR: Don't delete all the rows of a grid just to recreate them a few
        steps later, you really only need to add or delete the difference
        since the last update.
    - MGR: Avoid using 'wxString("Some static Text", wxConvUTF8)' to handle
        literal strings for Unicode, the wxT() macro allows the compiler to
        take care of it at compile time, instead of run-time.
    - MGR: Add a generic 'BOINC help' link that can be used to go to help.php.
    - MGR: All help menu items are now redirected using the manager_links.php
        page.
    - MGR: Add version information to the manager_links.php requests.
    - MGR: Remove the CProjectInfo cache from ViewProjectsGrid.
    - CC: Fix the display of the processor features. It is useful for those
        who want to run optimized clients but don't really know what processor
        features are supported by their processor/os combination.
    - DBG: Include all the 64-bit registers in the debug output on a 64-bit
        Windows machine.

    client/
        client_state.C
        hostinfo_win.C
    client/win/
        win_screensaver.cpp
    clientgui/
        AdvancedFrame.cpp, .h
        Events.h
        ViewMessagesGrid.cpp
        ViewProjectsGrid.cpp, .h
        ViewTransfersGrid.cpp
        ViewWorkGrid.cpp
        WizardAttachProject.cpp
        sg_BoincSimpleGUI.cpp
        stdwx.h
    lib/
        boinc_win.h
        browser.C
        stackwalker_win.cpp
    win_build/
        boincmgr_curl.vcproj

David  3 Apr 2007
    - core client: don't print "process not found" unless task_debug set
    - simulator stuff

    client/
        app_control.C
        cpu_sched.C
        cs_apps.C
        sim.C,h

David  3 Apr 2007
    - simulator

    client/
        app_control.C
        cpu_sched.C
        sim.C,h

David  3 Apr 2007
    - core client: fix parsing of <link rel="boinc_scheduler" ...
        in scheduler reply
    - simulator

    client/
        app.C
        client_types.C
        cpu_sched.C
        cs_apps.C
        makefile_sim
        scheduler_op.C
        sim.C

Rom    4 Apr 2007
    - WIN: Introduce assembly manifests for all binaries produced for
        Windows.
    - WIN: Code sign each of the binaries produced for Windows.
    
      NOTE: Windows Vista has so many levels of protection that it makes
        it hard to debug specific issues without triping up on one of them.
        
        Until we can perform our Vista work items we'll work around the
        issue by informing Vista that we need admin rights via the
        assembly manifest before Vista launches us.
        
    /
        configure.ac
        version.h
    client/win/
        boinc.exe.manifest (Added)
        boinc.scr.manifest (Added)
        boinc_cli.rc
        boinc_cmd.rc
        boinc_ss.rc
        boinccmd.exe.manifest (Added)
    clientgui/
        BOINCGUIApp.rc
        boincmgr.exe.manifest (Added)
    win_build/
        boinc_cli_curl_2003.vcproj
        boinc_dll_2003.vcproj
        boinc_ss_2003.vcproj
        boinccmd_2003.vcproj
        boincmgr_curl_2003.vcproj

Rom    4 Apr 2007
    - MGR: Remove save/restore selection calls from the various Grid based
        views as it isn't needed anymore.
        
    clientgui/
        BOINCGridCtrl.cpp
        ViewMessagesGrid.cpp
        ViewProjectsGrid.cpp
        ViewTransfersGrid.cpp
        ViewWorkGrid.cpp

Rom    4 Apr 2007
    - MGR: Move grid event trapping code into the BOINCBaseView class and
        delete the duplicated code from each of the views
    - MGR: UpdateSelection should be called on any selection change.
    
    clientgui/
        BOINCBaseView.cpp, .h
        ViewMessages.h
        ViewMessagesGrid.cpp, .h
        ViewProjectsGrid.cpp, .h
        ViewResources.h
        ViewStatistics.h
        ViewTransfersGrid.cpp, .h
        ViewWorkGrid.cpp, .h        

Rom    4 Apr 2007 (HEAD)
    - Tag for 5.9.3 release, all platforms
      boinc_core_release_5_9_3

David  4 Apr 2007
    - core client: round fractional work request up to 1 sec
    - simulator now working

    client/
        scheduler_op.C
        sim.C,h
        sim_host/prefs/projects.xml (new)
    lib/
        browser.C
        prefs.C

David  5 Apr 2007
    - Scheduler: add option <send_result_abort>. If set:
        - If client is processing a result for a WU that has
            been cancelled or is not in the DB
            (i.e. there's no chance of getting credit)
            send <result_abort>.
        - If client is processing a result for a WU that has
            been assimilated or is overdue
            (i.e. there's a chance of not getting credit)
            send <result_abort_if_not_started>
    - Scheduler: enhancements to replication policy
        (which attempts to send additional replicas of a WU
        only to reliable/fast hosts).
        There are several new config options which let projects
        tailor the policy in various ways:
        - <reliable_min_avg_credit>: a host must have at least
            this avg credit to be considered reliable
        - <reliable_max_avg_turnaround>: a host must have at most
            this avg_turnaround to be considered reliable
        - <reliable_on_priority>: results with at least 
            this priority will be sent only to reliable hosts
        - <reliable_priority_on_over>:
            increase priority of additional replicas by this amount
        - <reliable_priority_on_over_except_error>
            increase priority of additional replicas
            triggered by timeout (but not error) by this amount
        - <reliable_time>: send results for WUs at least this old
            only to reliable hosts
        - <reliable_reduced_delay_bound>: if a WU is at least
            "reliable_time" old, multiply its latency bound
            by this factor (0..1)
    - Transitioner: add the notion of "grace period"
        so users get credit even if results are somewhat late.
        - <grace_period_hours>: defer the deletion of
            the canonical result for this many hours
            after the deadline of any pending result
    - Transitioner: add option <delete_delay_hours>:
        delay the deletion of WU input files for this
        interval after last result has been returned

    Implementation details::
    - add TRANSITIONER_ITEM::res_received_time
    - add WORK_ITEM::res_priority
        (read by feeder, stored in shared mem, used by scheduler)
    - add IN_PROGRESS_RESULT to enumerate in-progress results
    - read appid in VALIDATOR_ITEM
    - add priority_increase arg to create_result()

    (all the above from Kevin Reed)

    db/
        boinc_db.C,h
    sched/
        feeder.C
        handle_request.C
        sched_config.C,h
        sched_send.C
        sched_shmem.h
        server_types.C,h
        transitioner.C
    tools/
        backend_lib.C,h

David  5 Apr 2007
    - core client: fix bug where, if client runs at boot time
        and DNS system isn't up yet,
        entries in remote_hosts.cfg will fail to resolve,
        and the core client will be inaccessible.
        Fix: we already have a mechanism in which GUI_RPC_CONN_SET::init()
        is called 30 times, at 1-sec interval, until it succeeds.
        Extend this to cover the parsing of remote_hosts.cfg also.

    client/
        client_state.C
        gui_rpc_server.C,h

David  5 Apr 2007
    - core client: work fetch skip a project if its # deadline misses
         is >= #cpus (not just > 0)
    - define a set of process exit codes (currently just 3 of them)
        separate from function return values.
        Process exit codes are limited to 8 bits in Unix;
        use positive numbers starting at 192

    api/
        boinc_api.C
    client/
        app_start.C
        client_state.C
        sim.C,h
        work_fetch.C
    lib/
        diagnostics.C
        error_numbers.h

David  5 Apr 2007
    - core client: canonicalize account manager URL
    - boinc_cmd: add --join_acct_mgr, --quit_acct_mgr commands;
        remove --acct_mgr_op command.

    client/
        acct_mgr.C
    lib/
        boinc_cmd.C

David  6 Apr 2007
    - client simulator: add the ability to do many simulations,
        each specified in a separate directory,
        and show the individual and total results.

    client/
        sim.C,h

David  6 Apr 2007
    - core client: sanity check on work request size
        (from John McLeod)

    client/
        work_fetch.C

David  8 Apr 2007
    - updater:
        - make program more general (array of files)
        - if get an error before installing new version,
            run the old version (core and/or mgr).
        - if launch of new core client or manager fails
            or program exits within 5 seconds,
            back out the update and run old version
        - when running core client (old or new) pass --run_by_updater flag
        - move files instead of copy
    - core client:
        - add --run_by_updater cmdlines option;
            if set, and updater version > client version,
            set "install_failed" flag in AUTO_UPDATE.
            This prevents the client from trying the update again.
        - if updater doesn't run or exits within 5 seconds,
            mark update as failed (stick with current version)

    client/
        auto_update.C,h
        client_state.C,h
        cs_cmdline.C
        sim.C,h
    lib/
        filesys.C
        util.C,h
    tools/
        updater.C

David  9 Apr 2007
    - win compile fixes

    client/
        auto_update.C
    lib/
        util.C

David  9 Apr 2007
    - bug fix in simulator (possibly core client too):
        in handle_finished_apps(),
        do the vector erase directly instead of calling remove()
        (which could cause you to skip one task)

    client/
        app.C,h
        cs_apps.C

David  9 Apr 2007
    - update netsoft URL

    html/inc/
        stats_sites.inc
        user.inc

Charlie 9 Apr 2007
    - change boinc_catch_signal() to exit with exit code EXIT_SIGNAL 
        instead of ERR_SIGNAL_CATCH.
        
    lib/
        diagnostics.C

Charlie 10 Apr 2007
    - Mac: Add support for Firefox on Mac.
    
    lib/
        browser.C

David  10 Apr 2007
    - simulator

    client/
        sim.C,h

Rom    10 Apr 2007
    - MGR: Do not attempt a refresh of the old grid header if the
        old value is -1.
        (From Walt G.)
        
    clientgui/
        BOINCGridCtrl.cpp

David  10 Apr 2007
    - core client: adjustment to anticipated debt is
       resource_share*expected_payoff, not
       (1-resource_share)*expected_payoff

    client/
        cpu_sched.C
        sim.C,h

Charlie 11 Apr 2007
    - Mac: Add support for Safari on Mac.
    - Fix bugs in Firefx / Mozilla cookie detection:
        - Don't require match for a leading "www" in URL.
        - Don't return true if is_authenticator_valid(cookie) fails.
        - Check for std::string.find() returning npos if it fails, not -1.
        - Add extern "C" to browser.h file.
    
    lib/
        browser.C,h
        mac_browser.mm (new, Mac only)

David  11 Apr 2007
    - database: add sent_email table; keep track of emails sent to users
    - boinc_cmd: add --read_cc_config command

    db/
        boinc_db.h
        schema.sql
    client/
        cs_cmdline.C
    html/ops/
        db_update.php
        remind.php
    lib/
        boinc_cmd.C

David  11 Apr 2007
    - client: write availability info to a log file
        Don't let file exceed 1 MB or 1 year, whichever is larger
    - client: work fetch tweak: add notion of fetchable_resource_share
    - client: remove BOINC_OUTAGE code
    - client: remove leftover CURL temp files (blc*) on startup
    - client: remove duration_variability code
    - client: in maintaining availability info (TIME_STATS),
        ignore CPU throttling.
    - Manager: don't divide work_buf_additional_days by 86400 (??)

    client/
        client_state.C,h
        client_types.C,h
        cpu_sched.C
        cs_scheduler.C
        file_names.h
        http_curl.C,h
        rrsim_test.C
        sim.h
        time_stats.C,h
        work_fetch.C
    clientgui/
        DlgAdvPreferences.cpp
    lib/
        network.h

David  11 Apr 2007
    - user web: wrong URL for BOINC Combined Stats

    html/inc/
        user.inc

Charlie 11 Apr 2007
    - Move browser.C,h from lib/ to clientgui/
    - Move lib/mac_browser.mm to clientgui/browser_safari.mm
    - Adjust makefiles and XCode project for above changes
    - Remove extern "C" from browser.h
    - Fix compiler warning in http_curl.C

    client/
        http_curl.C
    clientgui/
        browser.C,h (added)
        browser_safari.mm (added)
        makefile.am
    lib/
        browser.C,h (removed)
        mac_browser.mm (removed)
        makefile.am
    mac_build/
        boinc.xcodeproj/
            project.pbxproj

Charlie 12 Apr 2007
    - MGR: Fix bug in SimpleGUI prefs: it wasn't resetting the 
        <run_if_user_active> tag when changing "Do work when user 
        idle" override from "0 (Run Always)" to an idle time value. 
        
    clientgui/
        sg_DlgPreferences.cpp

Rom    12 Apr 2007
    - Change directory layout for 32-bit Windows client
        dependancies (curl, openssl, zlib)
    - Include 64-bit Windows client dependancies
        (curl, openssl, zlib)
        
    curl/
        <Many Files>
    openssl/
        <Many Files>
    zlib/
        <Many Files>

David  12 Apr 2007
    - added script for getting statistics on job FLOP counts

    html/ops/
        index.php
        job_times.php

Charlie 12 Apr 2007
    - Fix compile error: #include <sys/resource.h> in cs_benchmark.C
    - Mac: Update XCode project, build scripts and build instructions to use 
        wxMac-2.8.3.
    - Mac: Fix minor XCode project bug in ppc_Deployment build configuration 
        of target BOINC_Client (this build configuration is not used 
        for release builds.)

    client/
        cs_benchmark.C
    mac_build/
        buildWxMac.sh
        HowToBuildBOINC_XCode.rtf
        setupForBOINC.sh
        boinc.xcodeproj/
            project.pbxproj

David  12 Apr 2007
    - client: log job completions

    client/
        client_types.C,h
        cs_apps.C
        file_names.C,h

David  13 Apr 2007
    - feeder: improve efficiency of DB query
    - client: add optional tags <send_time_stats_log> and
        <send_job_log> to scheduler RPC reply;
        next scheduler RPC request will contain the indicated
        subset of the time stats log or job log.
        (no server-side support for this yet)

    client/
        client_types.C,h
        cs_scheduler.C
        file_names.h
        scheduler_op.C,h
        time_stats.C
    db/
        boinc_db.C

Bruce 16 April 2007
    - scheduler: remove compiler warnings
    - feeder: broken because of David's checkin to db/boinc_db.C above.
      David, please confirm if result.appid -> r1.appid is correct.
    - locality scheduler: add new boolean config option
        locality_scheduling_sorted_order.  If this is enabled,
        then instead of looking for work starting with a random
        file on the host,
        the scheduler will search for work in sorted order of the filenames,
        starting with the lexagraphically smallest file
        and moving upwards until work is found.

    sched/
        handle_request.C
        feeder.C
        sched_config.C
        sched_config.h
        sched_locality.C
        server_types.h
    doc/
        sched_locality.php

Charlie 16 Apr 2007
    - Mac: fix Mac Stuffit file corrupted in switch from CVS to Subversion.
    - Mac: Update backtrace to use entirely new code from Apple Developer 
        Technical Support.  The format is now compatible with OS X's 
        built-in Crash Reporter, and is ready for 64-bit Mac Intel 
        applications (which will be available in OS 10.5).  If the backtrace 
        is from a stripped application, the output of this new code can be 
        run through a new shell script (available on Apple's web site) to 
        add symbols to it from a separate symbol file - this is a very useful 
        feature.  For details, see comments in mac_backtrace.h.
        
        Note: We build the PowerPC applications with GCC-3.3 to be backward 
        compatible with OS 10.3.0 - 10.3.8, and GCC 3.3 does not support 
        64-bit applications, and Apple discontinued production of PowerPC 
        Macs in 2006, so this backtrace code does not support 64-bit PowerPC 
        G5 applications.
        
    clientgui/
        mac/
            BOINCSaver.nib.sit
    lib/
        mac_backtrace.C,h (removed)
        mac/
            dyld_gdb.h (added)
            mac_backtrace.C,h (added)
            QBacktrace.c,h (added)
            QCrashReport.c,h (added)
            QMachOImage.c,h (added)
            QMachOImageList.c,h (added)
            QSymbols.c,h (added)
            QTaskMemory.c,h (added)
    mac_build/
        boinc.xcodeproj/
            project.pbxproj

Rom    17 Apr 2007
    - Test SVN Commit Email

Charlie 17 Apr 2007
    - Mac: Fix Safari cookie logic for OS 10.3, move to Mac directory.
    - Mac: Remove remaining obsolete backtrace source files, fix compiler 
        warnings, update makefile for changes.
    - Mac: fix Mac icon files corrupted in switch from CVS to Subversion 
        and move to directory with other icon files. 
    - Mac: Delete very old obsolete files.

    client/
        mac/      (directory removed)
            BOINC.term (removed)
            BoincLaunch.app.zip (removed)
            BoincLaunch.zip (removed)
            GridRepublic.icns (extra copy removed)
            mac_about.cpp,h (removed)
            mac_join.cpp,h (removed)
            mac_main.cpp,h (removed)
            mac_prefs.cpp,h (removed)
            postinstall (removed)
    clientgui/
        makefile.am
        mac/
            browser_safari.mm (moved from clientgui/browser_safari.mm)
        res/
            BOINCMgr.icns (moved from client/mac/BOINCMgr.icns)
    lib/
        makefile.am
        MoreAddrToSym.c,h (removed)
        MoreBacktrace.c,h (removed)
        mac/
            QMachOImage.c
            QMachOImageList.c
    mac_build/
        boinc.xcodeproj/
            project.pbxproj
        English.lproj/
            AboutBox.nib (removed)
            boinc.nib (removed)
            JoinDialog.nib (removed)
            PrefsDialog.nib (removed)

David  17 Apr 2007
    - file deleter:
        - Antique deletion is now default; it gets done once/day
            (pass -dont_delete_antiques to turn it off)
        - retry of errors is now default; it gets done once/day
            (pass -dont_retry_errors to turn it off)
        - add -dont_delete_batches option,
            and remove <dont_delete_batches> option from config file
    - client: fix format string in job log write

    client/
        client_types.C
    sched/
        sched_config.C,h
        file_deleter.C

David  17 Apr 2007
    - compile fix for FCGI

    lib/
        util.C

David  17 Apr 2007
    - client: define work_buf_total as
        max(1, work_buf_min + work_buf_additional).
        Allow both work_buf_min and work_buf_additional to be zero.
    - client: remove work_needed_secs()

    client/
        client_state.h
        cpu_sched.C
        sim.h
        work_fetch.C

David  17 Apr 2007
    - user web: better text for work-buf preferences;
        defaults are 0 and 0.25.
    - remove test_sanity.py stuff from configure.ac.
        It's relevant only to the automated testing framework,
        which no one uses except us.

    configure.ac
    html/inc/
        prefs.inc
    test/
        testbase.py

Charlie 17 Apr 2007
    - Mac: Trim bogus extra frame and post-signal frames from backtrace 
        reports, like the old Mac backtrace did.
    
    lib/
        mac/
            mac_backtrace.C
            QBacktrace.c
            QCrashReport.c

David  17 Apr 2007
    - "start" script: stop scheduler before daemons; otherwise can get
        "no shared memory" errors from scheduler

    sched/
        start

David  18 Apr 2007
    - Server: added sample_assimilator.C
        (an assimilator that copies output files to a directory)
    - Server: added sample_work_generator.C

    Note: until now we haven't supplied an example of of a work generator.
    The above two components (and the uppercase app) let us create
    an example project that actually does something.
    My plan is to have make_project install all this stuff

    - Server: added count_unsent_results() to sched_util
    - backend code: remove the -asynch arg from all programs.
        This was used by old PHP test framework, not needed now.
    - backend code: got rid of some compile warnings
    - removed assimilator_placeholder and validator_placeholder.
        These serve no useful purpose
        (they're copies of other files, and they don't actually
        act as placeholders since they get overwritten on a SVN update)

    sched/
        Makefile.am
        assimilator.C
        assimilator_placeholder.C (removed)
        db_dump.C
        db_purge.C
        feeder.C
        handle_request.C
        make_work.C
        message_handler.C
        sample_assimilator.C (new)
        sample_work_generator.C (new)
        sched_config.C,h
        sched_util.C,h
        server_types.C
        transitioner.C
        trickle_handler.C
        update_stats.C
        validator.C
        validator_placeholder.C (removed)

Rom    18 Apr 2007
    - fixes #7: Includes the last remaining files needed to build and
        package up 64-bit files for setup. We can now build and create
        64-bit windows installer packages.
        
    win_build/installerv2/
        BOINC.ism
        BOINCx64.ism
    win_build/installerv2/redist/Windows/src/
        <Numerious Files>
    win_build/installerv2/redist/Windows/x64/
        boinccas.dll (Added)
        boinccas95.dll (Added)
        dbghelp95.dll (Added)

David  18 Apr 2007
    - bug fixes for sample work generator

    sched/
        sched_config.C,h
        sample_work_generator.C

Rom    19 Apr 2007
    - Fix a minor compile problem on 64-bit Windows platforms with the
        call to SetTimer.
    - fixes #80: Introduce the notion of an alternate platform for 64-bit
        Windows clients, which can also run 32-bit Windows apps.
        
      TODO: We'll need to refactor the whole platform section in the
        scheduler request creation section so that it can handle
        multiple alternate platforms and for Linux/Mac.
        
    api/
        windows_opengl.C
    client/
        client_state.C, .h
        cpp.h
        cs_scheduler.C

David  19 Apr 2007
    - Change things so that make_project installs a test application
        (uppercase) and the daemons to go along with it
        (sample_work_generator, sample_bitwise_validator, sample_assimilator).
        This is mostly working, not completely.

    apps
        upper_case.C
    html/ops/
        mass_email_script.php
    py/Boinc/
        setup_project.py
    sched/
        sched_config.C,h
        sample_work_generator.C
    tools/
        make_project
        project.xml
        Makefile.am

David  19 Apr 2007
    - scheduler: accept elements of the form
        <alt_platform>
            <name>windows_x86</name>
        </alt_platform>
        in request messages.
        These are platforms that the client can handle,
        other than its main one,
        listed in order of decreasing preferences.
        fixes #81.

    sched/
        handle_request.C
        server_types.C,h

Rom    19 Apr 2007
    - Match the client-side and server-side XML for alternate
        platforms.
    - Print both the max active memory usage and max idle
        memory usage after all the preference information has
        been parsed.
        
    client/
        cs_prefs.C
        cs_scheduler.C
        
Rom    19 Apr 2007
    - Statistics view update.
      (From Mifistor)
      
    clientgui/
        ViewStatistics.cpp, .h

Rom    19 Apr 2007 (HEAD)
    - Tag for 5.9.4 release, all platforms
      boinc_core_release_5_9_4

David  20 Apr 2007
    - make_project: add periodic tasks to default config.xml:
        dp_dump, update_uotd, update_forum_activities, update_stats,
        update_profile_pages
    - backend_lib.C: refuse to create a job for which some necessary
        parameter (rsc_fpops_est, rsc_fpops_bound, etc.) is missing
    - Unix build: don't include std_fixes.h in config.h.
        std_fixes.h is (I think) deprecated
    - sched_util: default sched log level is MSG_NORMAL
    - client: add ".txt" to job log filename
    - compile fixes

    configure.ac
    api/
        reduce_main.C
    client/
        file_names.C
    lib/
        str_util.h
    sched/
        sample_work_generator.C
        sched_msgs.h
    tools/
        backend_lib.C
        make_project

David  20 Apr 2007
    - str_util: don't use std::transform, since it causes problems
        with VC++ express edition

    clientgui/
        sg_SGUIListControl.h
    html/ops/
        db_update.php
    lib/
        str_util.C,h

David  20 Apr 2007
    - Advanced prefs: remove incorrect multiplication by 86400

    client/
        cs_prefs.C
    clientgui/
        DlgAdvPreferences.cpp

Rom    20 Apr 2007
    - Fix: Win x64's alternate platform is really windows_intelx86
        not windows_x86_64.
    
    client/
        client_state.C

Bruce  20 April 2007
    - Minor locality sched change for E@H

    sched/
        sched_locality.C

David  23 Apr 2007
    - make_project: remove --no_test_app option, add --test_app option
    - make_project: initial config in all cases has
        one_result_per_user_per_wu = 0
    - sample_assimilator: make it able to handle > 1 output file
    - boinc_cmd: make --help output more readable
    - User web: fix some undefined vars in translation.inc
        Rytis: let's try to fix PHP runtime warnings
    - DB: add default values for app table (avoid MySQL warnings)

    db/
        schema.sql
    html/
        inc/
            translation.inc
            uotd.inc
        ops/
            update_forum_activities.php
    lib/
        str_util.C
        boinc_cmd.C
    py/Boinc/
        setup_project.py
    sched/
        sample_work_generator.C
        sample_assimilator.C
    tools/
        make_project
        uc_wu, uc_result (new)

Rom    23 Apr 2007
    - fixes #120 - Rebuild all 32-bit Windows dependencies using
        VS 2005 so tht they all depend on the new CRT runtime. Make
        sure all dependencies include an application manifest.
    - WIN: Rebuild libcurl for x64 and include an application
        manifest so that it can find MSVCR80 when executing.
        
    curl/
        <multiple files>
    openssl/
        <multiple files>
    zlib/
        <multiple files>

David  23 Apr 2007
    - client: fix bug where client is unresponsive if
        there are unresolvable names in remote_hosts.cfg file

    client/
        gui_rpc_server.C,h

Rom    24 Apr 2007
    - fixes #121 - Both 32-bit and 64-bit BOINC Windows Installation
        packages require bootstrap loader.

    win_build/installerv2/
        BOINC.ism
        BOINCx64.ism

Rom    24 Apr 2007
    - fixes #122 - Windows benhcmark differences between VS 2003 and 
        VS 2005.
      
      The default FP model has changed since 2003, so change how the
        BOINC components are compiled so that they use /fp:fast instead
        of /fp:precise.
    
    win_build/
        *.vcproj

David  24 Apr 2007
    - Server: add new database field host.error_rate.
        Stores a dynamic estimate of the fraction of the hosts's
        results that fail validation (updated by the validator).

    client/
        sim.C
        cs_prefs.C
    db/
        boinc_db.C,h
    html/ops/
        db_update.php
    sched/
        handle_request.C
        sched_msgs.h
        validator.C

Eric K 24 Apr 07
    -  Exteded the "altername_platform" mechanism to x86_64 linux
       and solaris.  The current alternate platforms found by configure
       are...
     x86_64-pc-linux-gnu    -> i686-pc-linux-gnu
     sparc64-sun-solaris    -> sparc-sun-solaris
     sparc-sun-solaris      -> sparc-sun-solaris2.7
     powerpc64-apple-darwin -> powerpc-apple-darwin
    -  The alternate platform can be overridden on the configure command line
         --with-boinc-alt-platform="platformname"

    m4/
        boinc_platform.m4
    sched/
        Makefile.am
    client/
        client_state.C
        cs_scheduler.C
        client_state.h

David  25 Apr 2007
    - eliminate spurious "work fetch too big" message

    client/
        work_fetch.C

David  25 Apr 2007
    - fixes #126 - generate cronjob file in make_project

    tools/
        make_project

Rom    26 Apr 2007
    - fixes #86 - 5.9.3 won't install on Win98
        Make sure that the custom actions that use NT
        specific APIs are only executed on NT based systems.
        
    win_build/installerv2
        BOINC.ism
        BOINCx64.ism

Rom    26 Apr 2007
    - fixes #10 - Remove dependency on ATL framework for 
      boinc.dll on Windows
      
      With this checkin, the BOINC client should now be able
      to be built with Visual Studio Express.
      
    clientgui/
        BOINCGUIApp.cpp, .h
    clientlib/win/
        boinc_dll.cpp, .h
        boinc_dll.rc
        boincclient.rgs (deleted)
        boincsens.rgs (deleted)
        BOINCSENSSink.cpp, .h (deleted)
        IdleTracker.cpp
        NetworkTracker.cpp, .h (deleted)
        SENSLogonSubscriptions.h (deleted)
        SENSNetworkSubscriptions.h (deleted)
        SENSOnNowSubscriptions.h (deleted)
        SENSSubscriptions.h (deleted)
        stdafx.h
        
David  26 Apr 2007
    - server: fix bug that causes PHP scripts not to run from Cron
        Fixes #129.  From Christian Beer.

    html/ops/
        update_profile_pages.php
    tools/
        run_in_ops

David  26 Apr 2007
    - core client: set config settings to default values before
        parsing cc_config.xml.
        Otherwise, if you have a lot of log flags set,
        and tell the client to reread a config file that
        doesn't specify ANY log flags,
        you'll end up with all the flags still set.
        (from Sebastian Masch)
    - make_project: add cmdline args for update_stats in initial config

    tools/
        make_project
    client/
        log_flags.C,h

Charlie 27 Apr 2007
    - Mac: Update build instructions.  Mark old mac_build.php page as 
        deprecated and add link to new wiki page.

    doc/
        mac_build.php
    mac_build/
        HowToBuildBOINC_XCode.rtf

David  27 Apr 2007
    - bug in language_select.php made 'auto' not work,
        i.e. its impossible to return to browser settings
        after doing a cookie-based language choice
    - translation.inc and language_select.php were using $HTTP_SERVER_VARS,
        which appears to be deprecated in PHP 5.
        Use $_SERVER instead.
    - made strings at top of web site translatable

    html/
        inc/
            translation.inc
        user/
            language_select.php
    languages/translations/
        en.po

David  27 Apr 2007
    - Major rewrite of email-sending programs.
        Instead of editing their source (ugh!)
        you can now use command-line args to get testing functionality.

    html/ops/
        remind.php
        mass_email_script.php

Rytis  29 Apr 2007
    - Private message functionality for the forums.
        NOTE: needs database update.

    html/
        user/
            forum_forum.php
            forum_help_desk.php
            forum_index.php
            forum_pm.php (new)
            white.css
            img/
                pm.png (new)
        
        inc/
            db.inc
            forum.inc
            forum_user.inc
            user.inc
        
        ops/
            db_update.php
            
    db/schema.sql

David  30 Apr 2007
    - UOTD code: don't generate a static page; add uotd.php

    html/
        ops/
            update_uotd.php
        inc/
            uotd.inc
        user/
            uotd.php (new)

Rom    30 Apr 2007 (HEAD)
    - Tag for 5.9.5 release, all platforms
      boinc_core_release_5_9_5

David  30 Apr 2007
    - scheduler: added (correct this time!) support for
        <alt_platform> tags in scheduler requests.
    - file_deleter: add check for -dont_delete_batches

    sched/
        file_deleter.C
        handle_request.C
        sched_array.C,h
        sched_locality.C,h
        sched_resend.C,h
        sched_send.C,h
        server_types.h

David  30 Apr 2007
    - core client: if platform is different from platform in state file,
        print a message but don't reset projects
        (otherwise people running on 64-bit machines would lost
        in-progress jobs when switching to 64-bit client)

    client/
        client_state.C

David  30 Apr 2007
    - scheduler: un-comment-out code to send abort_if_result_not_started
        messages

    sched/
        handle_request.C

David  1 May 2007
    - make_project and upgrade now write a file 'local.revision'
        in the project home directory.
        It contains the output of /usr/bin/svnversion,
        i.e. the code revision from which the server software was built.
    - Web files that create directories now give them g+rwx permissions
        
    html/inc/
        cache.inc
        translation.inc
    sched/
        edf_sim.C
    tools/
        make_project
        upgrade

Rom    30 Apr 2007 (HEAD)
    - Tag for 5.9.6 release, all platforms
      boinc_core_release_5_9_6

Charlie 2 May 2007
    - Mac: Revert to wxMac-2.8.0 due to bugs in later versions.
    - Mac: Update XCode project, build scripts and build instructions to use 
        wxMac-2.8.0.  Tag these changes for 5.9.6 release.

    mac_build/
        buildWxMac.sh
        HowToBuildBOINC_XCode.rtf
        setupForBOINC.sh
        boinc.xcodeproj/
            project.pbxproj

Rom    2 May 2007
    - fixes #154: 
        * refactored the alternate platform mechinism so that we
          can support multiple alternate platforms.
        * moved everything to cs_platforms.C since we expect the
          kind of sprawl that is in host_info.C on the *nix
          environments.
    - Clean up some warnings
          
    client/
        acct_setup.C
        client_state.C, .h
        client_types.h
        cs_platforms.C (Added)
        cs_scheduler.C
        cs_statefile.C
        http_curl.C
    lib/
        str_util.h

Matt    2 May 2007
    - updated db/validator to add logic for wuhash table.
      wuhash table (see schema.sql) has two fields, user and 
      project-specific workunit id so that a user's contribution
      can be tied to the appropriate workunit ID in the science
      database (a different ID than in the BOINC database). This logic
      is only enacted with -update_wuhash flag on command line.
      The project-specific workunit id is expected to be found
      in the workunit.opaque field.

    db/
        schema.sql
        constraints.sql
        boinc_db.C,h
    sched/
        validator.C
    html/ops/
        db_update.php
    
Walt   2 May 2007
    - Add cs_platform.C to Makefile.am
          
    client/
        Makefile.am

David  2 May 2007
    - Scheduler: in reply, add <platform> element to each <app_version,
        and add <platform> and <version_num> elements to <result>
        (server half of multi-version changes)
    - scheduler: make ssp a global; could eliminate from args everywhere

    db/
        boinc_db.h
    sched/
        feeder.C
        main.C,h
        sched_send.C
        sched_shmem.C,h
        server_types.C

Matt    2 May 2007
    - per Dave's request changed "wuhash" to "credited_job" which
      is a little more self-explanatory.

    db/
        schema.sql
        constraints.sql
        boinc_db.C,h
    sched/
        validator.C
    html/ops/
        db_update.php

Charlie 2 May 2007
    - Mac: Use run_program() instead of wxExecute to launch boinc CC, 
        because under wxMac-2.8.0, wxExecute starts a separate thread 
        to wait for child's termination. wxProcessTerminationThread uses 
        a huge amount of CPU time (about 11% of 1 CPU on 2GHz Intel Mac). 
    - Mac: add cs_platform.C to XCode project.

    clientgui/
        BOINCGUIApp.cpp
    mac_build/
        boinc.xcodeproj/
            project.pbxproj

Rom    3 May 2007
    - fixes #5: Include the version number of the client next to it's
        name, so people can see if they need to upgrade a remote client.
    - fixes #149: Change the parsing function for the
        CBOINCGridCellProgressRenderer so that we don't have to update
        the docs or screenshots. Display the progress bar as a resource
        share fraction.

    clientgui/
        AdvancedFrame.cpp
        BOINCGridCtrl.cpp
        MainDocument.cpp, .h
        ViewProjectsGrid.cpp

David  3 May 2007
    - Core client: handle multiple platforms correctly.
        Remove the tacet assumption that a host can handle
        applications for a single platform.
        With the Apr 30 scheduler changes,
        a project may (at different times)
        send app versions for the same app and version number,
        but different platforms.
        Before we would have ignored all but the first;
        now we handle them correctly.

        Implementation notes:
        - Add APP_VERSION.platform, RESULT.platform,
            and RESULT.version_num.
            If these are missing from an XML doc
            (e.g. an existing state file or a scheduler reply
            from a project not running current server)
            then set to the primary platform.
        - Continue to write workunit.version_num
            and active_task.version_num to state file,
            even though these are no longer part of the struct.
            This allows users to revert to an older version.

    client/
        app.C
        check_state.C
        client_state.C,h
        client_types.C,h
        cs_apps.C
        cs_scheduler.C
        cs_statefile.C
        sim.C

David  3 May 2007
    - Core client: small changes to make the client simulator act reasonably.
        - change > to >= for check for running beyond sched period
        - adjust debts before calculating anticipated debt

    client/
        client_types.h
        cpu_sched.C
        sim.C

Charlie 3 May 2007
    - Mac: Update license agreement, modify build scripts to include license 
        agreement with bare-client releases, not only wih Manager.

    mac_installer/
        License.rtf
        release_boinc.sh
        release_GridRepublic.sh

Rom    3 May 2007
    - Fix build break for Unicode builds
      ( From Frank Weiler )
    - Win: Introduce a custom action to delete any lingering binaries from the
        installation directory before MSI determines what needs to be copied.
    - Win: Introduce a custom action that will migrate
        C:\Program Files (x86)\BOINC to C:\Program Files\BOINC for the x64
        upgrade scenario.
    
    clientgui/
        BOINCGridCtrl.cpp
    win_build/installerv2/redist/Windows/src/boinccas/
        boinccas.rc
        boinccas95.def
        boinccas95.vcproj
        CACleanupOldBinaries.cpp, .h (Added)
        CAMigratex86x64.cpp, .h (Added)
    win_build/installerv2/redist/Windows/Win32/
        boinccas.dll
        boinccas95.dll
    win_build/installerv2/redist/Windows/x64/
        boinccas.dll
        boinccas95.dll

Rom    3 May 2007
    - Include the new custom actions in the Windows Installers
    
    win_build/installerv2/
        BOINC.ism
        BOINCx64.ism
    
Rom    3 May 2007 (HEAD)
    - Tag for 5.9.7 release, all platforms
      boinc_core_release_5_9_7

David  4 May 2007
    - scheduler: in send_result_abort(), distinguish between
        the enumeration ending versus it failing.
        This fixes a bug where lots of results would be
        incorrectly aborted if there's a database problem.
        This fix only matters if you use the <send_result_abort> config flag.
        (from Kevin Reed)
    - validator: add -credit_from_wu option.
        This gets credit from the workunit XML
        (which must have a <credit> flag).
        This lets you use credit-from-WU with the standard validators
        (sample_bitwise and sample_trivial)

    sched/
        handle_request.C
        validator.C
        validate_util.h

David  4 May 2007
    - API: if using graphics, set worker thread stack size limit to max
        (from Rhiju Das of Rosetta@home)

    api/
        graphics_impl.C

David  4 May 2007
    - Sim-related stuff

    sched/
        edf_sim.C
    client/
        sim.C,h

David  4 May 2007
    - Oops!  Small mistake in multi-platform changes.

    client/
        cs_scheduler.C

David  4 May 2007
    - Server status page: fix bug that showed most daemons as not running
        on FC6; needed to trim white space from pid
    - Server status page: show server software SVN revision

    html/ops/
        sample_server_status.php

Charlie 5 May 2007 (HEAD)
    - Bump version to 5.9.8 for release with multi-platform fix.
    - Tag for 5.9.8 release, all platforms
      boinc_core_release_5_9_8
    
    client/
        version.h

Charlie 6 May 2007
    - Mac: On Intel Macs, support PowerPC Mac as a secondary platform.
    
    client/
        cs_platforms.C

David  6 May 2007
    - core client: another multi-platform fix (missing \n)

    client/
        client_types.C

David  6 May 2007
    - core client: when parsing statefile or scheduler reply,
        if get an app_version with unknown platform name, ignore it.
        This means that, e.g. if someone moves a BOINC directory
        from Intel to PowerPC Mac, things will still work right.

    client/
        client_state.C,h
        cs_platforms.C
        cs_scheduler.C
        cs_statefile.C

Janus    6 May 2007
    - Removed some old debug code and changed a bogus error message to a more
      sane one.

    html/inc/
        translation.inc

David  6 May 2007
    - make_project: create <log_dir> element in config.xml
        (so that show_logs.php will work).
        Fixes #170

    py/Boinc/
        setup_project.py

Charlie 7 May 2007 (HEAD)
    - Bump version to 5.9.9 for release with multi-platform fix.
    - Tag for 5.9.9 release, all platforms
      boinc_core_release_5_9_9
    
    client/
        version.h

Janus    7 May 2007
    - Removed BOINC.dk from stats sites as it is in the process of shutting down
      several of its services.
      
    /html/inc/
        stats_sites.inc

David  7 May 2007
    - core client: fix bug in code to ignore unknown platforms.

    client/
        cs_scheduler.C

Rom    7 May 2007
    - fixes# 162: Fix the Windows setup to install the CRT as a private assembly
        so that we can avoid running into sxs problems. At some point I'll have 
        to revisit this and figure out what is really going on.
    
    win_build/installerv2/
        BOINC.ism
        BOINCx64.ism

David  7 May 2007
    - core client: add <no_alt_platform> config option;
        eliminates use of alternate platforms.

    client/
        client_state.h
        cs_platforms.C
        cs_statefile.C
        log_flags.C,h

Rom    7 May 2007
    - fixes #110 - Simple GUI: "spacer" image is not updated
    
    clientgui/
        sg_ImageLoader.cpp
        sg_ProjectsComponent.cpp, .h

Rom    7 May 2007
    - fixes #4 - BOINC Manager should be able to find it's 
      localization files.
      
      BOINCMgr will now check in the absolute path in which
      it was installed as well as the relative path from where
      it was executed from.
      

    clientgui/
        BOINCGUIApp.cpp, .h

David  7 May 2007
    - client simulator:
        - Add --server_uses_workload option
            (simulate server that does EDF simulation)
        - Add simulation of exponential backoff when don't get work.
            Otherwise it will keep asking forever.
        - move non-interesting stuff to sim_util.C
    - change simulator code to use ' instead of " in compiled translations

    client/
        makefile_sim
        sim_util.C
        sim.C,h
        work_fetch.C
    html/inc/
        translation.inc
    sched/
        edf_sim.C
        edf_sim.h (new)

Rom    7 May 2007
    - Tag for 5.9.10 release, all platforms
      boinc_core_release_5_9_10
    
    client/
        configure.ac
        version.h

Janus    8 May 2007
    - Initial checkin of a tiny part of the serverside Bittorrent file 
      distribution code. Everything BT-related will reside in /html/bt and
      will be disabled by default.
    - Id property set on belement.inc
    
    html/bt/ (new)
        README (new)
    INSTALL (new)
    html/bt/inc/ (new)
        belement.inc (new)

David  8 May 2007
    - core client: improve error message when can't link app version

    client/
        client_state.C
        cs_statefile.C

David  8 May 2007
    - GUI RPC: add new element d_boinc to DISK_USAGE;
        tells how much disk space BOINC is using
        (not including projects).
    - added project.max_infeasible_count to client simulator

    client/
        gui_rpc_server_ops.C
        sim.C,h
        sim_util.C
    clientgui/
        ViewResources.cpp
    lib/
        filesys.C
        bui_rpc_client.h
        bui_rpc_client_ops.C

Charlie 8 May 2007
    - Mac: Refresh Disk Usage pane only on every 10th call to reduce 
        CPU overhead, but refresh once per second the first 3 times 
        to work around a bug drawing the legends. (Also included in 
        5.9.10 Mac release, added to boinc_core_release_5_9_10 tag.)

    clientgui/
        ViewResources.cpp

Janus    9 May 2007
    - Fixed an issue where long unbreakable post content could break the layout
      of the forum for an entire thread. Now this only breaks the layout for that
      particular post.
      If you use a different css stylesheet than white.css you should copy over the
      #thread part.
      Thanks to Lee Carre for pointing out the issue and possible solution.
    - Added BEncoded dictionaries to the Bittorrent checkin.

    html/user/
        white.css
    html/bt/inc/
        bdictionary.php

Charlie 9 May 2007
    - Finally fixed a long-standing bug which caused the PieCtrl legend to 
        be clipped to a small rectangle when first drawn on Macs.  If the 
        legend changed so it required more space, this bug would also clip 
        to the former size the first time it was updated.  This problem 
        did not occur on Windows.
        NOTE: I currently can't build on Windows or Linux, so please verify 
        that my modified code works OK on those platforms. 
    - Mac: removed the hack which refreshed once a second the first 3 times 
        to work around this bug.
        
    clientgui/
        ViewResources.cpp
        common/
            wxPieCtrl.cpp

David  9 May 2007
    - Client simulator: added --dcf_dont_use and --dcf_stats options
        (alternate ways of computing DCF)

    client/
        cpu_sched.C
        sim.C,h
        sim_util.C

David  9 May 2007
    - scheduler: slight code cleanup prior to adding EDF stuff

    languages/translations/
        en.po
    sched/
        sched_send.C
        server_types.h

Rytis   9 May 2007
    - Update BBCode to allow easy linking to Trac tickets, wiki and changesets.
        
    html/
        user/
            bbcode.php
        inc/
            text_transform.inc

Charlie 10 May 2007
    - A better fix for Mac PieCtrl legend clipping bug: wxPieCtrl::Refresh() 
        calls new wxPieCtrlLegend::MeasureText() method to caclulate size of 
        the legend area and SetSize() of legend window before OnPaint() is 
        called.  Apparently, calling SetSize() from within the OnPaint() 
        function doesn't adjust the "invalid" area to be repainted until 
        a return to the event loop, so the added area didn't get painted 
        until the next OnPaint() call.  Also, the wxMemoryDC bitmap was 
        being created at the smaller size, so that was also clipping the 
        drawing.
    - Mac: include size of BOINC Manager bundle in BOINC total disk usage 
        displayed in Disk Usage pane Pie Chart.

    clientgui/
        BOINCGUIApp.cpp, .h
        ViewResources.cpp
        common/
            wxPieCtrl.cpp

Rom    10 May 2007
    - Possible fix for a crashing condition when the manager is shutdown
        from the system tray icon.
        
    clientgui/
        BOINCBaseFrame.cpp
        BOINCTaskBar.cpp, .h


David  10 May 2007
    - client simulator: make it compile on Win
    - client: parse version_num in active_task to avoid spurious error msg

    client/
        app.C
        sim.C
    win_build/
        sim.vcproj

Rom    10 May 2007
    - fixes #164: Aborting a Task
    
        If a task has already been aborted, don't enable the abort task
        button.

    clientgui/
        ViewWork.cpp
        ViewWorkGrid.cpp

David  10 May 2007
    - client: add constructor/destructor for APP_VERSION, WORKUNIT, RESULT
    - client: with anonymous platform, don't link app version twice

    client/
        client_types.h
        client_state.C
        cs_apps.C
        cs_files.C
        cs_prefs.C
        cs_scheduler.C
        cs_statefile.C
        sim_util.C
    html/
        uotd.inc
    sched/
        edf_sim.h
        server_types.h
    client/
        app.C
        sim.C
    win_build/
        sim.vcproj

David  10 May 2007
    - scheduler: add <workload_sim> config option.
        If set, the scheduler will use EDF simulation,
        together with the in-progress workload reported by the client,
        to avoid sending results that
        1) will miss their deadline, or
        2) will cause an in-progress result to miss its deadline, or
        3) will make an in-progress result miss its deadline
            by more than is already predicted.
        If this option is not set, or if the client request doesn't
        include a workload description (i.e. the client is old)
        use the existing approach, which assumes there's no workload.
        NOTE: this is experimental.  Production projects should not use it.
    - EDF sim: write debug stuff to stderr instead of stdout
    - Account manager:
        - if an account is detach_when_done, set dont_request_more_work
        - check done_request_more_work even for first-time projects
    - update_uotd: generate a file for use by Google gadget
    - user_links(): use full URLs (so can use in Google gadget)

    client/
        acct_mgr.C
        work_fetch.C
    html/
        inc/
            uotd.inc
            util.inc
        user/
            uotd_gadget.php (new)
    sched/
        Makefile.am
        edf_sim.C
        sched_config.C,h
        sched_resend.C
        sched_send.C,h
        server_types.C,h

Janus    10 May 2007
    - Added BEncoded integer support for the Bittorrent utility files

    /html/bt/inc/
        binteger.php

David  10 May 2007
    - boinc_cmd: add --network_available and --get_cc_status options

    lib/
        boinc_cmd.C

Rom    10 May 2007
    - Add a project config.xml option to allow moderators to ban
        accounts.
        
      <moderators_allowed_to_ban>1</moderators_allowed_to_ban>
      
    html/inc/
        forum.inc
        forum_moderators.inc

David  10 May 2007
    - core client: fix big that caused
        duplicate app versions to appear in state file
        (this was harmless, BTW)

    client/
        cs_scheduler.C

Rom    10 May 2007
    - Fix a build break in the manager.
    
    client/
        app.h
    lib/
        common_defs.h

Charlie 10 May 2007
    - One more rework of Mac PieCtrl following Frank Weiler's suggestions.
        Eliminated wxPieCtrlLegend class completely, integrated legend 
        drawing into the PieCtrl class itself, greatly simplifying it.
    - Mac only: create CViewResources::GetViewRefreshRate() to update 
        PieCtrl only every 10 seconds to reduce CPU overhead instead of 
        doing it with a counter in CViewResources::OnListRender().
    - Mac: Determine size of BOINC Manager bundle in core client if it was 
        launched by Manager rather than in the Manager itself, to get 
        correct information when controlling a remote computer.

    client/
        gui_rpc_server_ops.C
    clientgui/
        BOINCGUIApp.cpp, .h
        ViewResources.cpp, h
        common/
            wxPieCtrl.cpp, h

David  11 May 2007
    - translation.inc: backed out change of 7 May;
        we need to use " to expand $PROJECT var
    - scheduler:
        take work_buf_min into account in deciding whether
        a result will be reported by its deadline.
    - all back end programs:
        better error message if can't parse config file

    html/inc/
        translation.inc
    sched/
        *.C

David  11 May 2007
    - web RPC: fix bug in XML variant in show_user.php, bad-ID case.

    html/user/
        show_user.php

David  11 May 2007
    - Manager: show (in Project/status) if a sched RPC is in progress

    clientgui/
        ViewProjects.cpp
        ViewProjectsGrid.cpp

David  11 May 2007
    - web RPC: show lots more info in team_lookup.php, XML version

    html/inc/
        xml.inc

David  11 May 2007
    - Python tools:
        - removed "add" (long deprecated)
        - version.py is needed only in test/;
            remove references to it in boinc_path_config.py,
            and don't copy it to project/bin

    py/Boinc/
        boinc_path_config.py.in
        setup_project.py
    tools/
        add (removed)

Rom    12 May 2007
    - Change the 'ProductName' in the resource structures to
        'BOINC client' instead of 'BOINC core client'

    client/win/
        boinc_cmd.rc
        boinc_ss.rc
    clientgui/
        BOINCGUIApp.rc

David  14 May 2007
    - scheduler: add max_wus_in_progress option.
        Limits total # of in-progress results per host
        (independently of #CPUs)

    sched/
        sched_config.C,h
        sched_resend.C
        sched_send.C
        server_types.h

David  14 May 2007
    - core client: in statefile read, set avp->platform
        before linking.
    - core client: when parse app_info.xml,
        set platform to primary platform.
        Otherwise anonymous platform mechanism doesn't work.
    - GUI RPC: in attach project RPC, check for
        already attached even in config file case

    client/
        cs_statefile.C
        gui_rpc_server_ops.C
        scheduler_op.C
        time_stats.C

David  14 May 2007
    - core client: on attach to project,
        if the initial sched request failed,
        the manager would show "communicating" for 60 sec,
        then time out and show "failed to attach".
        But the project would actually be attached.
        This was due to a logic error,
        but I fixed it in a more fundamental way:
        by considering an attach to be complete immediately,
        without waiting for a successful scheduler RPC.

        This was originally done to ensure that the URL and account key
        were valid.
        But when using the BOINC Manager, we've already verified
        both of these before doing the attach project RPC.

        When using boinc_cmd, you now have to check for messages
        indicating a bad URL or account key.
        I changed things to print these messages on every sched RPC.

        Implementation: the notion of "tentative project" no longer exists.

    client/
        client_state.C,h
        client_types.C,h
        cs_account.C
        cs_benchmarks.C
        cs_scheduler.C
        gui_rpc_server_ops.C
        scheduler_op.C
        sim.C
        sim_util.C

David  14 May 2007
    - API: Eric Myers reported that my 4 May checkin
        (which increased worker thread stack size to the limit
        returned by getrlimit())
        broke his app on several Linux platforms.
        So I added a worker_thread_stack_size element to BOINC_OPTIONS.
        If you want an increased stack size, set this.
    - web RPC: add <url> and <local_revision> elements to
        the XML returned by get_project_config.php

    html/user/
        sample_get_project_config.php
    api/
        graphics_impl.C

David  14 May 2007
    - client: fix bug where:
        1) client wakes up from hibernate
        2) one or more network ops start (e.g. because backoff expired)
        3) ops fail because DNS system isn't up yet
        4) connect to reference site fails too
        5) user sees "please create physical connection",
            even though there's been a physical connection the whole time.
        Solution:
        - keep track of "last wakeup time": the last time the
            time of day (measured in poll_slow_events())
            increased by more than 10 times the polling interval.
            This must be either coming out of hibernation,
            or the user resetting the system clock.
        - When a network operation fails, try to contact the reference site
            only if it's more than 30 seconds after the last wakeup time.

    client/
        client_state.C,h
        net_stats.C

Rom    15 May 2007
    - MGR: Increase the connection timeout to one minute to account
        for slow machines during boot-up.
        
    clientgui/
        MainDocument.cpp

David  15 May 2007
    - client: change Win program launch to suppress hourglass cursor
    - client simulator: add --cpu_sched_rr_only and --dual_dcf options

    client/
        app.h
        app_start.C
        client_types.C,h
        cpu_sched.C
        cs_scheduler.C
        sim.C,h
        work_fetch.C

David  15 May 2007
    - user web: add 
        $s = '$s';
        at top of compiled translation files,
        to allow re-ordering of format codes
        (from H. Komori)

    html/inc/
        translation.inc

Rom    16 May 2007
    - Tag for 5.9.11 release, all platforms
      boinc_core_release_5_9_11
    
    client/
        configure.ac
        version.h

David  17 May 2007
    - sort team-lookup results by avg credit desc

    html/user/
        team_lookup.php

Charlie 17 May 2007
    - Mac: Change "GridRepublic Manager" to "GridRepublic Desktop" in 
        GridRepublic ReadMe file.

    mac_installer/
        GR-ReadMe.rtf

Charlie 18 May 2007
    - Mac: New shell script make_GridRepublic.sh creates a GridRepublic 
        installer from a standard (unbranded) Mac BOINC installer plus 
        the GridRepublic branded resources: GridRepublic.icns, 
        GridRepublic.tiff, GR_ReadMe.rtf and skin files. 

    mac_installer/
        make_GridRepublic.sh

David  18 May 2007
    - client simulator: fix cpu_sched_rr_only bug
    - boinc_cmd: canonicalize URLs
    - user web: fix link to Top Teams
    - back end: remove code related to alternate download dir

    client/
        cpu_sched.C
        sim.C
    html/
        inc/
            stats_sites.inc
        user/
            stats.php
    lib/
        boinc_cmd.C
    sched/
        file_deleter.C
        sched_config.C,h

David  18 May 2007
    - fix bugs in job_times.php; it shows the correct mean and stdev now.

    html/ops/
        job_times.php

Charlie 19 May 2007
    - Mac installer: if installer package includes a custom skin, set 
        preferences of all users to that skin.
        
    mac_installer/
        PostInstall.cpp

Janus    20 May 2007
    - Added BEncoded lists to the Bittorrent serverside utility classes

    html/bt/inc/
        blist.php (new)

Rom     21 May 2007
    - Bug Fix: fprintf is an ANSI function in Linux, convert Unicode
        string to ANSI before writing them to sdterr.
    - Bug Fix: Fix the abort button logic, VS 2005 was throwing some
        useful warnings.
        
    clientgui/
        SkinManager.cpp
        ViewWork.cpp
        ViewWorkGrid.cpp

David  21 May 2007
    - scheduler: fix bug that caused crash in anonymous platform case;
        don't send result platform or version num if anon platform.
    - back end: parse server status-related config elements
        (wwww_host etc.) to avoid XML warnings

    sched/
        sched_config.C
        sched_send.C
        server_types.C

David  21 May 2007
    - client: if anonymous platform, don't match platform/version
        in lookup_app_version(); just match app

    client/
        client_state.C

David  21 May 2007
    - feeder: the query change of 13 April broke the -random_order,
        -priority_order, -priority_order_create_time,and -mod options
        (from Nicolas Maire)

    sched/
        feeder.C

Rom    21 May 2007
    - fixes #182 - System tray icon should be removed for both exit
        scenarios.
        
    clientgui/
        BOINCBaseFrame.cpp
        BOINCTaskBar.cpp

David  21 May 2007
    - API: don't include config.h in a few places

    api/
        graphics_impl.C
        texture.C
        tgalib.C

David  21 May 2007
    - feeder: fixed SQL query again
    - start script: print error if host has no daemons
    - client: fix bug if #CPUs changes during benchmark

    client/
        cs_benchmark.C
    sched/
        feeder.C
        start

Janus    22 May 2007
    - Fixed missing version trackers in BInteger, BList classes
    - Added BString class for BEncoded strings for the Bittorrent code

    html/bt/inc/
        blist.php
    binteger.php
    bstring.php (new)

Rom    22 May 2007
    - fixes #85 - Both Grid based views and List based views are now
        available.

    clientgui/
        AdvancedFrame.cpp, .h
        Events.h

Rom    22 May 2007
    - fixes #187 - Fix the initial refresh interval for the various
        views.
    
    clientgui/
        AdvancedFrame.cpp, .h

David  22 May 2007
    - scheduler: fix FCGI compile
    - API: add files for version 6 graphics

    api/
        Makefile.am
        graphics2.C (new)
        graphics2_unix.C (new)
        graphics2_win.C (new)
    sched/
        Makefile.am

David  22 May 2007
    api/
        graphics2.C
        graphics2_win.C

Charlie 22 May 2007
    - Manager: Fix crash bug in wxPieCtrl.
    - Mac: Add list control sources back into XCode Project 
        (ViewTransfers.cpp,.h, ViewWork.cpp,.h,ViewProjects.cpp,.h)
    - Mac: Revert XCode project, build scripts and build instructions to use 
        wxMac-2.6.3 as a temporary workaround to SimpleGUI drawing bug.  
        
    clientgui/
        wxPieCtrl.cpp
    mac_build/
        buildWxMac.sh
        HowToBuildBOINC_XCode.rtf
        setupForBOINC.sh
        boinc.xcodeproj/
            project.pbxproj

David  22 May 2007
    - lib/filesys: do timed retry of delete/rename on Unix as well as Win
    - client: sleep 1 sec (not 60) before retry statefile write
    - client: parse <credit> in workunit XML
    - scheduler: better error messages if insert_wu_tags() fails

    api/
        graphics2_unix.C
    client/
        client_state.C
        client_types.C
    lib/
        filesys.C
    sched/
        sched_send.C

Rom    23 May 2007
    - MGR: Make it as plain as day what the new menu item it geared
        towards by calling it the accessible view.

    clientgui/
        AdvancedFrame.cpp

Rom    23 May 2007
    - Tag for 5.9.12 release, all platforms
      boinc_core_release_5_9_12
    
    client/
        configure.ac
        version.h

Janus    23 May 2007
    - Added "IllegalArgumentException" class for use in the remainin BT code
    - Also added the class which will be used to represent the contents of
      a .torrent descriptor.
      This class can generate (hopefully!) valid .torrents and register the file
      that the torrent points to with the database for later tracking.
      The constructor takes a list of webseeds (HTTP servers) as input together
      with an URL where the tracker can be found - and of course the file that it
      should generate data for.

    html/bt/inc/
        torrent.php (new)
    illegalargumentexception.php (new)

David  23 May 2007
    - client: unscrambled some of the #ifdefs in hostinfo_unix.C
        In Linux case, if measured RAM size is negative, print some info.

    client/
        hostinfo_unix.C

David  23 May 2007
    - client, Unix: always use 1 (rather than slot#) in ftok().
        Slot is already encoded in path.
    - client, Linux: get memory size from /proc/meminfo
        rather than sysconf()

    client/
        app_start.C
        hostinfo_unix.C

Jeff  23 May 2007
    - fixed a linkage problem whereby the fcgi_file_upload_handler was
      linking to some non-fcgi versions of .o files.  This was resulting
      in segfaults.
    - added an fcgi entry counter to the file_upload_handler

    sched/
        Makefile.am
        file_upload_handler.C

David  23 May 2007
    - debug version 6-style graphics on Windows.
        New example app works now!

    api/
        graphics2.C,h
        graphics2_util.C
        graphics2_win.C
    lib/
        util.C,h

David  23 May 2007
    - debug version-6-style graphics on Unix

    api/
        Makefile
        graphics2.h
        graphics2_win.C
        graphics2_util.C
        graphics2_unix.C
    lib/
        shmem.h

Charlie 23 May 2007
    - Mac: Remove obsolete XCode project script phase for separate SG 
        build symbol table.
    mac_build/
        boinc.xcodeproj/
            project.pbxproj

David  24 May 2007
    - Add a mechanism for a project to shut down gracefully.
        If <ended>1</ended> is included in config.xml,
        this gets send to clients,
        and they display a "Project ended - OK to detach" message.

    client/
        client_state.C
        client_types.C,h
        scheduler_op.C
    clientgui/
        VIewProjects.cpp
        VIewProjectsGrid.cpp
    lib/
        gui_rpc_client.h
        gui_rpc_client_ops.C
        gui_rpc_client_print.C
    sched/
        main.C
        sched_config.C,h
        server_types.C

David  24 May 2007
    - client, Windows: when making calls to get free disk space
        (e.g. pGetDiskFreeSpaceEx())
        pass the path of the current directory instead of NULL.
        Otherwise, if we're running as an unprivileted user
        with no access to the root dir,
        the call fails and reports zero free space.

    lib/
        filesys.C

David  24 May 2007
    - renamed texfont.c to texfont.C to fix automake warning

    api/
        texfont.C (changed c to C)
        Makefile.am

David  26 May 2007
    - Add GUI RPC to set projects debts (short and long term).
        Lets you set all of them at once, as suggested by Nicolas Alvarez.
        fixes #131

    client/
        gui_rpc_server_ops.C
    html/user/
        sample_index.php
    lib/
        boinc_cmd.C
        gui_rpc_client.h
        gui_rpc_client_ops.C

David  27 May 2007
    - Manager: make some strings translatable, and fix them

    clientgui/
        sg_StatImageLoader.cpp
        sg_ProjectsComponent.cpp
        sg_ViewTabPage.cpp
        DlgAdvPreferences Base.cpp

Rytis   27 May 2007
    - Donations system (running via PayPal).
        NOTE: DB updated needed. Documented in
        http://boinc.berkeley.edu/trac/wiki/PayPalDonations
        
    db/
        schema.sql
    html/user/
        currency.js
        donate.php
        donated.php
        donation_ipn.php
        donations.php
        img/
            paypal_logo.png

David  28 May 2007
    - Unix: 'make install' copies certificate authority file
        to client directory

    client/
        Makefile.am

David  28 May 2007
    - user web: host-merging logic was wrong for Intel CPUs
        with MHz instead of GHz in their names.
    - user web: it no hosts eligible for merging, say so
        instead of showing blank table

    html/
        inc/
            host.inc
        user/
            host_edit_form.php

Rom    29 May 2007
    - fixes #207 - HTML entities in BOINC Manager have to be decoded
    
        BOINC Manager can now properly decode HTML entites for the
        following elements:
        
            Projects Tab:
                Project Name
                User Name
                Team Name
            Work Tab:
                Project Name
                Application Name
            Transfers Tab:
                Project Name
            Messages Tab:
                Project Name
            Disk Tab:
                Project Name
    - fixes #212 - Info in columns misaligned on switching views
    - Properly restore which tab view the user left from when going
        to the advanced view from the simple view
    - Fix the problem that caused the manager to wait for 7 seconds
        to display anything on initial startup.
    - Store the various Grid/List persisted data seperately so that
        the different header sizes don't cause problems.
    
    clientgui/
        AdvancedFrame.cpp
        BOINCBaseView.cpp, .h
        BOINCGridCtrl.cpp
        ViewMessages.cpp, .h
        ViewMessagesGrid.cpp, .h
        ViewProjects.cpp, .h
        ViewProjectsGrid.cpp, .h
        ViewResources.cpp, .h
        ViewStatistics.cpp, .h
        ViewTransfers.cpp, .h
        ViewTransfersGrid.cpp, .h
        ViewWork.cpp, .h
        ViewWorkGrid.cpp, .h
    lib/
        gui_rpc_client_ops.C

Rom    29 May 2007
    - Disable HtmlEntityEncode/HtmlEntityDecode on all platforms but
        Windows for now.
    - Change all references of mb_str() to c_str() in SkinManager.cpp
        to avoid SIGILL's on Unicode environments.
    - fixes #215: Customize the VBS script used to launch BOINC Manager
        for each system we install on.

    clientgui/
        BOINCBaseView.cpp
        SkinManager.cpp
    win_build/installerv2/
        BOINC.ism
        BOINCx64.ism
    win_build/installerv2/redist/Windows/
        BOINC Manager.vbs (Deleted)
    win_build/installerv2/redist/Windows/src/boinccas/
        boinccas.sln
        boinccas95.vcproj
        CACreateVBSShortcut.cpp, .h (Added)
    win_build/installerv2/redist/Windows/Win32/
        boinccas.dll
        boinccas95.dll
    win_build/installerv2/redist/Windows/x64/
        boinccas.dll
        boinccas95.dll
        
Rom    29 May 2007
    - Tag for 5.10.0 release, all platforms
      boinc_core_release_5_10_0
    
    client/
        configure.ac
        version.h

David  29 May 2007
    - client: add cmdline options --exit_before_start and --exit_after_finish.
        This cause the core client to exit immediately before or after
        running a job,
        letting you examine the contents of the slot directory.
    - scheduler: changed max # of CPUs used in daily_result_quota
        limit from 4 to 8, and make it a compile-time parameter
    - feeder/scheduler: make the number of work items in shared
        memory configurable (in config.xml).
        The element is <shmem_work_items>
    - feeder: make the size of the work item query configurable
        (<feeder_query_size)
    - feeder: remove code related to removing infeasible results
        from shared mem.
        This mechanism was never needed,
        and I think a timeout would accomplish the same effect.

    client/
        app.C
        app_start.C
        client_state.C,h
        cs_cmdline.C
    sched/
        feeder.C
        sched_array.C
        sched_config.C,h
        sched_send.C
        sched_shmem.C,h
        sched_util.C
        show_shmem.C

David  29 May 2007
    - Scheduler: increased the resolution of homogeneous redundancy (HR)
        e.g. distinguish between models of Intel and AMD
    - Scheduler: add a quick HR check that doesn't access the DB
    - Transitioner: if a workunit has >0 error results and no success results,
        set its HR class to zero
    From M.F. Somers.

    db/
        boinc_db.C,h
    sched/
        sched_array.C
        sched_hr.C,h
        transitioner.C

Rom    29 May 2007
    - fixes #220: 5.10.0 won't install on Win98
    - fixes #11: Installer installs autostart command when not
        selected (Win9x)

    win_build/installerv2/redist/Windows/src/boinccas/
        boinccas.rc
        boinccas95.vcproj
        CACreateVBSShortcut.cpp
    win_build/installerv2/redist/Windows/Win32/
        boinccas.dll
        boinccas95.dll
    win_build/installerv2/redist/Windows/x64/
        boinccas.dll
        boinccas95.dll
        
Charlie 30 May 2007
    - Client: fix compile break.
    - Mac: Fix substantial build breaks in reorganized hostinfo_unix.C.
    
    client/
        cs_cmdline.C
        hostinfo_unix.C

Rom    30 May 2007
    - MGR: _() is for static content, wxGetTranslation is for dynamic
        content.
        
    clientgui/
        sg_StatImageLoader.cpp

David  30 May 2007
    - fixed --help output of client and boinc_cmd
        (from Frank Thomas)
        Fixes #222

    lib/
        boinc_cmd.C
    client/
        cs_cmdline.C

David  30 May 2007
    - user web: fix bug in host merge function
    - core client: fix bug in set_debt() GUI RPC
    - scheduler: some of the "quick checks" in scan_work_array()
        are applicable to locality scheduling also,
        so they should be moved to wu_is_infeasible().
        I did this for one: the check for one result
        per user (or host) per WU.  Should do for others.

    client/
        gui_rpc_server_ops.C
    html/
        host_edit_action.php
        host_edit_form.php
    sched/
        sched_array.C
        sched_send.C,h

David  30 May 2007
    - user web: added new feature to merge hosts by name.
        This is handy if you have a lot of hosts,
        and every now and then they get a new host ID
        (e.g. because you delete and reinstall BOINC).
        You can now merge all of them with a single click.

    html/
        inc/
            host.inc
        user/
            host_edit_action.php
            merge_by_name.php (new)
            hosts_user.php

David  30 May 2007
    - add token protection to the previous checkin;
        for prefs edit, don't demand token if only showing form.
        (opt_out.php doesn't supply tokens)

    html/user/
        prefs_edit.php
        merge_by_name.php

David  30 May 2007
    - scheduler: add debugging msg for HR reject

    sched/
        sched_hr.C,h
        sched_array.C

Charlie 31 May 2007
    - Fix compiler warning.

    lib/
        boinc_cmd.C

Rom    31 May 2007
    - MGR: Make sure get_cc_status is called only once a second.
        Polling should be taken care of via MainDocument functions
        to make sure that RPCs calls do not become excessive.
        
    clientgui/
        AccountManagerPropertiesPage.cpp
        BOINCDialupManager.cpp
        ProjectPropertiesPage.cpp

David  31 May 2007
    - scheduler: move HR check to wu_is_infeasible()
        In principle, a project can now use both
        locality scheduling and homogeneous redundancy.
    - scheduler: do HR check before deadline check,
        since the latter is slower.
    - scheduler: wu_is_infeasible() doesn't return a bitmap.
        Change its return values to sequential numbers.
    - scheduler: ignore <accelerator> and <p_capabilities> tags

    sched/
        sched_send.C,h
        sched_array.C
        sched_locality.C
        server_types.C

Rom    31 May 2007
    - MGR: Get rid of an exit(0) call since it is evil in Windows
        programs.

    clientgui/
        MainDocument.cpp

Rom    1 June 2007
    - WinSETUP: Add an exception handler to the VBS script so if the
        user cancels the launch of BOINC Manager at startup the script
        itself doesn't throw an error message.

    win_build/installerv2/redist/Windows/src/boinccas/
        boinccas.rc
        CACreateVBSShortcut.cpp
    win_build/installerv2/redist/Windows/Win32/
        boinccas.dll
        boinccas95.dll
    win_build/installerv2/redist/Windows/x64/
        boinccas.dll
        boinccas95.dll

David  1 June 2007
    - Get memory measurements to work on Win64.
        The format of a process descriptor had changed a little,
        and the format of the VM stats part was completely changed.
        I had to reverse engineer it - very unpleasant.

    lib/
        diagnostics_sin.h
        procinfo.h

David  1 June 2007
    - client: a few more network_status_debug messages

    client/
        client_state.C
        net_stats.C

David  3 June 2007
    - client: allow suspension of non-CPU-intensive project or app
        (undoes checkin of 25 Jan 2005; I don't remember why we
        made that change.  Next time put in checkin notes!)
    - client: Linux: show error msg if can't open /proc/cpuinfo
        or /proc/meminfo; set memory size of 1 GB in latter case.
        Remove duplicate code that read /proc/meminfo
    - 'start' script; handle <disabled>0</disable> in tasks and daemon
        elements of config.xml (can't handle <disable/>, however).

    client/
        gui_rpc_server_ops.C
        hostinfo_unix.C
    sched/
        feeder.C
        start

David  3 June 2007
    - client: fix inconsistent integer benchmarks on Windows
        with multicore machines.  I don't know why this happened,
        but I fixed it by doing integer benchmarks only on CPU zero.
        This is OK since cores have separate integer units
        (but not necessarily FP units)
        Also shortened benchmark from 60 sec to 30 sec.

    client/
        cs_benchmark.C

Rytis   5 June 2007
    - user web: add a separate preference for private message notification
        emails.
        NOTE: needs DB update, see html/ops/db_update.php
        
    db/
        schema.sql
    html/
        inc/
            forum_pm.inc
            forum_user.inc
        ops/
            db_update.php
        user/
            edit_forum_preferences_action.php
            edit_forum_preferences_form.php

David  4 June 2007
    - Client (Unix) show process exit codes as negative numbers also
        (e.g., to show BOINC error codes correctly)
    - get_project_config.php: add an element that lists the
        platforms supported by this project
        (i.e. for which there's a non-deprecated app version)
        Cache this info in a file (cache/platform_list.xml)
        so that it will be available even when the project's DB is down.
    - Rename sample_get_project_config.php to get_project_config.php;
        a project should no longer need its own version of this file.
        Change setup_project accordingly.

    client/
        app_control.C
    html/user/
        get_project_config.php (new)
        sample_get_project_config.php (removed)
    py/Boinc/
        setup_project.py

Rom    4 June 2007
    - fixes #221: Win64 - attach/syncronice AMS crash Manager.
    
      The manager was getting stuck in an infinite loop since a
      bool wasn't being explicitly initialized to false.
      
    clientgui/
        AccountManagerProcessingPage.cpp

Rom    4 June 2007
    - Tag for 5.10.1 release, all platforms
      boinc_core_release_5_10_1
    
    client/
        configure.ac
        version.h

Rom    5 June 2007
    - MGR: Bug Fix for suspend/resume operations not updating
        in the UI after the user selected operation.
        
    lib/
        gui_rpc_client_ops.C

Rom    4 June 2007
    - Tag for 5.10.2 release, all platforms
      boinc_core_release_5_10_2
    
    client/
        configure.ac
        version.h

Charlie 6 June 2007
    - Mac: Minor fix to error handling when setting permissions.
    - Mac: Create "Uninstall BOINC" application, modify build scripts 
        to include it in release package with BOINC Manager.
    - Mac: Fix a bug in release_GridRepublic.sh build script which 
        created a bogus " BOINC Data/locale" directory (with a bad 
        leading space character.)
    
    mac_build/
        boinc.xcodeproj/
            project.pbxproj
        Uninstaller-Info.plist (new)
    mac_installer/
        uninstall.cpp (new)
        make_GridRepublic.sh
        release_GridRepublic.sh
        release_boinc.sh
        GR-ReadMe.rtf
        ReadMe.rtf
    clientgui/
        mac/
            SetupSecurity.cpp
            SetVersion.C

David  6 June 2007
    - new <platform> elements in get_project_config.php
        confuse the client because their <name> element
        gets parsed as the project name.
        Work around by changing to <platform_name>.
    
    Note: here (and everywhere else) if we get an unparsed XML tag
        we should skip to past the close tag.
        I'll put this in soon.

    html/user/
        get_project_config.php

Rom    6 June 2007
    - WinSETUP: The VBS custom action should delete the existing
        VBS script when executing in uninstall mode.

    win_build/installerv2/redist/Windows/src/boinccas/
        boinccas.rc
        CACreateVBSShortcut.cpp
    win_build/installerv2/redist/Windows/Win32/
        boinccas.dll
        boinccas95.dll
    win_build/installerv2/redist/Windows/x64/
        boinccas.dll
        boinccas95.dll

Janus    6 June 2007
    - Fixed a small display error on the pending credit page (the
      workunitid-column was showing the resultid for the result.

    html/user/
        pending.php

Charlie 6 June 2007
    - Mac: Fix a minor bug which caused an assert in backtrace code.
    - Mac: Define NDEBUG in all projects for all deployment builds.
    
    lib/
        mac/
            mac_backtrace.C
            QBacktrace.c
    mac_build/
        boinc.xcodeproj/
            project.pbxproj

Rom    7 June 2007
    - WinSETUP: The VBS custom action should delete the existing
        VBS script in the various uninstall modes.

    win_build/installerv2/redist/Windows/src/boinccas/
        boinccas.rc
        CACreateVBSShortcut.cpp, .h
    win_build/installerv2/redist/Windows/Win32/
        boinccas.dll
        boinccas95.dll
    win_build/installerv2/redist/Windows/x64/
        boinccas.dll
        boinccas95.dll

Charlie 7 June 2007
    - Mac: Further work on "Uninstall BOINC" application: use various 
        techniques to try to locate BOINC Manager in non-standard 
        directories, use branding-independent search techniques.
        to include it in release package with BOINC Manager.
    - Mac: Update visible copyright date from 2006 to 2007.
    
    mac_build/
        boinc.xcodeproj/
            project.pbxproj
        Uninstaller-Info.plist
        English.lproj/
            InfoPlist.strings
    mac_installer/
        uninstall.cpp
        make_GridRepublic.sh
        release_GridRepublic.sh

Rom    7 June 2007
    - fixes #241: BOINC Manager should only display one of each project,
        no matter how many time you switch to and from the page.

    clientgui/
        ProjectInfoPage.cpp, .h

David  8 June 2007
    - rename BOINC_DIAG_USEDEFALUTS (??) to BOINC_DIAG_DEFAULTS

    api/
        boinc_api.C
    lib/
        diagnostics.h

David  8 June 2007
    - API: added boinc_register_timer_callback() for V6 graphics.
        This lets the app do things
        (e.g. updated shared memory for graphics) every second.
    - API: change signature of boinc_worker_thread_cpu()
    - API: rename worker_timer() to timer_handler()
    - API (win): got rid of timer_quit_event (not used)
    - API (version 6 graphics): removed extern C stuff
    - client: improved the handling of unrecognized XML
        Old: suppose we have
            <name>foobar</name>
            <unrec>
               <name>blah</name>
            </unrec>
            where "<unrec>" is unrecognized.
            We'd skip the <unrec>, but parse the <name> within it.
            This wrong.
        New: skip the entire unrecognized element
        NOTE: I implemented this in the new parser (XML_PARSER)
        and added it for everything that uses XML_PARSER.
        The old parser still isn't quite right:
        it will skip until the next </unrec>,
        but not necessarily the matching instance of that tag.
    - client: added error messages for unparsed XML in several places
    - client/lib: use "else-less" syntax in XML parsing code

    api/
        boinc_api.C,h
        graphics2.h
        greaphic2_win.C
    client/
        acct_mgr.C
        cs_statefile
        gui_rpc_server_ops.C
        log_flags.C
        net_stats.C
    lib/
        app_ipc.C
        gui_rpc_client_ops.C
        parse.C,h
        prefs.C

David  8 June 2007
	- compile fix

	api/
		graphics_api.C

Charlie 8 June 2007
    - Mac: Add application icons to installer, uninstaller; add 
        "are you sure?" dialog to uninstaller.  Fix installer 
        copyright and version strings.

    clientgui/
        res/
            MacInstaller.icns (new)
            MacUninstaller.icns (new)
            GR_install.icns (new)
            GR_uninstall.icns (new)
    mac_build/
        boinc.xcodeproj/
            project.pbxproj
        Uninstaller-Info.plist
        Installer-Info.plist
        English.lproj/
            InfoPlist.strings
    mac_installer/
        uninstall.cpp
        make_GridRepublic.sh
        release_GridRepublic.sh

Rom    8 June 2007
    - fixes #237 - current BM fails to build with wxWidgets
        unicode variant
      (Applied Frank Thomas's patch)
    
    clientgui/
        SkinManager.cpp

David  8 June 2007
	- fix bugs introduced by recent XML changes

	lib/
		gui_rpc_client_ops.C
		parse.C
		prefs.C
		
Rom    8 June 2007
    - Tag for 5.10.3 release, all platforms
      boinc_core_release_5_10_3
    
    client/
        configure.ac
        version.h

David  8 June 2007
    - sched compile fix

    sched/
        server_types.C

Charlie 8 June 2007
    - Mac: Better application icons for installer, uninstaller.
    - Mac: move uninstaller, COPYING and COPYRIGHT files to a 
        subdirectory in Manager distributions.

    clientgui/
        res/
            MacInstaller.icns
            MacUninstaller.icns
            GR_install.icns
            GR_uninstall.icns
    mac_installer/
        release_boinc.sh
        make_GridRepublic.sh
        release_GridRepublic.sh

David  9 June 2007
	- client: fixed bug in prefs parsing

	lib
		prefs.C

Rom    8 June 2007
    - Tag for 5.10.4 release, all platforms
      boinc_core_release_5_10_4
    
    client/
        configure.ac
        version.h

David  11 June 2007
	- manager: fix bug in parsing of all-projects list
		(caused Wizard list to be empty)
	- manager: change (web) to WWW

	client/
		acct_mgr.C
		cs_statefile.C
	clientgui/
		ProjectListCtrl.cpp
	lib/
		gui_rpc_client_ops.C

Janus	11 June 2007
    - Added checks.php containin common code between the bittorrent tracker
      and the scraping mechanism.
    - Fixed some of the SVN properties for the BT-related files.

    html/bt/inc
        checks.php (new)

David  11 June 2007
    - client: if statefile has an app version an unknown platform,
        change it to the primary platform.
        The probably cause of this is that the user switched to
        a 64-bit client, then back to the 32-bit client.
        If we reject the app version, it would e.g. cause CPDN
        WUs to get aborted in the middle.

    client/
        cs_statefile.C

David  11 June 2007
	- change new XML parser to handle XML comments (<!-- ... -->)

	client/
		log_flags.C
	lib/
		parse.C,h

David  11 June 2007
    - client: enforce_schedule(): if try to preempt a
        process that's not running, at least mark it as preempted.
        (this should never happen in principle)
    - API: compile fix for Mac

    api/
        graphics2_unix.C
    client/
        cpu_sched.C

David  11 June 2007
    - Project initialization: create project home page
        and schedulers.txt file in a way that will work
        with UMTS ISPs (which strip out comments)

    html/user/
        sample_index.php
    py/Boinc/
        setup_project.py

Rom    11 June 2007
    - Tag for 5.10.5 release, all platforms
      boinc_core_release_5_10_5
    
    client/
        configure.ac
        version.h

Charlie 12 June 2007
    - Mac: Installer writes all_projects_list.xml file to BOINC 
        Data directory unless it already contains one.  This 
        avoids overwriting a newer project list with an older one.
        
    mac_installer/
        PostInstall.cpp
        release_boinc.sh
        release_GridRepublic.sh

David  12 June 2007
    - client: fetch all-projects list at startup if it doesn't exist
    - client: if result in statefile is labeled with unsupported platform,
        set its platform to primary
        (this completes the fix of 11 June, hopefully fixes #262)

    client/
        client_state.C
        cs_statefile.C

David  12 June 2007
	- client: when I changed the length of benchmark intervals
		from 20 to 10 seconds, this broke things on ultra-slow CPUs.
		I think this is because a single loop of the FP
		benchmark took so long that the end time of the int
		benchmark had already come and gone.
		Fixed this (I hope) by reducing the loop length
		by a factor of 10.

	client/
		cs_benchmark.C
		dhrystone.C
		whetstone.C

David  12 June 2007
    - API: initialize all fields on BOINC_OPTIONS.
        Fixes a bug that caused crash on 64bit Linux
        (from M.F. Somers)

    api/
        boinc_api.h

Rom    12 June 2007
    - MGR: If the screen resolution is too small for the Simple GUI
        switch to the Advanced GUI automatically.
    - MGR: If a screen reader is detected, switch to the Advanced
        GUI list view automatically.
        
    clientgui/
        AdvancedFrame.cpp
        BOINCGUIApp.cpp

Rom    12 June 2007
    - MGR: Only detect if the host name is local once per connection.
    
    clientgui/
        MainDocument.cpp, .h

David  12 June 2007
    - scheduler: add no_darwin_6 option
        (don't send work to Mac OS X 10.2 or earlier).
        This used to be #ifdef in by Einstein@home.
    - scheduler: add no_amd_k6 option
        (don't send work to AMD K6 CPUs)

    sched/
        handle_request.C
        sched_config.C,h

Janus  12 June 2007
    - Added an index page giving clues about potential misconfigurations in the BT
      serverside setup. Once the remaining parts of the code are in place it should
      be possible to use this page as a guide on where to look for any errors.

    html/bt/
        index.php (new)

Charlie 12 June 2007
    - Mac: Exit Client if launched by Manager and Manager crashed.
    - Sandbox: clean up authentication logic for privileged operations 
        (attach, detach, reset, etc.), fixing bugs.
    - Mac Sandbox: free authorization after authenticating.
    - Mac: Add graphics2_util.C to XCode Project for libboinc_api.a.
    - Mac: Fix bug in XCode project which sometimes overwrote 
        symbol table files with stripped application.

    client/
        cs_prefs.C
    clientgui/
        MainDocument.cpp
        mac/
            MacGUI.cpp
    mac_build/
        boinc.xcodeproj/
            project.pbxproj

Rom    13 June 2007
    - Tag for 5.10.6 release, all platforms
      boinc_core_release_5_10_6
    
    client/
        configure.ac
        version.h

David  13 June 2007
	- API: XML parsing glitch caused apps to always run standalone,
		not report CPU time etc.

	lib/
		app_ipc.C
		prefs.C

David  13 June 2007
    - API: set timer thread stack size to 16KB
    - Scheduler: for no_amd_k6 option, check CPU vendor as well as model

    sched/
        handle_request.C
    api/
        boinc_api.C

David  13 June 2007
    - parse_str(): remove unnecessary checks
    - client: allow app_info.xml to have multiple versions
 
    lib/
        parse.C
    client/
        client_state.C
        scheduler_op.C

David  13 June 2007
    - Added project.xml entry for Playstation 3 / Linux
    - Server status page: if the scheduler isn't running,
        it's almost certainly because "stop_sched" is present,
        not because Apache isn't running.
        Get rid of the use of "sched_pid".

    tools/
        project.xml
    html/ops/
        sample_server_status.php

David  14 June 2007
    - Scheduler: changed the <homogeneous_redundancy> option
        from a bool to an int:
        0 = no HR
        1 = HR with fine-grained classification (from MF Somers)
        2 = HR with coarse-grained classification (from WCG)

        Note: numerical equivalence depends on your application
        and how it's compiled.  Some apps may need classifications
        other than these two.  Contact me if so.

    sched/
        sched_hr.C
        sched_config.C,h

Rom    14 June 2007
    - Branch for 5.10 release, all platforms
      boinc_core_release_5_10

Rom    16 June 2007
    - WINSETUP: Remove the VBS Script custom action and put back
        the shortcut to BOINC Manager.
        
    win_build/installerv2/
        BOINC.ism
        BOINCx64.ism

Rom    16 June 2007
    - MGR: Revert back out the change to cache the host type
        (local/remote). Somehow it was messing up controlling
        remote machines.

    clientgui/
        MainDocument.cpp, .h

Rom    16 June 2007
    - Tag for 5.10.7 release, all platforms
      boinc_core_release_5_10_7
    
    client/
        configure.ac
        version.h

Charlie 19 June 2007
    - Mac: Fix visible copyright and version strings in installer and 
        uninstaller.

    mac_build/
        boinc.xcodeproj/
            project.pbxproj

Charlie 22 June 2007
    Sandbox: fix switcher call to kill to eliminate error 
        message and to correctly send SIGKILL instead of 
        SIGTERM.
        
    client/
        app_start.C

David  22 June 2007
    - client: when you read a file into a string with:
            loop
                read a line X
                S += X
        it performs real bad if the file is large
        (allocation of std::string seems to stupid)
        So I changed this to
            find file size n
            read file into malloced buf size n
            S = buf
            free buf
    - lib: moved functions to appropriate file
            
    client/
        acct_setup.C
        cs_prefs.C
    lib/
        parse.C,h
        str_util.C,h
        util.C,h

David  22 June 2007
	- compile fixes for Win

	client/
		acct_setup.C
		cs_prefs.C
		cs_trickle.C
	lib/
		filesys.C
		str_util.C,h
		util.C,h
	tools/
		updater.C
	win_build/
		sim.vcproj

David  22 June 2007
	- client: fix two XML parsing bugs:
		1) XML_PARSER::parse_int() and parse_double() wouldn't parse
			<foo></foo>, and in fact would consume the </foo>,
			so that the resulting skip_unexpected()
			would skip the entire rest of the document.

			This was exercised because my checking of 17 Apr
			set the default for work_buf_min_days as "" rather than 0.

		2) XML_PARSER::scan_tag() was removing spaces,
			so <venue name="home"> parsed as venuename="home"
			This actually didn't do any damage.

	lib/
		parse.C
		prefs.C

David  22 June 2007
    - client: read only first 63KB of stderr.txt
    - user web: default work_buf_min_days is 0, not ""

    html/inc/
        prefs.inc
    client/
        app_control.C

Charlie 23 June 2007
    Mac: if (log_flags.state_debug) print debugging info when rename 
        of client_state_next.xml to client_state.xml fails
    Sandbox: fix build break.

    client/
        cs_statefile.C
    lib/
        filesys.C

Rom    23 June 2007
    - Tag for 5.10.8 release, all platforms
      boinc_core_release_5_10_8
    
    client/
        configure.ac
        version.h

Charlie 24 June 2007
    Mac: Fix bugs when user chooses Quit from menubar icon menu and 
        then cancels in confirmation dialog. 
    Mac: Modify XCode project not to copy header files into Manager bundle.
    (Both checked into boinc_core_release_5_10_8 and re-released in Mac 5.8.10)
    
    clientgui/
        BOINCGUIApp.cpp
        BOINCTaskBar.cpp
        mac/
            MacSysMenu.cpp
    mac_build/
        boinc.xcodeproj/
            project.pbxproj

Charlie 25 June 2007
    CC: Add logic to scheduler, etc. for systems which limit the number 
        of shared memory segments per process and / or system-wide.  
        Mac OS X has default limits of 8 shmem segments per process, 32 
        max system wide.
        - Don't treat failure to allocate & attach to shared memory as a 
            computation error.
        - Destroy shared memory segments associated with all tasks which 
            exit, not just those with a finished file.  This frees up a 
            segment for use by another task.
        - If we run out of shared memory, start a 10 second timer during 
            which don't try to run tasks unless they are already attached 
            to shared memory (suspended tasks left in memory qualify.)
        - If a task is waiting for shared memory to become available, 
            display this in the Manager's tasks pane.
        - Added a new log flag stress_shmem_debug for testing scheduling 
            logic when we run out of shared memory.
        
    QUESTIONS for further development:
        - Note that it is quite easy to run out of shared memory segments if 
            the leave-suspended-tasks-in-memory option is set.  (The shared 
            memory channel must remain active for heartbeats and to tell the 
            task when to resume.)
            - Should we override this option if we run out of shared memory 
                segments?  
            - What about tasks left in RAM because they don't checkpoint?
        - If BOINC crashes, its shared memory is not removed.  In some 
            cases, when BOINC is relaunched it will use the same key and 
            so can re-attach to the orphaned segments, but this won't always 
            happen.  This can cause problems with the system-wide limits.
            We can't mark the segment for removal when we create it, because 
            doing so (by calling shmctl with IPC_RMID) would remove its key 
            so the project application couldn't attach to it.
            But we could do this safely after the first successful response 
            from the project application.  Should we make this change?

    client/
        app.C,h
        app_control.C
        app_start.C
        client_state.C,h
        cpu_sched.C
        log_flags.C,h
    clientgui/
        ViewWork.cpp
        ViewWorkGrid.cpp
    lib/
        shmem.C,h
        gui_rpc_client.h
        gui_rpc_client_ops.C

Charlie 25 June 2007
    Mac: Fix bugs in XCode script phases which create visible copyright and 
        version strings in installer and uninstaller.

    mac_build/
        boinc.xcodeproj/
            project.pbxproj

Charlie 25 June 2007
    CC: More scheduler tweaks for shared memory: clear retry_shmem_time
        when releasing shared memory, value of stress_shmem_debug log
        flag sets number of shared memory segments to make unavailable.
        Fix bug: reversed comparison of retry_shmem_time.

    client/
        app.C
        client_state.C
        cpu_sched.C
        log_flags.C,h
    lib/
        shmem.C,h

Rom    27 June 2007
    - DIAG: Visual Studio 2005 enforces parameter checking, and if
        a parameter is wrong it just terminates the process with
        a 0xc000000d. This is a shot in the dark but I think it
        is a good guess as to what is happening right now.
        
    lib/
        diagnostics.C, .h
        diagnostics_win.C

Rom    27 June 2007
    - Tag for 5.10.9 release, all platforms
      boinc_core_release_5_10_9
    
    client/
        configure.ac
        version.h

Charlie 28 June 2007
    CC: Problem: On Mac OS X and some other systems, shared memory 
        segments remain allocated unless the owner has marked them 
        for destruction with shmctl(id, IPC_RMID, 0), causing shared 
        memory leaks if BOINC crashes or exits suddenly (e.g., due 
        to being called with --exit_after_finish).
        But on Mac OS X and some other systems, this shmctl command 
        also prevents any more processes from attaching.
        Solution: Add code to delete_old_slot_dirs() to check for 
        and delete the possible orphan shared memory segment at 
        BOINC startup for each slot directories with an init_data.xml 
        file.

    client/
        file_names.C

Rom    29 June 2007
    - WIN: Update 2003 project files
    - WIN: Re-introduce manifests for 2003 built files.

    /
        <Numerious Files>

Charlie 29 June 2007
    Mac: Update user-visible copyright dates from 2006 to 2007

    clientgui/
        mac/
            SetVersion.C

Rom    29 June 2007
    - Tag for 5.10.10 release, all platforms
      boinc_core_release_5_10_10
    
    client/
        configure.ac
        version.h

Rom    2 July 2007
    - MGR: Adjust menu names.
    
    clientgui/
        AdvancedFrame.cpp
        Events.h

Rom    2 July 2007
    - Tag for 5.10.11 release, all platforms
      boinc_core_release_5_10_11
    
    client/
        configure.ac
        version.h

Rom    2 July 2007
    - CC: Remove calls to kill_all_children.
    
    client/
        app_control.C

Rom    2 July 2007
    - Tag for 5.10.12 release, all platforms
      boinc_core_release_5_10_12
    
    client/
        configure.ac
        version.h

Rom    4 July 2007
    - Tag for 5.10.13 release, all platforms
      boinc_core_release_5_10_13
    
    client/
        configure.ac
        version.h

Charlie 10 July 2007
    Mac: log_flags.state_debug prints errno when rename of 
        client_state_next.xml to client_state.xml fails

    client/
        cs_statefile.C

David  25 June 2007
    - Manager: if a job is running EDF, show "high priority" in status

    clientgui/
        ViewWork.cpp
        ViewWorkGrid.cpp

David  25 June 2007
    - manager: improve wording in advanced prefs dialog

    clientgui/
        DlgAdvPreferencesBase.cpp,h

David  25 June 2007
    - manager and client: fixed bug where only one day-of-week
        preference would be parsed.

    lib/
        prefs.C,h

David  27 June 2007
    - client: allow up to a day (rather than work_buf_min()) to elapsed
        between completing a result and reporting it.

    client/
        work_fetch.C

David  30 June 2007
    - GUI RPC: debug set_debts handler.  Fixes #131

    client/
        gui_rpc_server_ops.C

David  2 July 2007
    - client: fix bug that broke <os_random_only> option
    - client and Manager: attempts to fix problems
        if <guirpc_debug> is set

    client/
        gui_rpc_server_ops.C
    clientgui/
        MainDocument.cpp
    lib/
        gui_rpc_client_ops.C
        md5_file.C

David  3 July 2007
    - Added args to XML_PARSER::skip_unexpected() to you can say
        whether to write messages to stderr for unparsed stuff.
        This is set to true if log_flags.unparsed_xml is set (client)
        or if debug_level is 3 (server)

    client/
        acct_mgr.C
        gui_rpc_server_ops.C
        log_flags.C

David  6 July 2007
    - client: change order so that backoff because of no work
        happens before server-requested backoff (eliminate double messages)

    client/
        cs_scheduler.C
        scheduler_op.C

David  6 July 2007
    - bug fix to the above

    client/
        scheduler_op.C

David  7 July 2007
    - Client: radically faster (on Win) version of dir_size()
        (from John McLeod)

    lib/
        filesys.C

David  9 July 2007
    - client: add "dont_contact_ref_site" config flag;
        suppresses connectivity-testing connections to google.com

    client/
        log_flags.C,h
        net_stats.C

Rom    9 July 2007
    - MGR: Workaround a crash issue by only dealing with the frame
        pointer if the manager is told to quit by the cc.
        
    clientgui/
        MainDocument.cpp

David  10 July 2007
    - client: run_if_user_active pref applies to both
        network transfers and CPU usage.
        (Note: maybe we should have a separate pref for this).

    client/
        client_state.C,h
        cs_prefs.C

David  11 July 2007
    - Manager: make various strings translatable (from Mifistor)

    clientgui/
        AccountInfoPage.cpp

Charlie 11 July 2007
    Mac Installer: use sh shell (bash) instead of csh for 
        postinstall and postupgrade scripts.
    Mac Installer: installer creates skins directory if it 
        doesn't already exist.
    MGR: Check correct menu item in View menu when launching Manager 
        or when returning from Simple View.

    clientgui/
        AdvancedFrame.cpp
    mac_installer/
        postinstall
        postupgrade
        release_boinc.sh
        release_GridRepublic.sh

David  13 July 2007
    - client: if CA bundle file isn't in BOINC directory,
        don't tell Curl to look for it there.
        It might be in the default place where Curl looks.

    client/
        file_names.h
        http_curl.C

David  13 July 2007
    - GUI RPC: added "detach_when_done" and "dont_detach_when_done"
        project-control options.
        Made these available in boinc_cmd.
        Fixes #335.

    client/
        gui_rpc_server_ops.C
    lib/
        boinc_cmd.C
        gui_rpc_client_ops.C

David  14 July 2007
    - client: print time zone message at startup

    client/
        client_state.C
        cpu_sched.C

David  14 July 2007
	- Manager: removed ForceRefresh() calls in grid views;
		reduces CPU usage, still seems to work (from Frank Weiler)
                Fixes #291.

	clientgui/
		ViewMessagesGrid.cpp
		ViewProjectsGrid.cpp
		ViewTransfersGrid.cpp
		ViewWorkGrid.cpp

Charlie 14 July 2007
    MGR: Merged David's changes of today into 5.10 branch to greatly 
        reduce Grid Views' CPU usage (change from Frank Weiler): 
        Don't call m_pGridPane->ForceRefresh() from OnListRender().

    clientgui/
        ViewMessagesGrid.cpp
        ViewProjectsGrid.cpp
        ViewTransfersGrid.cpp
        ViewWorkGrid.cpp

David  16 July 2007
    - client: show OS name/version in message at startup

    client/
        client_state.C

Charlie 16 July 2007
    - Mac client: always show UNIX error if state file rename fails.
    
    client/
        cs_statefile.C

David  16 July 2007
    - client: if can't write state file, don't immediately exit,
        but don't do anything other than handle GUI RPCs.
        After 50 secs, print an "about to exit" message.
        After 60 seconds, exit

    client/
        client_state.C,h

David  16 July 2007
    - Manager: changed wording the "Choose a project" page
        of attach wizard.
        At least one person was confused by 'WWW';
        he thought you clicked there to choose project.

    clientgui/
        ProjectInfoPage.cpp
        ProjectListCtrl.cpp

David  16 July 2007
    - Manager: in grid views, don't sort unless needed (from Frank)

    clientgui/
        BOINCGridCtrl.cpp,h
        ViewWorkGrid.cpp

Charlie 17 July 2007
    - Manager: Fixed bug in task grid view: code was always using the 
        grid row number as index into results vector. Added a hidden 
        column COLUMN_RESULTS_INDEX to hold index into results vector 
        for the data in each row, so it is available after sorting grid.
        This allows the changes of 16 July 2007 to work properly.

    clientgui/
        ViewWorkGrid.cpp


Charlie 17 July 2007
    - Manager GridCtrl: Don't save/restore width of hidden/invisible columns.
        Fix Compile error on some platforms.

    clientgui/
        BOINCGridCtrl.cpp
        ViewWorkGrid.cpp

David  19 July 2007
    - client: added a new pref "suspend_if_no_recent_input"
        that lets you suspend computation after a specified period of idleness.
        This is necessary to allow some machines to go into low-power mode
        when they're not being used.
    - Change the wording of some existing prefs; for example, changed
        "Do work while computer is in use?" to
        "Suspend work while computer is in use".
        The former is confusing - if you say yes, BOINC may in fact
        NOT do work while the computer is in use,
        due to other factors (time of day, etc.)
    TODO: HOST_INFO::users_idle() should be changed so that it
        returns the idle time
        (rather than telling you whether we've been idle for X)

    client/
        client_state.C,h
        cs_prefs.C
        hostinfo_unix.C
    html/inc/
        prefs.inc
    lib/
        common_defs.h
        prefs.C,h

Charlie 18 July 2007
    - Manager: Update disk pie chart only if something has changed (from 
        Frank Weiler)
    - Manager: don't call GetWorkCount() unnecesaarily in ViewWorkGrid.cpp.
    
    clientgui/
        ViewResources.cpp,.h
        ViewWorkGrid.cpp

David  20 July 2007
    - client: add mechanism to abort results if they get > 100
        "premature exits" (exit(0) without finish file) between checkpoints

    client/
        app_control.C
        app.C,h
    lib/
        error_numbers.h

Charlie 20 July 2007
    Mac: changes for libcurl 7.16.4.

    mac_build/
        boinc.xcodeproj/
            project.pbxproj
        buildcurl.sh
        setupForBoinc.sh
        HowToBuildBOINC_XCode.rtf
        
Rom    25 July 2007
    - Tag for 5.10.14 release, all platforms
      boinc_core_release_5_10_14
    
    /
        configure.ac
        version.h

Rom    27 July 2007
    - A few lines of code that were missed in the last round of
        checkins.
        
    client/
        app.C
        app_start.C
        client_types.C
        cs_apps.C
        cs_cmdline.C
    lib/
        miofile.C
        util.C, .h
        
Rom    27 July 2007
    - Tag for 5.10.15 release, all platforms
      boinc_core_release_5_10_15
    
    /
        configure.ac
        version.h

David  27 July 2007
    - client: fix bug that caused "no shared memory segment" errors,
        introduced in 20 July checkin

    client/
        app_control.C
    clientgui/
        ProjectInfoPage.cpp
        ViewWork.cpp
        ViewWorkGrid.cpp

Rom    27 July 2007
    - Tag for 5.10.16 release, all platforms
      boinc_core_release_5_10_16
    
    /
        configure.ac
        version.h

David  28 July 2007
    - client: fix bug where if you get no work from a project
        with zero delay_request,
        the client immediately requests more work

    client/
        client_types.h
        cs_scheduler.C

Rom    30 July 2007
    - Tag for 5.10.17 release, all platforms
      boinc_core_release_5_10_17
    
    /
        configure.ac
        version.h

Charlie 30 July 2007
    - Manager: don't call GetWorkCount() repeatedly in CViewProjectsGrid, 
        CViewTransfersGrid and CViewMessagesGrid (tagged for Mac 5.10.17 
        release.)
    
    clientgui/
        ViewMessagesGrid.cpp
        ViewProjectsGrid.cpp
        ViewTransfersGrid.cpp

Charlie 31 July 2007
    - Graphics API: Don't render graphics when application is suspended 
        to reduce CPU usage.
    
    api/
        x_opengl.C

David  31 July 2007
    - client: don't crash if use --detach_project option
        (fixes #283)
    - client: canonicalize URLs in all cmdlines
    - db_update.php: don't prompt for DB name/host; get it from config file
        (fixes #356)

    html/ops/
        db_update.php
    client/
        cs_cmdline.C

Charlie 31 July 2007
    - Graphics API: Don't render graphics when application is suspended 
        to reduce CPU usage.
    
    api/
        x_opengl.C

David  1 Aug 2007
    - GUI RPC: added get_global_prefs_network()
        and get_global_prefs_working()

    lib/
        gui_rpc_client.h
        gui_rpc_client_ops.C
    client/
        gui_rpc_server_ops.C
        cs_prefs.C

Charlie 1 Aug 2007
    - MGR: Populate Simple and Advanced Preference dialogs with current 
        values of preferences (including any overrides), not with 
        defaults or old (possibly stale) values.
        
    lib/
        gui_rpc_client_ops.C
    clientgui/
        DlgAdvPreferences.cpp
        sg_DlgPreferences.cpp

Charlie 2 Aug 2007
    - GUI RPC: rename get_global_prefs_network() to get_global_prefs_file() 
        to make it clear this returns the contents of the file which was 
        obtained from the network (i.e., web-based preferences) and not just 
        the prefernces affecting network connectivity.
    - GUI RPC: Add get_global_prefs_working_struct().
    - MGR: call get_global_prefs_working_struct() for both preference dialogs.
    - MGR: Dialup Manager updates current preferences from client before using 
        them.

     client/
        gui_rpc_server_ops.C
    clientgui/
        BOINCDialupManager.cpp
        DlgAdvPreferences.cpp
        sg_DlgPreferences.cpp
    lib/
        gui_rpc_client.h
        gui_rpc_client_ops.C

Rom    2 Aug 2007
    - DIAG: Disable symbol server technology for applications where a symbol
        server isn't specified.
    - MGR: Provide some additional text to the begining of the attach to project
        wizard when the client is attached to an account manager. Warn the user
        that the AMS will not know about the project or its stats.
    - MGR: Fix dialog titles for the Simple GUI dialogs.
    - MGR: Eliminate bogus error messages when using the default skin.
    - MGR: Introduce new logo into the manager
    - MGR: Introduce the notion of the syncronize button in the Simple GUI.
        NOTE: This button will replace the 'attach to project' button when
        the manager detects that the client is attached to an account manager.
    
    client/win/res/
        icon.ico
    clientgui/
        DlgAbout.cpp
        sg_DlgMessages.cpp
        sg_DlgPreferences.cpp
        SkinManager.cpp, .h
        WelcomePage.cpp
    clientgui/res/
        boinc.xpm
        boinc_logo.xpm
        BOINCGUIApp.ico
    clientgui/res/templates/
        boinc.ico
        boinc16.bmp
        boinc32.bmp
        boinc48.bmp
        boinc128.bmp
        boinc256.bmp
        boinc_logo.gif
    lib/
        stackwalker_win.cpp

Eric K 	 06 Aug 2007
    -added new functions boinc_suspend_graphics_thread() and
     boinc_resume_graphics_thread(), so apps can suspend the graphics
     threads for critical sections without suspending all threads.
     Only implemented under WIN32 thus far.
    api/
        graphics_lib.[Ch]

Rom    7 Aug 2007
    - MGR: Respect the disallow_attach and simple_gui_only status
        flags in both the simple GUI and advanced GUI.
    - MGR: Enable the syncronize button in the simple GUI which
        just causes an account manager update request.
    - MGR: Fix an overactive assert in debug builds

    clientgui/
        AdvancedFrame.cpp
        Events.h
        sg_BoincSimpleGUI.cpp
        sg_ProjectsComponent.cpp, .h
        SkinManager.cpp
        WelcomePage.cpp
    clientgui/res/skins/default/graphic
        syncronize_button.xpm (Added)
        syncronize_clicked_button.xpm (Added)
    clientgui/res/templates/skins
        btnSynronize.png (Added)
        btnSynronizeClick.png (Added)

Rom    8 Aug 2007
    - MGR: Update taskbar icons.
    
    clientgui/res/
        boinc.xpm
        boincdisconnect.xpm
        boincsnooze.xpm
    clientgui/res/templates/
        boincsnooze.ico
        boincdisconnect.ico

<<<<<<< HEAD
Rom    8 Aug 2007
    - Tag for 5.10.18 release, all platforms
      boinc_core_release_5_10_18
    
    /
        configure.ac
        version.h
=======
David  10 Aug 2007
    - client: timezone reflects daylight savings time (Win)
        from David Barnard; fixes #334
    - GUI RPC: add <success/> replies for ops that don't return anything
    - GUI RPC: check args for project_attach
    - GUI RPC: return error (not blank) if no prefs override file
    - add error string for ERR_TOO_MANY_EXITS

    client/
        gui_rpc_server_ops.C
        hostinfo_win.C
    lib/
        str_util.C

David  10 Aug 2007
	- Manager: show the AMS name, not the skin name, in Wizard

	clientgui/
		WelcomePage.cpp

David  10 Aug 2007
    - Manager: change "Retry communications" to "Do network communication"
    - client: use gethostname() to get host name on Linux

    client/
        hostinfo_network.C
    clientgui/
        AdvancedFrame.cpp
    lib/
        error_numbers.h

Janus	11 Aug 2007
    - Added a DB table creation query for the BT file table

    html/bt/database/
        bittorrent_files.sql (new)

Rom    13 Aug 2007
    - SCR: Move screensaver related files out of the CC directory
        structure and put it into its own directory structure.
        
    client/win/
        boinc.scr.manifest (deleted)
        boinc_ss.h (deleted)
        boinc_ss.rc (deleted)
        boinc_ss_2003.rc (deleted)
        win_screensaver.cpp, .h (deleted)
    clientscr/
        boinc.scr.manifest (added)
        boinc_ss.h (added)
        boinc_ss.rc (added)
        boinc_ss_2003.rc (added)
        win_screensaver.cpp, .h (added)

Charlie 13 Aug 2007
    Fix compiler warnings.
    
    client/
        hostinfo_network.C
    clientgui/
        WelcomePage.cpp
>>>>>>> b04e39fc

Charlie 14 Aug 2007
    Sandbox: Create boinc_exec() function for invoking switcher and 
        setprojectgrp utilities instead of calling system(). POSIX 
        requires that if a shell is invoked by a setuid / setgid 
        process, the shell is run using the real UID and GID. This 
        was not enforced by Mac OS 10.4, but will be enforced by 
        OS 10.5. The system() calls invoke the shell, so we must 
        use fork() and execv() instead.
    MGR: Add transparency mask to boinc_logo.xpm.
<<<<<<< HEAD
    All changes checked into boinc_core_release_5_10_18 tag.
=======
>>>>>>> b04e39fc

    client/
        app_control.C
        file_names.C
    clientgui/
        res/
            boinc_logo.xpm
    lib/
<<<<<<< HEAD
        filesys.C, h
=======
        filesys.C, h

Rom    14 Aug 2007
    SCR: Enable V6 style applications, screensaver is no longer
           compatible with v5 style graphics.
    
    clientscr/
        screensaver.cpp, .h
        screensaver_win.cpp, .h

David  14 Aug 2007
    - XML RPC: add user name, ID to team_delta.php XML version

    html/user/
        team_delta.php

Charlie 15 Aug 2007
    Mac MGR: Work around bugs in wxMac 2.82 - 2.8.4 to fix wxPieCtrl 
        to work correctly on wxMac 2.6.3 - 2.8.4.
    
    clientgui/
        common/
            wxPieCtrl.cpp,h
        mac/
            MacGUI.pch

Rom    15 Aug 2007
    - SCR: Fix the new screensaver so that it doesn't start a new
           graphics window every second.
    - LIB: CreateProcess always returns a 1 on success, which means
           the last part of the run_program function was never being
           executed.
    
    clientscr/
        screensaver_win.cpp
    lib/
        util.C

Rom    15 Aug 2007
    - MGR: Fix the synchronize button and variables.
    
    clientgui/
        sg_ProjectsComponent.cpp, .h
        SkinManager.cpp, .h
    clientgui/res/skins/default/graphic
        synchronize_button.xpm
        synchronize_clicked_button.xpm
    clientgui/res/templates/skins/
        btnSynchronize.png
        btnSynchronizeClick.png
>>>>>>> b04e39fc
<|MERGE_RESOLUTION|>--- conflicted
+++ resolved
@@ -7082,7 +7082,6 @@
         boincsnooze.ico
         boincdisconnect.ico
 
-<<<<<<< HEAD
 Rom    8 Aug 2007
     - Tag for 5.10.18 release, all platforms
       boinc_core_release_5_10_18
@@ -7090,69 +7089,6 @@
     /
         configure.ac
         version.h
-=======
-David  10 Aug 2007
-    - client: timezone reflects daylight savings time (Win)
-        from David Barnard; fixes #334
-    - GUI RPC: add <success/> replies for ops that don't return anything
-    - GUI RPC: check args for project_attach
-    - GUI RPC: return error (not blank) if no prefs override file
-    - add error string for ERR_TOO_MANY_EXITS
-
-    client/
-        gui_rpc_server_ops.C
-        hostinfo_win.C
-    lib/
-        str_util.C
-
-David  10 Aug 2007
-	- Manager: show the AMS name, not the skin name, in Wizard
-
-	clientgui/
-		WelcomePage.cpp
-
-David  10 Aug 2007
-    - Manager: change "Retry communications" to "Do network communication"
-    - client: use gethostname() to get host name on Linux
-
-    client/
-        hostinfo_network.C
-    clientgui/
-        AdvancedFrame.cpp
-    lib/
-        error_numbers.h
-
-Janus	11 Aug 2007
-    - Added a DB table creation query for the BT file table
-
-    html/bt/database/
-        bittorrent_files.sql (new)
-
-Rom    13 Aug 2007
-    - SCR: Move screensaver related files out of the CC directory
-        structure and put it into its own directory structure.
-        
-    client/win/
-        boinc.scr.manifest (deleted)
-        boinc_ss.h (deleted)
-        boinc_ss.rc (deleted)
-        boinc_ss_2003.rc (deleted)
-        win_screensaver.cpp, .h (deleted)
-    clientscr/
-        boinc.scr.manifest (added)
-        boinc_ss.h (added)
-        boinc_ss.rc (added)
-        boinc_ss_2003.rc (added)
-        win_screensaver.cpp, .h (added)
-
-Charlie 13 Aug 2007
-    Fix compiler warnings.
-    
-    client/
-        hostinfo_network.C
-    clientgui/
-        WelcomePage.cpp
->>>>>>> b04e39fc
 
 Charlie 14 Aug 2007
     Sandbox: Create boinc_exec() function for invoking switcher and 
@@ -7163,10 +7099,7 @@
         OS 10.5. The system() calls invoke the shell, so we must 
         use fork() and execv() instead.
     MGR: Add transparency mask to boinc_logo.xpm.
-<<<<<<< HEAD
     All changes checked into boinc_core_release_5_10_18 tag.
-=======
->>>>>>> b04e39fc
 
     client/
         app_control.C
@@ -7175,46 +7108,7 @@
         res/
             boinc_logo.xpm
     lib/
-<<<<<<< HEAD
         filesys.C, h
-=======
-        filesys.C, h
-
-Rom    14 Aug 2007
-    SCR: Enable V6 style applications, screensaver is no longer
-           compatible with v5 style graphics.
-    
-    clientscr/
-        screensaver.cpp, .h
-        screensaver_win.cpp, .h
-
-David  14 Aug 2007
-    - XML RPC: add user name, ID to team_delta.php XML version
-
-    html/user/
-        team_delta.php
-
-Charlie 15 Aug 2007
-    Mac MGR: Work around bugs in wxMac 2.82 - 2.8.4 to fix wxPieCtrl 
-        to work correctly on wxMac 2.6.3 - 2.8.4.
-    
-    clientgui/
-        common/
-            wxPieCtrl.cpp,h
-        mac/
-            MacGUI.pch
-
-Rom    15 Aug 2007
-    - SCR: Fix the new screensaver so that it doesn't start a new
-           graphics window every second.
-    - LIB: CreateProcess always returns a 1 on success, which means
-           the last part of the run_program function was never being
-           executed.
-    
-    clientscr/
-        screensaver_win.cpp
-    lib/
-        util.C
 
 Rom    15 Aug 2007
     - MGR: Fix the synchronize button and variables.
@@ -7227,5 +7121,4 @@
         synchronize_clicked_button.xpm
     clientgui/res/templates/skins/
         btnSynchronize.png
-        btnSynchronizeClick.png
->>>>>>> b04e39fc
+        btnSynchronizeClick.png