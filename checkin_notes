--- conflicted
+++ resolved
@@ -6188,24 +6188,22 @@
     sched/
         credit.cpp
 
-<<<<<<< HEAD
-David  17 Oct 2012
-    - scheduler: debug the above
-    - add some files missing from git repo
-
-    py/Boinc/
-        boinc_db.py
-        configxml.py
-        sched_messages.py
-        util.py
-    sched/
-        credit.cpp
-        validator.cpp
-=======
 Charlie 17 Oct 2012
     - MGR: Add Control-Shift_E shortcut (Command-Shift-E on Mac) to show Event 
         Log in Simple View, for the convenience of tech suppport volunteers.
     
     clientgui/
         sg_BoincSimpleFrame.cpp,.h
->>>>>>> f4b57b40
+
+David  17 Oct 2012
+    - scheduler: debug the above
+    - add some files missing from git repo
+
+    py/Boinc/
+        boinc_db.py
+        configxml.py
+        sched_messages.py
+        util.py
+    sched/
+        credit.cpp
+        validator.cpp