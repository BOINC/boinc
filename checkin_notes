--- conflicted
+++ resolved
@@ -9461,23 +9461,12 @@
         MainDocument.cpp, .h
 
 Rom    17 Nov 2008
-<<<<<<< HEAD
       boinc_core_release_6_4
-=======
-    - CLI: Fix a build break when creating new stable branches.
-    
-    client/
-        client_state.cpp
-
-Rom    10 Nov 2008
-      boinc_core_release_6_5_0
->>>>>>> 08a41ed9
 
     /
         configure.ac
         version.h
 
-<<<<<<< HEAD
 Rom    17 Nov 2008
     - MGR: Delete the new BOINC Manager, we are going to use the 6.2
         BOINC Manager for the 6.4 release.
@@ -9554,60 +9543,6 @@
      mac_build/
         boinc.xcodeproj/
             project.pbxproj
-=======
-Charlie 18 Nov 08
-    - MGR: Async RPCs: Eliminate nanosleep() call while waiting for 
-        Demand RPC to finish; use wxCondition with timeout to block main 
-        thread instead.  
-    - MGR: set m_pTaskBarIcon and m_pMacSystemMenu to NULL when deleted.
-    
-    clientgui/
-        AsyncRPC.cpp, .h
-        BOINCBaseFrame.cpp
-        BOINCGUIApp.cpp, .h
-        MainDocument.cpp, .h
-        mac/
-            MacSysMenu.cpp
-
-David  18 Nov 2008
-    - client: if bind fails, print port#
-    - web: don't randomize order of profiles
-        (fixes checkin of 28 Oct)
-
-    client/
-        gui_rpc_server.cpp
-    html/ops/
-        update_profile_pages.php
-
-David  18 Nov 2008
-    - back-end programs: set MySQL option to reconnect to server
-        if the connection goes away
-        (which it apparently does if idle for a while)
-
-    db/
-        db_base.cpp
-
-David  19 Nov 2008
-    - client: use BELOW_NORMAL_PRIORITY_CLASS instead of 0;
-        remove specious message
-
-    client/
-        cpu_sched.cpp
-        app_start.cpp
-
-David  20 Nov 2008
-    - manager: tweak strings in Options dialog
-
-    clientgui/
-        DlgOptions.cpp
-
-Eric K 24 Nov 2008
-    - manager: Fixed missing "#if defined(__WXMSW__) || defined(__WXMAC__)"
-        around CBOINCGUIApp::DeleteTaskBarIcon() 
-
-    clientgui/
-        BOINCGUIApp.cpp 
->>>>>>> 08a41ed9
 
 David  24 Nov 2008
     - client: in round-robin simulation, only increment CPU shortfall
@@ -9622,21 +9557,6 @@
     client/
         rr_sim.cpp,h
 
-<<<<<<< HEAD
-=======
-David  24 Nov 2008
-    - web: rename Bossa functions to avoid name conflict
-    - web: bug fix in example core for app selection
-
-    html/
-        ops/
-            bossa_admin.php
-        project.sample/
-            project_specific_prefs.php
-    test/
-        shrm
-
->>>>>>> 08a41ed9
 Rom    24 Nov 2008
     - DIAG: On Windows move the symbol store directory under the
         BOINC data directory structure.  Depending on the version
@@ -9657,28 +9577,6 @@
         gui_rpc_client.h
         gui_rpc_client_ops.cpp
 
-<<<<<<< HEAD
-=======
-David  24 Nov 2008
-    - client: if an exclusive app is running, suspend network
-        as well as processing
-
-    client/
-        cs_prefs.cpp
-
-David  24 Nov 2008
-    - upgrade script: don't stop/start project if --web_only
-
-    tools/
-        upgrade
-
-David  24 Nov 2008
-    - web: fix remaining Bossa name conflicts
-
-    html/ops/
-        bossa_admin.php
-
->>>>>>> 08a41ed9
 Rom    25 Nov 2008
     - MGR: Make the error message processing work for the
         get_project_config rpc, use the same scheme as
@@ -9705,9 +9603,6 @@
         should report winx64 as primary platform
 
     client/
-<<<<<<< HEAD
-        cs_platforms.cpp
-=======
         cs_platforms.cpp
 
 Rom    25 Nov 2008
@@ -9726,5 +9621,4 @@
         WizardAccountManager.cpp, .h
         WizardAttachProject.cpp, .h
     win_build/
-        boincmgr_curl.vcproj
->>>>>>> 08a41ed9
+        boincmgr_curl.vcproj