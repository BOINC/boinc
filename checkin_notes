David  1 Jan 2012
    - remote job stuff

    html/
        inc/
            sandbox.inc
        user/
            lammps.php
            submit.php

Rom    1 Jan 2012
    - OPS: Update failure_result_summary_by_platform.php to include
        plan class information.
    - OPS: Update error code translation table

    html/inc
        result.inc
    html/ops
        failure_result_summary_by_platform.php

David  2 Jan 2012
    - ops: fix link in index page

    html/
        ops/
            index.php
        user/
            sandbox.php

Rom    2 Jan 2012
    - VBOX: If VirtualBox reports an error snag both the hypervisor system
        log as well as the VM execution log.  Maybe the hypervisor log
        will tell us what is up with the virtual floppy device.
    - VBOX: Don't retry commands that are expected to fail in normal use
        cases.  It slows down getting the VM up and running.
    - VBOX: After starting the VM, use a timed loop waiting for the initial
        VM state change instead of just waiting for 5 seconds.  Older
        machines can take longer than 5 seconds to switch from poweroff
        to starting.  If we hit the main poll loop in that state the wrapper
        thinks we have crashed.
    - VBOX: Strip carriage returns from all the vboxmanage output on
        Windows.

    samples/vboxwrapper/
        vbox.cpp, .h
        vboxwrapper.cpp

David  2 Jan 2012
    - client: compute projects' disk share (based on resource share).
        Report it (along with disk usage) in scheduler request messages.
        This will allow the scheduler to send file-delete commands
        if the project is using more than its share.
    - client: add <disk_usage_debug> log flag
    - create_work: add --help, show --command_line option

    tools/
        create_work.cpp
    html/
        inc/
            util.inc
        user/
            sandbox.php
    lib/
        cc_config.cpp,h
    client/
        client_types.h
        client_state.h
        cs_prefs.cpp
        cs_scheduler.cpp
        cpu_sched.cpp

David  2 Jan 2012
    - upgrade script:
        - prompt user for DB user/passwd if DB updates needed
        - error out immediately if any DB update fails
        Fixes #1169, #1170
    - create_work: check for duplicate <file_info>s in input template
        NOTE: the input template syntax is pretty clunky

    tools/
        process_input_template.cpp
    html/
        ops/
            upgrade_db.php
        inc/
            util_ops.inc

Rom    2 Jan 2012
    - VBOX: Fix crashing issue I introduced last night attempting to
        extract the hypervisor system log.
    - VBOX: Report the hypervisor system log with any failed vboxmanage
        command that happens during the phase where we setup the VM.

    samples/vboxwrapper/
        vbox.cpp, .h

David  3 Jan 2012
    - remote job submission: show input file links
    - ops: fix message: app.min_version applies to HR app versions,
        not client version

    html/
        ops/
            manage_apps.php
        user/
            submit.php
            sandbox.php

David  3 Jan 2012
    - LAMMPS

    html/user/
        lammps.php

David  3 Jan 2012
    - client: calculate disk share for zero-priority projects correctly

    client/
        cs_prefs.cpp

Rom    3 Jan 2012
    - client: Remove scaling factor for AMD OpenCL devices.  Latest
        generation of drivers now report the correct memory size.
        They didn't wait for the next OpenCL spec change.

    client/
        coproc_detect.cpp

Rom    3 Jan 2012
    - VBOX: Per tester feedback, at an hourly status report to track
        network usage.
    - VBOX: For errors where an error code is specified in the output,
        use that value when returning from vbm_open().  Make it easier
        to track failure rates by problem type in the ops pages.
        (Windows Only)
    - VBOX: Try making the process of extracting the hypervisor system
        log more robust, make a temp copy of it in the slot directory.
        Avoid exclusive file lock issues since VboxSvc will still be
        logging to it.
    - VBOX: Change the session lock text to make it clearer that the
        use of other VirtualBox management tools can cause a problem.

    samples/vboxwrapper/
        vbox.cpp, .h
        vboxwrapper.cpp

Rom    3 Jan 2012
    - VBOX: Restore the elapsed time from the checkpoint file instead of
        aid.starting_elapsed_time.  It appears some older client versions
        are giving erratic results.
    
    samples/vboxwrapper/
        vboxwrapper.cpp

Rom    4 Jan 2012
    - VBOX: Use strtol instead of atol to parse Vbox error codes from
        stderr/stdout output.
    - VBOX: Undo my reorg yesterday with regards to report_vm_pid and
        report_net_usage.
    - VBOX: Only report network usage in the status report if
        aid.global_prefs.daily_xfer_limit_mb is non-zero
    - VBOX: Add the VM log to the list of things reported on a start
        failure.  Hypervisor log suggests that it launched the VM but
        it failed unexpectedly.  So there might be cases where it
        actually exists.

    samples/vboxwrapper/
        vbox.cpp, .h
        vboxwrapper.cpp

Rom    4 Jan 2012
    - VBOX: Move start state change detection code from run() function to
        start() function and use similar code to handle stop as well.
    
        Weird stuff happens when people start/stop BOINC quickly,
        it looks as though the previous VM instance isn't shutdown before we
        attempt to start it again.  Hopefully enough of a wait is in there
        for the VM to fully halt before the wrapper is terminated.
    
    samples/vboxwrapper/
        vbox.cpp

Rom    4 Jan 2012
    - VBOX: Fix a crash bug if multiple virtual NICs are defined for a VM.
        I'm not sure what the heck happened.  It probably has something to
        do with my \r removal code on Windows.  Bugs hidden by other bugs
        I suppose.

    samples/vboxwrapper/
        vbox.cpp

Rom    5 Jan 2012
    - VBOX: Extract the various logs before attempting to cleanup if the
        registration process fails.
    
    samples/vboxwrapper/
        vboxwrapper.cpp

David  5 Jan 2012
    - GUI RPC: use new XML parser

    lib/
        gui_rpc_client_ops.cpp

Charlie 5 Jan 2012
    - client: Restore scaling factor for AMD OpenCL devices on Macs with 
        OpenCL version < 1.2.

    client/
        coproc_detect.cpp

Charlie 6 Jan 2012
    - Mac Installer: Changes for integrated BOINC+VirtualBox Mac installer.

    clientgui/
        mac/
            SetVersion.cpp
    mac_installer/
        Description.plist
        Installer.cpp
        release_boinc.sh

Rom    6 Jan 2012
    - MGR: Remove sash window divider between the task panel and list panel
        in the advanced view. Retain the ability to dynamically adjust the
        width of the task panel based on widest button.
    - LIB: Use parse string instead of copy contents for messages RPC.

    clientgui/
        BOINCBaseView.cpp, .h
        ViewNotices.cpp
        ViewResources.cpp
        ViewStatistics.cpp
    lib/
        gui_rpc_client_ops.cpp

Rom    6 Jan 2012
    - VBOX: Use sscanf instead of strtol to convert a hex string.
    - VBOX: Use new FloppyIO implementation that reports image
        creation errors.

    samples/vboxwrapper/
        floppyio.cpp, .h
        vbox.cpp

David  6 Jan 2012
    - manager: parse message contents with XML_PARSER::element_content().

    lib/
        gui_rpc_client_ops.cpp

David  6 Jan 2012
    - validator: for credit_from_runtime,
        use result.flops_estimate rather than host.p_fpops;
        otherwise it doesn't work for multicore apps.
        TODO: cheat-proofing

    sched/
        validator.cpp
    html/user/
        forum_thread.php

Rom    6 Jan 2012
    - MGR: Derive from the correct base class to make the sizers work
        properly.
    
    clientgui/
        BOINCBaseView.cpp, .h
        ViewNotices.cpp
        ViewResources.cpp

Rom    7 Jan 2012
    - VBOX: Sleep for the remainder of the polling period and not the
        whole poll period.

    samples/vboxwrapper/
        vbox.cpp, .h
        vboxwrapper.cpp, .h

David  7 Jan 2012
    - scheduler: change vbox_mt app plan function to use 1, 2 or 3 CPUs
        depending on how many the host has,
        and whether CPU VM extensions are present
        (this reflects the requirements of CernVM).

    db/
        boinc_db.h
    sched/
        sched_types.h
        sched_customize.cpp
        validator.cpp

Rom    8 Jan 2012
    - VBOX: Fix regression where the ERR_CPU_VM_EXTENSIONS_DISABLED error
        message wasn't being written to stderr when the VM extensions
        were disabled via the BIOS.
    
    samples/vboxwrapper/
        vboxwrapper.cpp

David  8 Jan 2012
    - scheduler: change vbox_mt plan function to use at most 2 cores, not 3
        (CERN doesn't actually need 3)

    sched/
        sched_customize.cpp

David  8 Jan 2012
    - client: reset ACTIVE_TASK::bytes_sent and bytes_received
        when the task is started or restarted

    client/
        app_start.cpp

Charlie 9 Jan 2012
    - client: OpenCL 1.1 has no API for determining available GPU RAM, so if 
        CAL is not present for ATI / AMD GPU or if CUDA is not present for 
        NVIDIA GPU, set available GPU RAM equal to total GPU RAM.

    client/
        coproc_detect.cpp

Rom    9 Jan 2012
    - VBOX: Fix one last regression related to failed start detection.  If
        only one CPU is allocated, manually disable VM hardware acceleration.
    
    samples/vboxwrapper/
        vbox.cpp

David  9 Jan 2012
    - scheduler: the p_fpops value reported by clients can't be trusted.
        Some credit cheats (e.g. with credit_by_runtime) can be done
        by reporting a huge value.
        Fix this by capping the value at 1.1 times the 95th percentile
        of host.p_fpops, taken over active hosts.

    db/
        boinc_db.cpp,h
    sched/
        census.cpp
        sched_types.cpp,h
        sched_shmem.cpp,h
        sched_util.cpp,h
        sched_customize.cpp
        feeder.cpp
        sched_version.cpp
        hr_info.cpp,h

Charlie 10 Jan 2012
    - client: Fix idle detection for Apple Remote Desktop and screen sharing 
        (VNC) under Mac OS 10.7.  See comments in HOST_INFO::users_idle() for 
        details.

    client/
        hostinfo_unix.cpp

David  10 Jan 2012
    - first stab at improving Disk View colors

    clientgui/
        ViewResources.cpp

Charlie 11 Jan 2012
    - Mgr: When launching Mac client as a daemon, allow time for it to start. 

    clientgui/
        BOINCClientManager.cpp

David  11 Jan 2012
    - vboxwrapper: add <pf_host_port> element to config file.
        Specifies host port # for port forwarding.
        If absent or zero, assign a port.

    samples/vboxwrapper
        vbox.cpp,h
        floppyio.cpp,h
        vboxwrapper.cpp

David  11 Jan 2012
    - API: respect direct_process_action even if multi_process is set

    api/
        boinc_api.cpp

David  12 Jan 2012
    - LAMMPS job submission: improve completion estimate

    html/
        inc/
            boinc_db.inc
        user/
            lammps.php

Rom    12 Jan 2012
    - VBOX: Enable remote desktop functionality for a VM that has
        <enable_remotedesktop/> specified in its vbox_job.xml file.
    
      NOTE: It does require the VirtualBox extension pack, but that
        is freely available on the VirtualBox download page.
    
    samples/vboxwrapper
        vbox.cpp, .h
        vboxwrapper.cpp, .h

Rom    12 Jan 2012
    - VBOX: Report the remote desktop connection information to the
        core client.  Next commit will create an extra "VM Console"
        button in the manager when detected.  Volunteers will just have
        to click the button to see what is going on with the VM.

    api/
        boinc_api.cpp, .h
    samples/vboxwrapper
        vbox.cpp, .h
        vboxwrapper.cpp, .h

Rom    12 Jan 2012
    - client: Add plumbing to support passing the remote desktop
        connection information to the manager
    - MGR: Add a "Show VM Console" button for those tasks which
        report a remote desktop port number.

    client/
        app.cpp, .h
        app_control.cpp
    clientgui/
        Events.h
        MainDocument.cpp, .h
        ViewWork.cpp, .h
    lib/
        gui_rpc_client.h
        gui_rpc_client_ops.cpp

Rom    12 Jan 2012
    - VBOX: Make sure the configured port numbers persist across
        restarts of the client software.  Remote desktop stopped
        working if the client software was restarted.

    samples/vboxwrapper
        vboxwrapper.cpp

Charlie 13 Jan 2012
    - client: Due to my changes of 10 Jan 2012, idle detection did not work 
        when BOINC was run as a pre-login daemon.  So use the old method 
        when running as a daemon.  This means that idle detection for Apple 
        Remote Desktop and screen sharing (VNC) under Mac OS 10.7 works only 
        when not running BOINC as a daemon.

    client/
        hostinfo_unix.cpp

Rom    13 Jan 2012
    - VBOX: Cleanup a few messages stating port numbers in the stderr spew.
    - VBOX: Send configuration settings in one message instead of piece meal.

    api/
        boinc_api.cpp, .h
    samples/vboxwrapper
        vboxwrapper.cpp

Rom    13 Jan 2012
    - VBOX: It helps to remove the older send msg routines. Oooops.

    samples/vboxwrapper
        vboxwrapper.cpp

David  13 Jan 2012
    - API: fix queueing problem for graphics-related messages
        (web graphics URL and remote desktop addr)
    - GUI RPC and API:
        change "remote_desktop_connection" to "remote_desktop_addr" everywhere.
        It's an address, not a connection.
    - vboxwrapper: log message cleanup

    api/
        boinc_api.cpp,h
    client/
        app.cpp,h
        app_control.cpp
    lib/
        gui_rpc_client_ops.cpp
        gui_rpc_client.h
        app_ipc.cpp,h
    samples/
        vboxwrapper.cpp

Rom    13 Jan 2012
    - MGR: Add RDP client support for Linux.

    clientgui/
        MainDocument.cpp

David  13 Jan 2012
    - file deleter: improved logging; from Oliver

    sched/
        file_deleter.cpp

Rom    13 Jan 2012
    - MGR: Launch the RDP client on Windows in full-screen mode to avoid
        a bug where the screen doesn't refresh and keyboard/mouse events
        don't manifest until you close down the client and restart it.
    
    clientgui/
        MainDocument.cpp

Charlie 13 Jan 2012
    - MGR: Add RDP client support for the Mac.  I have found no reliable way 
        to pass the IP address and port to Microsoft's Remote Desktop 
        Connection application for the Mac, so I'm using CoRD.  Unfortunately, 
        CoRD does not seem to be as reliable as I would like either.
    
    clientgui/
        MainDocument.cpp

Rom    13 Jan 2012
    NOTE: Some previously experimental features in the client software are
      now important to have for the 7.0 release.  The existing 7.0 branch
      will no longer be maintained, we'll create a new branch for the 7.0
      client line at a later date.

    - Tag for 7.0.8 release, all platforms
      boinc_core_release_7_0_8

    /
        configure.ac
        version.h

David  13 Jan 2012
    - The zip library was moved to a directory (project_depends)
        outside of BOINC, but the build files weren't made to work.
        Move the library back where it was before.

    configure.ac
    Makefile.am
    zip/*

David  13 Jan 2012
    - GUI RPC: add <xml> tag to the start of HTTP replies.

    client/
        gui_rpc_server_ops.cpp

David  14 Jan 2012
    - client: identify ATI 97x0 GPUs (from Jord)

    client/
        coproc_detect.cpp

David  14 Jan 2012
    - GUI RPC client: don't write spurious messages to stderr

    lib/
        gui_rpc_client_ops.cpp

Rom    14 Jan 2012
    - VBOX: Fix regression where the vm_name wasn't reset back to the
        current wu name after deregistering a stale VM.

    samples/vboxwrapper
        vbox.cpp, .h
        vboxwrapper.cpp

Rom    15 Jan 2012
    - VBOX: Add User ID and Host ID to the CERN data format.

    samples/vboxwrapper
        vboxwrapper.cpp

Rom    15 Jan 2012
    - MGR: Use rdesktop-vrdp on Linux, it is included with VirtualBox
        and meant for what we are trying to do.
    - MGR: Remove the fullscreen flag on Windows.  It might only be
        my machine which has refresh problems when launching in
        windowed mode.
    
    clientgui/
        MainDocument.cpp

David  15 Jan 2012
    - optimize strip_whitespace(); from Steffen Moller
    - storage simulator: generalize so you can use different
        coding parameters at different levels

    lib/
        str_util.cpp
    ssim/
        ssim.cpp

David  15 Jan 2012
    - storage simulator: compute fault tolerance correctly

    ssim/
        ssim.cpp

Charlie 16 Jan 2012
    - client, lib: Improve available GPU RAM detection, include it in 
        display of GPU description.
    
    client/
        coproc_detect.cpp
    lib/
        coproc.cpp,.h

Charlie 16 Jan 2012
    - client: Add logging message for insufficient GPU RAM details to 
        coproc_debug flag.

    client/
        cpu_sched.cpp

Rom    16 Jan 2012
    - Tag for 7.0.9 release, all platforms
      boinc_core_release_7_0_9

    /
        configure.ac
        version.h

Charlie 17 Jan 2012
    - Mac: In permissions error alert: show branded name; if permissions 
        error is in a subdirectory, show path to bad file or subdirectory.

    client/
        check_security.cpp
        sandbox.h
    clientgui/
        BOINCGUIApp.cpp
    mac_installer/
        PosInstall.cpp

Charlie 17 Jan 2012
    - client: Save all CUDA and CAL GPU info until done with OpenCL detection 
        so we have available GPU RAM for all OpenCL GPU descriptions.
    
    client/
        coproc_detect.cpp

Charlie 17 Jan 2012
    - Tag for 7.0.10 release, all platforms
      boinc_core_release_7_0_10

    /
        configure.ac
        version.h

Rom    17 Jan 2012
    - VBOX: Fix a regression I introduced on Saturday, is_vm_registered shouldn't
        be called when vm_name is empty.  Change it so that is references
        vm_master_name instead to get the correct name of the VM.
    - VBOX: Fix the logic that scan for the CR character and removes it.  Also fix
        the partial line inclusion when the various log files are greater than 16k.
        string.erase returns what the iterator value should be.
 
     samples/vboxwrapper
        vbox.cpp

David  17 Jan 2012
    - storage simulator work
    - lib: recent checkin broke strip_whitespace(string&).

    ssim/
        ssim.cpp
        plot
        ssim.php
    lib/
        str_util.cpp

David  18 Jan 2012
    - web: link between LAMMPS job submission page and file sandbox page

    html/user/
        lammps.php
        sandbox.php

Charlie 18 Jan 2012
    - client: add debugging aids to coproc_detect logic.
    
    client/
        coproc_detect.cpp

Charlie 18 Jan 2012
    - Tag for 7.0.11 release, all platforms
      boinc_core_release_7_0_11

    /
        configure.ac
        version.h

Charlie 18 Jan 2012
    - client: ATI available RAM is in bytes, not MB; if no CAL, don't divide 
        OpenCL global_mem_size by MEGA to fill in ATI available RAM.
        (Checked in to 7.0.11 tag.)
    
    client/
        coproc_detect.cpp

Rom    18 Jan 2012
    - VBOX: Fix another issue that was a result of Saturdays commit.  Make
        sure that the vm_name variable is populated with something useful if
        resuming from a previous execution of the wrapper.
 
     samples/vboxwrapper
        vbox.cpp

David  18 Jan 2012
    - WAP interface to credit info: return correct timestamp,
        and don't bother with caching.

    html/
        inc/
            wap.inc
        user/
            userw.php

Rom    18 Jan 2012
    - VBOX: Use the documented way to reset the UUID of a virtual hard
        disk.  Thanks Daniel.
    
     samples/vboxwrapper
        vbox.cpp

David  18 Jan 2012
    - Manager: in project web links, use "Home Page" instead of the
        project name (which could be very long)

    clientgui/
        BOINCBaseView.cpp

David  19 Jan 2012
    - client: parse HOST_INFO::p_vm_extensions_disabled correctly

    lib/
        hostinfo.cpp
        proxy_info.cpp
        gui_rpc_client_ops.cpp
        coproc.cpp
    version.h
    ssim/
        ssim.php

Charlie 19 Jan 2012
    - Mac installer: If installing under OS 10.4, create users and groups 
        boinc_master and boinc_project at first available UserIDs and 
        GroupIDs starting at 25 instead of 501 to prevent problems with 
        Accounts pane of System Preferences.

    clientgui/
        mac/
            SetupSecurity.cpp

David  19 Jan 2012
    - storage simulator work

    ssim/
        ssim.cpp
        ssim.php

Charlie 20 Jan 2012
    - client: Show GPU number in "GPU is OpenCL-capable" message.

    client/
        client_state.cpp

Charlie 20 Jan 2012
    - OpenCL: 
        Problem: Mac OpenCL does not recognize all NVIDIA GPUs returned 
        by CUDA.  Since there is no CAL for Mac, this is not an issue 
        for ATI / AMD GPUs.  On other platforms, the CUDA and CAL drivers 
        also provide OpenCL support, so we don't expect the problem there.
    
        Solution: I believe that CUDA and OpenCL return identical GPU 
        model names for the same GPU, and that both return the GPUs in the 
        same order (but with some possibly omitted from the OpenCL sequence.)
        We use that information to correlate the OpenCL data with CUDA data. 
        We use our internal CUDA device_num for the corresponding OpenCL 
        device, but add a new field opencl_device_index; the two fields are 
        equal unless we have CUDA devices not recognized by OpenCL.  We 
        add a new array opencl_device_indexes[] to the COPROC struct, 
        corresponding to the entries in device_nums[].
    
        The init_data.xml file now has a new field gpu_opencl_device_index.  
        If this field exists, the boinc_get_opencl_ids() API uses this to 
        find the cl_device_id and cl_platform_id, otherwise it continues 
        to use the value in gpu_device_num.
    
    api/
        boinc_opencl.cpp
    client/
        app_start.cpp
        coproc_detect.cpp
    lib/
        app_ipc.cpp,.h
        coproc.h

David  20 Jan 2012
    - volunteer data archival stuff

    ssim/
        vda.cpp,h (new)
        ssim.cpp
        makefile

David  20 Jan 2012
    - client: add a mechanism for restartable download of compressed files.
        (It turns out that the compression schemes supported by
        Apache and libcurl, suprisingly, aren't restartable.)

        if a <file_info> from the server contains <gzipped_url> tags,
        use those instead of the <url> tags,
        and flag the file as "download_gzipped".
        If this is the case, download NAME.gz and save it as NAME.gzt.
        When the download is complete, rename NAME.gzt to NAME.gz,
        and uncompress it to NAME.
        (this ensures that if NAME.gz is present, it's complete).
        Also do the uncompression, if needed, in verify_file().
        This ensures that the uncompression will eventually get done
        even if the client quits are crashes in the middle.

    - update_versions: if <gzip> is present in a <file_info>,
        add a gzipped copy in the download directory
        and add a <gzipped_url> elements to the app version's xml_doc.

    client/
        client_types.cpp,h
        file_xfer.cpp
        cs_files.cpp
    tools/
        update_versions

David  20 Jan 2012
    - feeder: if we're rereading the DB because of trigger file,
        do PERF_INFO::get_from_db() also.
        From Teemu Mannermaa.

    sched/
        feeder.cpp

David  20 Jan 2012
    - admin web: if change app or app version params,
        advise user to stop/restart the project

    html/ops/
        manage_apps.php
        manage_app_versions.php

Rom    21 Jan 2012
    - VBOX: Enable the wrapper to handle fractional CPU usage.  If
        the server specifies 1.1 CPUs used, allocate 2 CPUs to be used
        in VirtualBox.
    
    samples/vboxwrapper
        vboxwrapper.cpp

Rom    21 Jan 2012
    - sched: adjust the vbox??_mt plan classes to use 1.5 CPUs instead
        of the full 2 CPUs. Vboxwrapper uses ceil() to allocate enough
        whole CPUs for Virtualbox.  Ideally this will cause the BOINC
        client-side scheduler to use the remaining fraction of the CPU
        for GPU data transfer which will then free up one whole CPU for
        another job.  All without over-commiting anything.
    
    sched/
        sched_customize.cpp

David  22 Jan 2012
    - GUI RPC: switching to the new XML parser
        (which won't parse a double as an int)
        revealed a type mismatch in FILE_TRANSFER::next_request_time
        between client and server.

    db/
        boinc_db.cpp,h
        schema_vda.sql (new)
    lib/
        gui_rpc_client_ops.cpp
        gui_rpc_client.h
    ssim/
        vda.cpp
        vda_lib.cpp,h
        vda_transitioner.cpp
        makefile
    client/
        net_stats.cpp

David  22 Jan 2012
    - client: fix divide-by-zero bug in calculation of priority
        of projects with zero resource share

    client/
        cpu_sched.cpp

Rom    23 Jan 2012
    - MGR: Tweak the z-order of BOINC Manager owned windows a little bit.
        Image a case where BOINC Manager and the BOINC Manager event log
        live side-by-side or only slightly overlapped, and the user wants
        to use a full screen/maximized window.  If the bring the BOINC
        manager window back into focus while that app is still running
        make sure the event log comes forward as well.  The event log
        should appear behind the main window in the case they are
        overlapped.
    
    clientgui/
        BOINCGUIApp.cpp, .h

Rom    23 Jan 2012
    - client - Remove Mac OSX 10.3.9 hack, it is no longer needed.

    client/
        http_curl.cpp

David  23 Jan 2012
    - scheduler: initialize COPROC_ATI::version to zero;
        avoid sending spurious "update driver" messages

    lib/
        coproc.cpp
    db/
        boinc_db.cpp,h
        schema_vda.sql
    vda/
        vdad.cpp
        makefile

Charlie 23 Jan 2012
    - Mac: If permissions error because unable to opendir() a subdirectory, 
        show path to that subdirectory.

    client/
        check_security.cpp

Rom    23 Jan 2012
    - VBOX: Demote the priority level of the VM process to try and prevent
        latency issues for volunteers.
    - VBOX: If the port forwarding preferred port isn't usable, try asking
        the OS for one.
    - VBOX: On a failure, get the VM process exit code and report it with
        the rest of the stderr spew.

    samples/vboxwrapper/
        vbox.cpp, .h
        vboxwrapper.cpp

David  23 Jan 2012
    - web: use et_n instead of pfc_n for #jobs completed
        in host app details page
        (pfc_n is not populated for hosts running old clients)

    html/user/
        host_app_versions.php

Rom    24 Jan 2012
    - client: treat the gzt file extension like we do for the gz file extension.
        Disable libcurls ability to decompress on-the-fly and let the CC decompress
        it after it has been fully downloaded.
    
    client/
        http_curl.cpp

David  24 Jan 2012
    - client: when deleting a file, check for .gzt and .gz variants as well

    client/
        client_types.cpp

David  24 Jan 2012
    - client: bug fixes in gzipped download code

    client/
        client_types.cpp
        cs_files.cpp

Rom    24 Jan 2012
    - client: undo my previous commit.  We request .gz from the server and write
        the contents to a .gzt file.
 
    client/
        http_curl.cpp

Rom    24 Jan 2012
    - VBOX: Fix build breaks for Linux and Mac.

    samples/vboxwrapper/
        vbox.cpp

Rom    24 Jan 2012
    - client: Fix long standing issue with the .gz extension automatically being
        decompressed on-the-fly when it wasn't supposed to be.

    client/
        http_curl.cpp

David  24 Jan 2012
    - volunteer storage
    client/
        client_types.h
    vda/
        vdad.cpp

Charlie 25 Jan 2012
    - VBOX: Fix compiler warnings on Mac.

    samples/vboxwrapper/
        vboxwrapper.cpp

Charlie 25 Jan 2012
    - MGR: Make the task pane in the advanced view and its buttons fixed sizes; 
        ellipse the button contents if needed; show full button text plus 
        description in button tooltips; don't set button labels if unchanged.

    clientgui/
        BOINCBaseView.cpp, .h
        BOINCTaskCtrl.cpp, .h
        stdwx.h

David  26 Jan 2012
    - update_versions: for gzipped files,
        send the size of the compressed file as well.
    - client: parse and write the compressed size (FILE_INFO::gzipped_nbytes).
        For get_transfer GUI RPCs, if it's a compressed download send
        the compressed size.
        That way the manager will show the fraction done correctly.

    tools/
        update_versions
    lib/
        gui_rpc_client.h
    vda/
        vdad.cpp
    client/
        client_types.cpp,h
        acct_setup.cpp

Charlie 26 Jan 2012
    - client: disable temporary debugging aids in coproc_detect logic.
    
    client/
        coproc_detect.cpp

David  26 Jan 2012
    - client: fix write of gzipped_nbytes

    client/
        client_types.cpp

Rom    26 Jan 2012
    - Tag for 7.0.12 release, all platforms
      boinc_core_release_7_0_12

    /
        configure.ac
        version.h

David  26 Jan 2012
    - client: after a gzipped file is downloaded,
        we uncompress it and then verify it.
        The latter involves computing its MD5, which reads the entire file.
        Combine these 2 steps so that the MD5 is computed
        as the file is uncompressed,
        eliminating the need to read the file again.

    lib/
        crypt.cpp,h
        crypt_prog.cpp
    client/
        client_types.cpp,h
        cs_files.cpp

Charlie 26 Jan 2012
    - Mac: Update the build instructions with the current URL for c-ares-1.7.4.

    mac_build/
        HowToBuildBOINC_XCode.rtf

Charlie 27 Jan 2012
    - MGR: If CPU or GPU is suspended from Activity Menu, change "Snooze" items 
        to "Resume" in system tray menu.
    - client: Always remember previous CPU and GPU activity settings.

    client/
        client_types.cpp,h
        cs_statefile.cpp
    clientgui/
        BOINCTaskBar.cpp,.h
        mac/
            MacSysMenu.cpp

David  27 Jan 2012
    - manager: in Disk View, try to make colors more distinct.
        In addition to varying the hue,
        cycle through 3 different luminance values (.5, .7, .9)
    - web: update the wording of buffer-size preferences

    clientgui/
        ViewResources.cpp
    html/inc/
        prefs.inc

David  27 Jan 2012
    - manager: in tooltips for Project/Task buttons,
        don't prepend "button name: ";
        add a tooltip for Home Page button.

    clientgui/
        BOINCBaseView.cpp
        BOINCTaskCtrl.cpp

Charlie 27 Jan 2012
    - MGR: Disable new "Resume" items in system tray menu if modal dialog is open.

    clientgui/
        BOINCTaskBar.cpp

David  28 Jan 2012
    - web: msg tweak
    - screensaver coordinator: use new XML parser

    clientscr/
        screensaver.cpp
    html/user/
        forum_report_post.php

Charlie 30 Jan 2012
    - client: because available GPU RAM value is unreliable, don't defer 
        scheduling a task based on insufficient GPU RAM.  For now, the 
        relevant code is guarded by a "#define DEFER_ON_GPU_AVAIL_RAM 0" 
        so we can easily restore it if we find a reliable way to get the 
        value of available GPU RAM periodically. 
    
        NOTE: we are still sending this unreliable value to project 
        servers in the sched_request file.  Does it make sense to do so?
    
    client/
        cpu_sched.cpp
    lib/
        coproc.h

David  30 Jan 2012
    - manager: change text for buffer-size fields in advanced prefs dialog

    clientgui/
        DlgAdvPreferencesBase.cpp

David  30 Jan 2012
    - server: revamp the "assigned job" mechanism.
        This now supports two main use cases:
        1) there's a job that you want to run once on all hosts,
            present and future
            (or all hosts belonging to a user, or to a team).
            The job is never transitioned, validated, or assimilated.
        2) There's a normal job for which you want to use only
            hosts belonging to a specific user (e.g. cluster or cloud hosts).
            This restriction can be made either when the job is created,
            or on the fly,
            e.g. as part of a scheme for accelerating batch completion.
            For the latter purposes we now provide a function
                restrict_wu_to_user(DB_WORKUNIT&, int userid);

            The job goes through the standard
            transitioner/validator/assimilator path.

        These cases are enabled by config flags
            <enable_assignment_multi/>
            <enable_assignment/>
        respectively.

        Assignment of type 2) are no longer stored in shared mem,
        so there is no limit on their number.

        There is no longer a rule that assigned job names must contain "asgn".

        NOTE: this requires a database update.

    db/
        boinc_db.cpp,h
        constraints.sql
        schema.sql
    sched/
        sched_util.cpp,h
        sched_shmem.cpp
        transitioner.cpp
        sched_assign.cpp
    tools/
        backend_lib.cpp
        create_work.cpp
    html/ops/
        db_update.php
    lib/
        common_defs.h

David  30 Jan 2012
    - admin web: improvements to the pages for investigating result failures
        (though considerable funkiness remains)

    html/
        ops/
            failure_result_summary_by_platform.php
            failure_result_summary_by_host.php
            index.php
            pass_percentage_by_platform.php
        inc/
            db_ops.inc

David  31 Jan 2012
    - admin web: fixes and clarifications to failure summaries

    html/
        ops/
            failure_result_summary_by_platform.php
            failure_result_summary_by_host.php
            index.php
            pass_percentage_by_platform.php
        inc/
            boinc_db.inc
            db_ops.inc
        user/
            apps.php

David  31 Jan 2012
    - create_work tool: change option names for assigned jobs
    - admin web: show actual platform name in result summary page

    tools/
        create_work.cpp
    html/ops/
        pass_percentage_by_platform.php

David  31 Jan 2012
    - web: fix the user search feature
    - scheduler: parse d_project_share
    - scheduler: if vbox and vbox_mt are both available,
        use vbox for a 1-CPU machine

    db/
        boinc_db.h
    sched/
        sched_customize.cpp
        sched_types.cpp
    html/user/
        user_search.php

David  1 Feb 2012
    - scheduler: add log messages to show VM-related request items
    - fix typos in db_update script

    sched/
        sched_send.cpp
    html/ops/
        db_update.php

Charlie 2 Feb 2012
    - Tag for 7.0.13 release, all platforms
      boinc_core_release_7_0_13

    /
        configure.ac
        version.h

David  2 Feb 2012
    - client: fix job scheduler problem:
        old: RR simulation marks some jobs as missing their deadline,
            and the job scheduler runs those jobs as "high priority".
        problem: those generally aren't the ones we should run.
            E.g. if the client has a lot of jobs from a project,
            typically the ones with later deadlines are the ones
            whose deadlines are missed in the simulation.
            But in this case the EDF policy says we should run
            the ones with earliest deadlines.
        new: if a project has N deadline misses,
            run its N earliest-deadline jobs,
            regardless of whether they missed their deadline in the sim.
        Note: this is how it used to be (as designed by John McLeod).
            I attempted to improve it, and got it wrong.

    client/
        cpu_sched.cpp

Rom    2 Feb 2012
    - MGR: Fix cookie detection problem when using the
        IEGetProtectedModeCookie API.  Function prototype changed from the
        InternetGetCookieEx function.  HRESULT != BOOL.
    
    clientgui/
        browser.cpp

Rom    2 Feb 2012
    - Tag for 7.0.14 release, all platforms
      boinc_core_release_7_0_14

    /
        configure.ac
        version.h

David  3 Feb 2012
    - client: first pass at async file copy feature.
        When a large file is copied from a project dir to a slot dir,
        it's copied in chunks,
        interleaved with other polling activities such as GUI RPCs.
        That way the manager doesn't freeze while large copies
        (e.g. VM images) are happening

    client/
        async_file.cpp,h (new)
        client_types.h
        client_state.cpp
        app.cpp,h
        app_start.cpp
        Makefile.am

Rom    3 Feb 2012
    - client: add async file copy stuff to Windows project file.

    client/
        async_file.cpp
    win_build/
        boinc_cli.vcproj

David  3 Feb 2012
    - client: debug async file copy.  Seems to be working.

    client/
        app.cpp
        app_start.cpp
        async_file.cpp
    lib/
        common_defs.h

Charlie 3 Feb 2012
    - client: add async file copy stuff to Xcode project.

     mac_build/
        boinc.xcodeproj/
            project.pbxproj

David  3 Feb 2012
    - transitioner: fix bug that cause invalid SQL query

    db/
        boinc_db.cpp

Charlie 3 Feb 2012
    - SCR: Fix Xcode editor problems from recent screensaver.cpp changes.

    clientscr/
        screensaver.cpp

David  5 Feb 2012
    - client: intermediate checkin for async file verification

    lib/
        crypt.cpp,h
        crypt_prog.cpp
    client/
        client_types.cpp,h
        async_file.cpp,h
        pers_file_xfer.cpp
        cs_apps.cpp
        cs_scheduler.cpp
        acct_mgr.cpp
        cs_files.cpp

Charlie 6 Feb 2012
    - client: Fix compiler warning generated by above checkin.

    client/
        pers_file_xfer.cpp

Rom    6 Feb 2012
    - client: Undo my change of 24 Jan 2012 which broke WCG's use of the
        .gzb file extension.  I was wrong in how I read the conditional and
        it turns out that libcurl does not attempt to honor the content-encoding
        if it was disabled as part of the request. My bad.
    
    client/
        http_curl.cpp

David  6 Feb 2012
    - client: tweaks to AMD GPU detection msgs
    - client: async file stuff

    client/
        async_file.cpp
        coproc_detect.cpp
        cs_files.cpp

David  6 Feb 2012
    - client: async file stuff

    client/
        async_file.cpp,h
        cs_files.cpp
    lib/
        crypt.cpp,h
        crypt_prog.cpp

David  6 Feb 2012
    - client: async file stuff

    client/
        client_types.cpp,h
        app_start.cpp
        async_file.cpp
        cs_files.cpp

David  6 Feb 2012
    - client: async file stuff.
        async decompress/verify seems to be working

    client/
        async_file.cpp,h
        gui_http.cpp

Charlie 6 Feb 2012
    - client: remove "GPU n is OpenCL-capable" messages.  They were 
        redundant with new OPENCL_DEVICE_PROP::description() and were 
        confusing because they only listed the "best" CUDA / CAL GPUs.
    
    client/
        client_state.cpp

David  7 Feb 2012
    - client: HTTP range request errors are permanent.

    client/
        http_curl.cpp,h
        pers_file_xfer.cpp
        file_xfer.cpp
    lib/
        gui_rpc_client_ops.cpp
        error_numbers.h
        str_util.cpp
    html/ops/
        bolt_refresh.php

David  7 Feb 2012
    - async file stuff.  mostly working.  still a few bugs

    client/
        cs_apps.cpp
        http_curl.cpp
    clientgui/
        AccountManagerPropertiesPage.cpp
        ProjectPropertiesPage.cpp
    lib/
        str_util.h

David  7 Feb 2012
    - client: async file stuff
        - set threshold at 10 MB for doing things asynchronously
        - don't count VERIFY_PENDING as failure

    client/
        async_file.h
        client_state.cpp
        client_types.cpp,h
        cs_apps.cpp

Charlie 7 Feb 2012
    - client: Fix bug in setting opencl_device_index.

    client/
        coproc_detect.cpp

David  7 Feb 2012
    - client/Manager/GUI RPC: clean up RPC stuff involving
        resource-specific backoff and exclusion

        Old: client writes
                <rsc_backoff_time>
                <rsc_backoff_interval>
                <no_rsc_ams>
                <no_rsc_apps>
                <no_rsc_pref>
            in GUI RPC entries for projects.
            Manager (GUI RPC client): PROJECT struct has
                cpu_backoff_time
                cpu_backoff_interval
                ... cuda, ati
                no_cpu_pref
                ... cuda, ati
            and it parses tags of these names.
            In other words, no information is being conveyed
            from client to Manager.

        New:
            manager parses both forms

    clientgui/
        DlgItemProperties.cpp
        lib/
            gui_rpc_client_ops.cpp
            gui_rpc_client.h

David  8 Feb 2012
    - client: fix bug in async file verify.
        File verify is done in 4 places:
        - after a download finishes
        - transition result to DOWNLOADED
        - if project->verify_files_on_app_start, on app start
        Use asynchrony only in the first 2 cases,
        since the async logic is set up to mark the file as PRESENT
        when done, not to restart a task

    client/
        client_types.h
        app_start.cpp
        pers_file_xfer.cpp
        cs_apps.cpp
        cs_files.cpp

Rom    8 Feb 2012
    - VBOX: Remove the renaming of the vm disk image code. It isn't needed
        and it complicates things in the CC.
    
    samples/vboxwrapper/
        vboxwrapper.cpp

David  8 Feb 2012
    - client: bug fix for async file ops:
        set up files in slot dir when starting an app,
        whether or not it's the first time

    client/
        app.h
        app_control.cpp
        app_start.cpp
        async_file.cpp,h

David  8 Feb 2012
    - client: on startup, check file size as well as existence
    - client: add <async_file_debug> log flag
    - client: do decompress (both sync and async) to a temp file,
        then rename
    - client: if a file's status is VERIFY_PENDING on startup,
        set it to NOT_PRESENT; that will trigger a verify
    - client: do async copy only if size is above threshold

    lib/
        cc_config.cpp,h
    client/
        client_state.cpp
        async_file.cpp,h
        sim.cpp
        app_start.cpp
        client_types.cpp
        cs_files.cpp

David  8 Feb 2012
    - client: fixed a bug in procinfo_app() that would cause processes
        to be treated as non-BOINC when they actually are,
        thus falsely triggering CPU-busy suspensions

    lib/
        procinfo.cpp

David  9 Feb 2012
    - client: only check file size if the FILE_INFO specifies it.

    client/
        cs_files.cpp

David  9 Feb 2012
    - scheduler: don't send "update GPU driver" messages if
        the client didn't report a driver version #

    sched/
        sched_customize.cpp
        file_upload_handler.cpp

Rom    9 Feb 2012
    - Tag for 7.0.15 release, all platforms
      boinc_core_release_7_0_15

    /
        configure.ac
        version.h

David  9 Feb 2012
    - client (Unix): don't print misleading "task exited with no finish file"
        message if task actually called boinc_temporary_exit().

    client/
        app_start.cpp
        app_control.cpp

David  9 Feb 2012
    - storage stuff

    vda/
        vdad.cpp
        vdad_lib.cpp,h
        ssim.cpp
        makefile

Charlie 10 Feb 2012
    - client: If OpenCL but no CAL or no CUDA, copy GPU model name from OpenCL so 
        it will apppear in the host table's serialnum attributes (requested by 
        Oliver Bock.)

    client/
        coproc_detect.cpp

Charlie 11 Feb 2012
    - MGR: Fix a bug which pushed modal dialogs (Attach Wizard) to rear when 
        Manager process was brought to front from behind (Mac only.)  This 
        bug was probably introduced in Z-order tweak of 23 Jan 2012.

    clientgui/
        BOINCGUIApp.cpp

David  12 Feb 2012
    - client: zero PROJECT::last_upload_start on reset,
        so that we can fetch work immediately
    - client: in PERS_FILE_XFER::create_xfer(),
        check for already-existing file before seeing we're allowed to start a new xfer
    - client: in PERS_FILE_XFER::create_xfer(),
        if an async verify is in progress, mark PERS_FILE_XFER as done.

    client/
        client_state.cpp
        log_flags.cpp
        pers_file_xfer.cpp

David  12 Feb 2012
    - storage stuff
    - client: message tweak

    lib/
        crypt_prog.cpp
        susp.cpp (deleted)
    vda/
        vda_lib2.cpp (new)
        vda_lib.h
        ssim.cpp
        makefile
    client/
        cpu_sched.cpp

Charlie 13 Feb 2012
    - MGR: Fix bad <organization_help_url> in Progress Through Processor's 
        skin files provided by Matt Blumberg on 9 December 2011.

    clientgui/skins/Progress Thru Processors/
        skin.xml

Charlie 13 Feb 2012
    - client: Try to fix incorrect NVIDIA device number in OpenCL descriptions. 

    client/
        coproc_detect.cpp

Charlie 13 Feb 2012
    - MGR: Update <organization_*> tags in 3 branded skins (GR, PtP, CE) to 
        new values from Matt Blumberg.

    clientgui/skins/
        GridRepublic/
            skin.xml
        Progress Thru Processors/
            skin.xml
        Charity Engine/
            skin.xml

Charlie 13 Feb 2012
    - Mac sandbox: In initial permissions check when launching Manager or Client, 
        don't check project-created subdirectories under project or slot 
        directories because we have not told projects these must be readable and 
        executable by group.
    
    client/
        check_security.cpp

David  14 Feb 2012
    - scheduler: fix bug that broke broadcast jobs (from Kevin)

    sched/
        sched_shmem.cpp

David  14 Feb 2012
    - assimilator: when enumerating results for a WU, check retval.
        Otherwise we might get a partial list,
        which screws up assimilation logic.

    sched/
        assimilator.cpp
    lib/
        hostinfo.h

David  14 Feb 2012
    - admin web: fix error when showing unsent results

    html/inc/
        db_ops.inc

Charlie 14 Feb 2012
    - API: Remove apparently unnecessary include of carbon.h (requested 
        by Bernd Machenschalk.)

    api/
        boinc_api.h
    clientscr/
        gfx_switcher.cpp

David  14 Feb 2012
    - storage stuff

    vda/
        vdad.cpp
        vda_lib.h

David  14 Feb 2012
    - client: instead of saying "comm deferred",
        say "project backoff XXX.XX".

    client/
        work_fetch.cpp

David  14 Feb 2012
    - client: more tweaks to work-fetch messages

    client/
        work_fetch.cpp

David  15 Feb 2012
    - web: in user search, show most recent rather than oldest users
    - web: don't show URL in account page if expavg_credit < 1.
        This discourages a type of spam.

    html/
        inc/
            user.inc
        user/
            user_search.php

David  15 Feb 2012
    - client: msg tweak

    client/
        work_fetch.cpp

David  15 Feb 2012
    - lib: change get_mac_address() to avoid sprintf(buf, "%s...", buf);
        use strcat instead
    - client: don't use get_mac_address() to create host CPIDs
        (we have plenty of other info to make them unique)
    - storage stuff

    db/
        schema_vda.sql
    lib/
        mac_address.cpp
        Makefile.am
    vda/
        vda_lib2.cpp
        vda_lib.h
    client/
        hostinfo_network.cpp

David  16 Feb 2012
    - client: fetch work from backup (zero resource share) projects
        only if a device instance is idle

    client/
        work_fetch.cpp

David  16 Feb 2012
    - web: change wording of buffer-size prefs

    html/inc/
        prefs.inc
    sched/
        sched_types.h
    vda/
        sched_vda.cpp

Charlie 16 Feb 2012
    - client: Remove some temporary debugging code.

    client/
        coproc_detect.cpp

David  16 Feb 2012
    - storage stuff (work in progress)
    - small code shuffle

    db/
        boinc_db.h
    sched/
        delete_file.cpp
    tools/
        backend_lib.cpp,h
    lib/
        str_util.h
    vda/
        sched_vda.cpp
        makefile

Charlie 16 Feb 2012
    - client: Always use GPU model name from OpenCL if available for ATI / AMD 
        GPUs because (we believe) it is more reliable and user-friendly.

    client/
        coproc_detect.cpp

David  17 Feb 2012
    - client: fix bug where WCG downloads were getting wrong size errors.
        To be honest, I don't know that the problem was or why my change fixed it.
    client/
        http_curl.cpp

Charlie 17 Feb 2012
    - client: Prevent an unlikely but possible crash.

    client/
        coproc_detect.cpp

Charlie 17 Feb 2012
    - MGR: Fix a Mac-only bug which showed Event Log if About BOINC is selected 
        from task bar menu when BOINC is hidden.

    clientgui/
        BOINCGUIApp.cpp
        BOINCTaskBar.cpp

Rom    17 Feb 2012
    - Tag for 7.0.16 release, all platforms
      boinc_core_release_7_0_16

    /
        configure.ac
        version.h

David  17 Feb 2012
    - db_purge: when deleting a workunit record,
        delete any assignments that refer to it

    db/
        db_base.cpp,h
    sched/
        db_purge.cpp

David  17 Feb 2012
    - server: add volunteer data archival to the build system

    sched/
        sched_config.cpp,h
        Makefile.am
    configure.ac
    Makefile.am
    vda/
        Makefile.am new
        makefile (renamed to makefile_orig)

Charlie 17 Feb 2012
    - Mac: Fix back trace to work under OS > 10.5.
    (Checked in to boinc_core_release_7_0_16 tag)

    lib/
        mac/
            mac_backtrace.cpp

Charlie 18 Feb 2012
    - client: Fix OpenCL NVIDIA GPU detection when CUDA is not present.

    client/
        coproc_detect.cpp

David  18 Feb 2012
    - client: tweak to work-fetch policy:
        if we're making a scheduler RPC to a project for reasons
        other than work fetch,
        and we're deciding whether to ask for work, ignore hysteresis;
        i.e. ask for work even if we're above the min buffer
        (idea from John McLeod).

    client/
        work_fetch.cpp,h
        cs_scheduler.cpp
    sched/
        feeder.cpp
    vda/
        vdad.cpp

David  19 Feb 2012
    - client: fix bug in notices where, after a notice is deleted,
        the notices tab refreshes once/second forever after

    client/
        cs_notice.cpp

Rom    20 Feb 2012
    - Tag for 7.0.17 release, all platforms
      boinc_core_release_7_0_17

    /
        configure.ac
        version.h

David  20 Feb 2012
    - client: message tweaks
    - scheduler: fix crash when use <enable_assignment>

    sched/
        db_purge.cpp
        sched_assign.cpp
    client/
        work_fetch.cpp

David  20 Feb 2012
    - Manager/Client: fix bugs in GUI RPC that prevented
        updates to proxy info from being saved by client

    lib/
        gui_rpc_client_print.cpp
        gui_rpc_client_ops.cpp
        gui_rpc_client.h
    client/
        boinc_cmd.cpp

David  20 Feb 2012
    - Manager: compile fix

    clientgui/
        MainDocument.cpp

David  20 Feb 2012
    - scheduler: fix a couple of assigned-job bugs
        (need "where" at start of enumerate() clause!)

    sched/
        sched_util.cpp
        sched_assign.cpp

David  20 Feb 2012
    - client: define a "arrived-first" order on results
        in which the tiebreaker is MD5 of name.
        That way the order is stable
        (it doesn't change from one run of the client to the next)
        and it doesn't grep results with similar names
        (and hence for the same app).
        This ordering is used for
        1) the order of display in the manager
        2) the job scheduler's notion of FIFO

    client/
        client_types.h
        cs_statefile.cpp
        cpu_sched.cpp

Charlie 20 Feb 2012
    - client: Fix OpenCL NVIDIA GPU enumeration bug I introduced 
        with last checkin.

    client/
        coproc_detect.cpp

Charlie 20 Feb 2012
    - Tag for 7.0.18 release, all platforms
      boinc_core_release_7_0_18

    /
        configure.ac
        version.h

Charlie 20 Feb 2012
    - Mac installer: Update copyright notice from 2009 to 2012.

    clientgui/
        mac/
        SetVersion.cpp

David  21 Feb 2012
    - storage stuff

    db/
        schema_vda.sql
    py/Boinc/
        setup_project.py
    vda/
        vda.cpp
        vda_lib.cpp,h
        vda_lib2.cpp
        vdad.cpp
        ssim.cpp

Rom    21 Feb 2012
    - Vbox: Include date component in log messages to ease debugging long
        running VM tasks.
    
    samples/vboxwrapper/
        vbox.cpp
        vboxwrapper.cpp, .h

David  22 Feb 2012
    - scheduler: in version selection, when deciding which version is fastest,
        we multiple projected FLOPS by a normal random var
        with mean 1 and stddev 0.1.
        Make the stddev configurable; in particular it can be zero.

    db/
        boinc_db.h
        schema_vda.sql
    sched/
        sched_config.cpp,h
        sched_version.cpp
    vda/
        vdad.cpp

David  22 Feb 2012
    - client: change the job scheduling policy for MT jobs.
        The old policy avoided running an N-CPU job unless N CPUs were free.
        This could result in idle CPUs for long periods; for example:
        on a 4-CPU machine, suppose you have a long 1-CPU job in EDF mode,
        and some 4-CPU jobs.
        3 CPUs will be idle until the 1-CPU job finishes.
        Furthermore, the work fetch mechanism won't try to get
        jobs (possibly non-MT) from other projects,
        because the RR simulation doesn't reflect the scheduling
        policy's exclusion principle.

        The change: schedule jobs until ncpus_used >= ncpus.
        E.g. in the above situation run the 1- and 4-CPU jobs together.
        In extreme cases we might run 3 1-CPU jobs and the 4-CPU job.
        This will degrade the performance of the 4-CPU job,
        but that's probably better than having idle CPUs.

    client/
        cpu_sched.cpp

David  22 Feb 2012
    - scheduler: tell the user if we're not sending work because
        VirtualBox is not installed

    sched/
        sched_customize.cpp

David  22 Feb 2012
    - scheduler and create_work: fix bugs that caused targeted jobs
        to be sent to non-targeted hosts.
        The feeder was erroneously putting targeted jobs
        in the shared mem cache.
        Changes:
        - The feeder only enumerates jobs for which
            workunit.transitioner_flags is zero.
            NOTE: this field is nonzero iff the job is assigned.
        - create_work: when creating an assigned jobs,
            set workunit.transitioner_flags appropriately

    db/
        boinc_db.cpp,h
        schema.sql
    sched/
        sched_array.cpp
    tools/
        create_work.cpp

David  22 Feb 2012
    - API, client, and Manager: add an optional "reason" argument to
        boinc_temporary_exit(),
        explaining why the app is exiting.
        Convey this to the client, and then to the Manager,
        and display it there and in the log.

    clientgui/
        MainDocument.cpp
    lib/
        gui_rpc_client_ops.cpp
        gui_rpc_client.h
    api/
        boinc_api.cpp,h
    client/
        client_types.cpp,h
        app.h
        app_control.cpp

David  22 Feb 2012
    - client: fix an instance of
        sprintf(buf, "%s...", buf)
        on Unix

    client/
        hostinfo_unix.cpp

Charlie 22 Feb 2012
    - API: fix compile error on Mac.

    api/
        macglutfix.m

Charlie 22 Feb 2012
    - client: When available, use total RAM value from CAL for all ATI 
        OpenCL GPUs, not only for the "best" GPU, so the descriptions 
        show this value.
    
    client/
        coproc_detect.cpp

David  22 Feb 2012
    - server: split out the "antique file deletion" feature of
        file_deleter.cpp into a separate program,
        since it blocks normal file deletion while it's running.
        From Bernd.
    - storage stuff

    db/
        boinc_db.cpp,h
        schema_vda.sql
    sched/
        file_deleter.cpp
        antique_file_deleter.cpp (new)
        Makefile.am
    vda/
        vdad.cpp
        vda_lib.cpp
        vda_lib2.cpp
        vda.cpp

David  22 Feb 2012
    - install antique file deleter as periodic task (24 hours)
        when create new project

    sched/
        antique_file_deleter.cpp
    tools/
        make_project
    py/Boinc/
        setup_project.py

Charlie 23 Feb 2012
    - MGR: Update <organization_help_url> in Progress Through Processor's 
        skin file again as requested by Matt Blumberg on 17 February 2012.

    clientgui/skins/Progress Thru Processors/
        skin.xml

Charlie 24 Feb 2012
    - Mac installer: Create RealName field for users boinc_master and 
        boinc_project and set it to empty string (following new advice from 
        Apple Developer technical Suport.)

    clientgui/
        mac/
            SetupSecurity.cpp

Rom    24 Feb 2012
    - MGR: Rename the "Remaining" column to "Remaining (Estimated)" in the
        Advanced GUI/Work view.
    
    clientgui/
        ViewWork.cpp

David  24 Feb 2012
    - client: amend checkin of 18 Feb to not request work if
        work buffer is above upper limit

    client/
        work_fetch.cpp

David  24 Feb 2012
    - storage stuff

    vda/
        vdad.cpp
        vda.cpp
        vda_lib2.cpp
        vda_lib.h

David  24 Feb 2012
    - storage stuff

    db/
        boinc_db.h
        schema_vda.sql
    sched/
        delete_file.cpp
        put_file.cpp
        get_file.cpp
    tools/
        backend_lib.cpp,h
    vda/
        vda.cpp
        vda_policy.cpp,h (new)
        vda_lib.cpp,h
        Makefile.am
        ssim.cpp

David  24 Feb 2012
    - scheduler: when choosing the best app version,
        by default we skip app versions that use a resource
        for which work has not been requested.
        This is determined by the "check_req" arg to get_app_version().
        This flag is cleared whenever we want to send a job
        regardless of whether a requested resource can be used:
        namely, when resending lost jobs, and when sending assigned jobs.

        Fix a bug that could skip unrequested versions even
        when check_req is false.

        NOTES:

        1) The current semantics aren't right.
        When check_req is false, we selected the fastest of all app versions,
        including those for which no work is requested.
        Instead, we should select the fastest of the versions
        for which work is requested if there are any;
        otherwise, select the fastest version.

        2) The mechanism isn't implemented for anonymous platform.
        It should be.

        3) If we've cached an answer (including NULL) for a given
        value of check_req, that answer may be wrong for a different value.

    sched/
        sched_version.cpp

Bernd  27 feb 2012
    - db_purge: record result and workunit name in index file

    sched/
        db_purge.cpp

Bernd  27 feb 2012
    - validator: output the version string even when not in project directory

    sched/
        validator.cpp

Bernd  27 feb 2012
    - scheduler: allow to configure userids for which the scheduler should
        not scan the host table. This was previously hardcoded for
        Einstein@home to prevent some users with many (identical) hosts
        from flooding the DB with slow queries. Now add
        <dont_search_host_for_userid>userid</dont_search_host_for_userid>
        to the project config (in config.xml) for each such userid.

    sched/
        sched_config.h
        sched_config.cpp
        handle_request.cpp

Bernd  27 Feb 2012
    - scheduler: fix typo in previous commit (patch was using old parser)

    sched/
        sched_config.cpp

Bernd  27 Feb 2012
    - scheduler: the scheduler (stderr) log is buffered to keep the output of
        one instance together in the scheduler.log when multiple instances are
        running. Currently the buffer has a fixed size of 32768 charaters.
        On one hand with much debug output this buffer may turn out to be
        too small. OTOH the log of this instance is completely lost in case
        of a crash, which doesn't help with debugging. Thus make the
        scheduler log buffer size configurable using the tag
        <scheduler_log_buffer> in project config. The default value is
        still the old size (32768), set it to 0 to disable buffering
        completely, e.g. for debugging.

    sched/
        sched_config.h
        sched_config.cpp
        sched_main.cpp

Bernd  27 Feb 2012
    - scheduler: Another feature for debugging the scheduler.
        Previously (little known) the scheduler could be hacked to preserve
        the sched_request.xml and sched_reply.xml in own directories
        (you had to modify the initial value of use_files in sched_main.cpp).
        This feature could now be switched on and off on the fly just by
        changing the project config.
        When there is an (existing) directory configured as
        <debug_req_reply_dir>, each schduler instance will write three
        files in there: PID_C_sched.log, PID_C_sched_request.xml and (if all
        goes well) PID_C_sched_reply.xml. PID is the process id of this
        scheduler instance, C is an internal counter within the process if
        FCGI is used. The sched.log will contain nothing else than the
        pid and the IP address of the client. This should allow for
        identifying the scheduler instance responsible for a given
        apache error log message ("premature end of script headers") when
        a scheduler crashed. sched_request.xml (obviously) is the scheduler
        request, and if the scheduler doesn't crash in between, there will
        also be the reply to the client kept in sched_reply.xml
        Remove the <debug_req_reply_dir> tag from the project config
        to turn this feature off.

    sched/
        sched_config.h
        sched_config.cpp
        sched_main.cpp

Rytis  27 Feb 2012
    - change antique_file_deleter logic not to delete files that still have
        workunit records

    sched/
        antique_file_deleter.cpp

David  27 Feb 2012
    - VDA: add some log messages
    - scheduler: add VDA
    - client, web: change default prefs to min_buf=.1 days, max_buf=.5 days
    - scheduler: app plan function for vbox requires 7.0+ client

    Makefile.incl
    sched/
        antique_file_deleter.cpp
        sched_config.cpp,h
        sched_customize.cpp
        handle_request.cpp
    html/inc/
        prefs.inc
    lib/
        prefs.cpp
    vda/
        vda.cpp
        sched_vda.cpp,h

Charlie 28 Feb 2012
    - MGR: Change strings in Simple View to match changes in Advanced View: 
        "Remaining" -> "Remaining (Estimated)", "Home page" instead of project 
        name in web links.

    clientgui/
        sg_ProjectWebSitesPopup.cpp
        sg_TaskPanel.cpp

David  28 Feb 2012
    - storage stuff

    db/
        boinc_db.cpp,h
        schema_vda.sql
    sched/
        sched_types.cpp,h
    vda/
        sched_vda.cpp

David  28 Feb 2012
    - storage stuff.  Getting there.

    db/
        boinc_db.cpp
    sched/
        handle_request.cpp
    vda/
        vdad.cpp
        vda_policy.h
        sched_vda.cpp
        vda.cpp

David  29 Feb 2012
    - wrapper: compute final CPU time correctly for multi-process apps
    - storage stuff

    db/
        boinc_db.cpp,h
        schema_vda.sql
    samples/wrapper/
        wrapper.cpp
    vda/
        vda_lib.cpp,h
        sched_vda.cpp
        vda.cpp
        ssim.cpp

Charlie 29 Feb 2012
    - client: On Mac only, get ATI RAM sizes from OpenGL.

    client/
        coproc_detect.cpp
    lib/
        coproc.h
    mac_build/
        boinc.xcodeproj/
            project.pbxproj

Rom    29 Feb 2012
    - VBOX: Implement an exponential backoff scheme of sleeping between
        commands if a session lock error has been detected.  Cap the overall
        delay to 30 seconds total for a single command.

        Experiments performed by jujube(T4T) suggest changing the sleep interval
        to an exponential style backoff would increase our chances of recovering in
        situations where the previous lock is held by a previous instance of
        vboxmanage whos instance data hasn't been cleaned up within vboxsvc yet.

    client/
        vbox.cpp

David  1 Mar 2012
    - client: fix crashing bug when there is 1 instance of a resources.
        I'm not sure how this ever worked.

    client/
        work_fetch.h
    sched/
        feeder.cpp
    vda/
        storage.txt

Rom    2 Mar 2012
    - Tag for 7.0.19 release, all platforms
      boinc_core_release_7_0_19

    /
        configure.ac
        version.h

Charlie 3 Mar 2012
    - Mac installer: Utility shell script creates users & groups boinc_master 
        and boinc_project with IDs at 501 or above; also creates RealName field 
        for users boinc_master and boinc_project and sets it to empty string 
        (following advice from Apple Developer technical Suport.)

    mac_build/
        Mac_SA_Secure.sh

David  3 Mar 2012
    - Manager: small code cleanup
    client/
        client_state.cpp
    clientgui/
        DltItemProperties.cpp,h

David  3 Mar 2012
    - Manager: in Project Properties page,
        show if a GPU type is excluded by configuration
    - client: don't fetch work for a resource type if all instances
        of that type are excluded
    - web: don't use filter_var(, FILTER_SANITIZE_STRING)
        to strip HTML tags from a string.
        This escapes singles quotes also.
        Use strip_tags() instead.

    clientgui/
        DltItemProperties.cpp
    html/inc/
        util.inc
    lib/
        gui_rpc_client_ops.cpp
        gui_rpc_client.h

David  3 Mar 2012
    - LAMMPS job submission: set rsc_fpops_bound to 20 times rsc_fpops_est
    html/user/
        lammps.php

David  4 Mar 2012
    - web: open BBCode instructions in new window (or tab).
        Otherwise, on IE, you lose the text you already entered
        when you go back.

    html/inc/
        util.inc

Bernd  5 Mar 2012
    - scheduler: fix/augment file_deleter usage message

    sched/
        file_deleter.cpp

David  5 Mar 2012
    - LAMMPS: fix code formatting

    html/user/
        lammps.php

Rom    6 Mar 2012
    - Tag for 7.0.20 release, all platforms
      boinc_core_release_7_0_20

    /
        configure.ac
        version.h

David  8 Mar 2012
    - API: fix various bugs related to process control and critical sections.
    - client: code cleanup (no functional change)

    api/
        boinc_api.cpp
        windows_opengl.cpp
    client/
        app.cpp
        app_control.cpp
    vda/
        *
    
Rom    8 Mar 2012
    - VBOX: Parse the vboxmanage error code for *nix as well.
    - VBOX: Switch to using status.suspend_request instead of status.suspend
        when determining when to suspend/resume a VM.  status.suspended is
        now only changed when direct_process_action is set to true.

    samples/vboxwrapper/
        vboxwrapper.cpp
        vbox.cpp

David  9 Mar 2012
    - API: remove BOINC_STATUS::suspend_request;
        it's an implementation thing, not intended for export.
        Fix a related bug.

    samples/vboxwrapper/
        vboxwrapper.cpp
    api/
        boinc_api.cpp
    vda/
        vda_lib.cpp

Rom    9 Mar 2012
    - VBOX: Setting the CPU Execution Cap should be done with the controlvm
        command after the VM has entered a running state instead of using
        modifyvm.
    
    samples/vboxwrapper/
        vbox.cpp

David  9 Mar 2012
    - web: allow a project to specify 2 stylesheets

    html/
        inc/
            util.inc
        project.sample/
            project.inc

Rom    9 Mar 2012
    - VBOX: Allow the CPU execution cap to be set back to 100% after it had
        alreadly been set lower.

    samples/vboxwrapper/
        vbox.cpp
        vboxwrapper.cpp

David  10 Mar 2012
    - storage: add some code

    vda/
        vda_lib.cpp,h
        ssim.cpp
        vdad.cpp

David  10 Mar 2012
    - forgot to add files

    vda/
        stats.cpp,h (new)

Bernd  12 Mar 2012
    - scheduler: remove lock file when scheduler caught SIGTERM

    sched/
        handle_request.h
        sched_main.cpp

Rom    12 Mar 2012
    - VBOX: Only attempt to reset throttle values if the VM is in
        a running state, otherwise controlvm throws an error.
    
    samples/vboxsamples/
        vboxwrapper.cpp

Rom    12 Mar 2012
    - VBOX: If a VM fails to start because the machine is low on memory,
        temporarily exit so BOINC can reschedule it for a later time.
        If the problem doesn't go away it'll just time out eventually anyway.
    
    samples/vboxsamples/
        vboxwrapper.cpp

David  12 Mar 2012
    - server: allow <db_host> to include a :port

    db/
        db_base.cpp

David  12 Mar 2012
    - client: msg tweak and fix compile warnings

    client/
        client_types.cpp
        coproc_detect.cpp
        work_fetch.h
    lib/
        coproc.h
        str_util.cpp

Charlie 12 Mar 2012
    - client: fix compile errors.

    client/
        client_types.cpp

Charlie 12 Mar 2012
    - client: In COPROCS::get_ati_mem_size_from_opengl() on Mac, compare ATI 
        model names from OpenGL with those from IOKit only if coproc_debug 
        flag is set.

    client/
        coproc_detect.cpp

Charlie 12 Mar 2012
    - VBOX: Fix typo in Mac wrapper name (1686 -> i686).

    samples/vboxwrapper/
        vboxwrapper.xcodeproj
            project.pbxproj

David  13 Mar 2012
    - scheduler: do homogeneous app version check before rereading WU
        as well as after.

    sched/
        sched_send.cpp,h

David  13 Mar 2012
    - transitioner: don't clear a WU's HR and HAV class if there are
        timed-out instances; they could still be returned.

    sched/
        transitioner.cpp

Charlie 14 Mar 2012
    - MGR: fix French translations of Remaining (estimated).

    locale/fr/
        BOINC_Manager.po

Charlie 14 Mar 2012
    - client: When comparing ATI model names from OpenCL and IOKit on a 
        Mac, substitute "AMD" for "ATI" because sometimes one API returns 
        "ATI" but the other API returns "AMD".

    client/
        coproc_detect.cpp

Rom    14 Mar 2012
    - VBOX: Use the boinc_temporary_exit API properly.  Wait for 5 minutes
       before allowing another attempt to start the VM when the hypervisor
       cannot allocate enough memory.
    - VBOX: Print out a trace statement about the suspend/resume directive
       from the vboxwrapper perspective.  This in conjuction with the
       BOINC API trace statements should provide a better idea with
       what is going on.
   
    samples/vboxwrapper
        vboxwrapper.cpp

David  14 Mar 2012
    - scheduler: add an alternative way of defining app plan functions
        that uses an XML configuration file;
        see http://boinc.berkeley.edu/trac/wiki/AppPlanConfig
        From Bernd.

    sched/
        sched_customize.cpp
        plan_class_spec.cpp,h
        Makefile.am

David  14 Mar 2012
    - scheduler: code cleanup for the above

    sched/
        plan_class_spec.cpp,h

Charlie 14 Mar 2012
    - client: On Mac only, update ATI available RAM after getting ATI total 
        RAM size from OpenGL.

    client/
        coproc_detect.cpp

David  14 Mar 2012
    - scheduler: fix FCGI compile

    vda/
        sched_vda.cpp

David  14 Mar 2012
    - client: on each scheduler RPC,
        make sure that files flagged as executable in the reply,
        and that are present, are actually executable.

    client/
        client_types.cpp

David  15 Mar 2012
    - client: when killing a task, don't delete its shmem or change its state.
        These mess up the logic for dealing with exited processes,
        resulting in incorrect log messages.

    client/
        app.cpp
        app_control.cpp

David  15 Mar 2012
    - scheduler: when HR is being used,
        make per-HR slot allocation an option rather than the default.
        Kevin reported that slot allocation wasn't working for WCG.
        The default is now no slot allocation,
        and use the regular result enumeration function
        rather than the once that scans the entire table.
        The config flag for enabling slot allocation is <hr_allocate_slots/>.

    sched/
        sched_config.cpp,h
        feeder.cpp
        hr_info.cpp

Rom    15 Mar 2012
    - VBOX: Give the VM process a short priority boost when responding
        to a quit request.  On older XP machines it might speed up the memory
        dump to disk.
    - client: Increase the quit request timeout from 10 seconds to 60 seconds for
        machines running VMs and slow disk drives.  It should give the VM enough
        time to gracefully shutdown and not give boinc reason to kill the wrapper.

    client/
        app.h
    samples/vboxwrapper/
        vbox.cpp, .h
        vboxwrapper.cpp

Rom    16 Mar 2012
    - Moving trunk back into a development branch, further stabilization of the 7.0.x
        client is now in the boinc_core_release_7_0a branch.

    /
        configure.ac
        version.h
        version.h.in

David  16 Mar 2012
    - client: small changes to make client compile on Android,
        and to report the platform as "arm-android".
        From Carl Christensen.
    - Add a script for building BOINC and library dependencies on Android
        From Peter Hanappe.

    lib/
        mac_address.cpp
    client/
        android/
            AndroidBuild.sh (new)
        cs_platforms.cpp
        hostinfo_unix.cpp

David  17 Mar 2012
    - client: use %g to format job resources (#CPUs, #GPUs).
        This suppresses trailing zeroes and (if integer) the .

    client/
        client_types.cpp

David  17 Mar 2012
    - client: changes to job scheduling policy:
        - fix bug that could greatly overcommit CPUs
            if there are several EDF jobs and several non-EDF GPU jobs.
        - don't overcommit CPUs if any job is MT (MT means avg_ncpus > 1).
            For example, on a 4-CPU machine we will run:
                a 0.5-CPU GPU job and 4 1-CPU jobs
                but not
                a 0.5-CPU GPU job and 1 4-CPU job
    client/
        cpu_sched.cpp

Charlie 18 Mar 2012
    - MGR: Fix a Mac-only bug which sometimes failed to show the suspended 
        icon after closing and opening the Manager windows.  This was caused 
        by having a second instance of CTaskBarIcon.

    clientgui/
        BOINCBaseFrame.cpp
        BOINCGUIApp.cpp,.h
        mac/
            MacSysMenu.cpp

David  19 Mar 2012
    - client: job scheduling policy tweak:
        if CPUs are fully committed (e.g. with EDF jobs)
        allow GPU jobs but only up to CPU usage of ncpus+1

    client/
        cpu_sched.cpp

David  19 Mar 2012
    - client: Don't include VBox executive processes as non-BOINC CPU time.
        On some systems they use significant CPU time while VMs are running.
        TODO: do this only if we're actually running a VBox app

    lib/
        procinfo.cpp

David  19 Mar 2012
    - wrapper: fix bug that reported wildly wrong CPU time

    lib/
        procinfo.cpp

David  19 Mar 2012
    - scheduler: fix a bug in assigning deadlines to resent jobs.
        From Kevin.
        NOTE: Kevin also reported a bug that resulted in
        way too large (e.g. year) deadlines.

    sched/
        sched_send.cpp

David  19 Mar 2012
    - client: if an app process exits because of a signal,
        don't show the "no finish file" message;
        not sure why this was there in the first place.
    - client: if an app process exits because of a signal,
        show the signal correctly

    client/
        app_control.cpp

David  19 Mar 2012
    - scheduler: if we can't resend a job (e.g. it's for an app
        for which the anonymous-platform client doesn't have a version)
        mark it as sent so the transitioner can do its thing

    sched/
        sched_resend.cpp

Rom    20 Mar 2012
    - VBOX: Make it explicitly clear what the result of a start/stop
        request was.  Hopefully this will give us insight into whether
        the core client is terminating the wrapper or something else is
        going on.
    - VBOX: Shorten the command execution timeout to 45 seconds.
    - VBOX: Don't attempt to re-execute the close/savestate commands.

    samples/vboxwrapper/
        vbox.cpp

Rom    20 Mar 2012
    - VBOX: On successful completion, create the same output file that
        the CernVMWrapper would.  This allows both wrapppers to work with
        the same BOINC job generation system.

    samples/vboxwrapper/
        vbox.cpp

David  20 Mar 2012
    - client: report completed results if a time-of-day network suspend is
        scheduled within the next 30 minutes

    client/
        app.h
        client_state.h
        cs_prefs.cpp
        cs_scheduler.cpp
        app_control.cpp
    lib/
        prefs.cpp,h

Rom    20 Mar 2012
    - client: Initialize buffer which is used to hold the temporary exit reason.
        If somebody didn't populate the reason when calling boinc_temporary_exit
        the buffer contained junk.

    client/
        app_control.cpp

Bernd  21 Mar 2012
    - scheduler: fix hu.peak_flops and hu.projected_flops caclculation
        in plan_class_spec by using coproc_pref() and capped_host_fpops()
        (moved coproc_perf() to sched_customize.h to make it available
        in plan_class_spec.cpp, and cleaned up includes)

    sched/
        sched_customize.cpp,h
        plan_class_spec.cpp,h

David  21 Mar 2012
    - client: set file ownership and permissions after an async verify.
        This was presumably the cause of the recent Einstein@home problem.
    - client: set file ownership and permissions after an async copy.
    - client: set file ownership and permissions after a
        regular (non-async) copy.

        The latter 2 bugs would affect a VM app that copies
        its executable to slot/x/shared

    client/
        client_types.cpp,h
        async_file.cpp,h
        app_start.cpp

Rom    21 Mar 2012
    - VBOX: Introduce the use of VM snapshots as a form of checkpoint.
        - Perform snapshots at most once every ten minutes.
        - Client suspend/resume messages behave the same.
        - Client no heartbeat/quit messages cause the wrapper to just
          poweroff the VM.
    
        On startup check to see if the last checkpoint time is greater than 0,
        if so, start from the most recent snapshot.
    - VBOX: If we receieve the status message of no heartbeat or quit, set
        the temporary delay to 5 minutes.  If the wrapper is terminated during
        the middle of a snapshot, hopefully this will give VirtualBox enough
        time to complete the snapshot.  Restarting the BOINC job should then
        poweroff the VM and restore from the last snapshot.

    samples/vboxwrapper/
        vbox.cpp, .h
        vboxwrapper.cpp

David  21 Mar 2012
    - client: change timeout for job quit/abort from 60 back to 15
        (time between sending app a quit/abort message
        and, if not exited yet, killing it)
    - client: if app has reported an "other PID"
        (e.g., vboxwrapper reports the VBoxHeadless PID)
        then include it (along with descendants) in the
        list of processes we kill when killing the job.

    client/
        app.h
        app_control.cpp

Rom    21 Mar 2012
    - VBOX: We don't need to display the state of the VM before startup.
    - VBOX: Change the snapshot naming scheme by removing the quotes and
        prefixing the checkpoint time with 'boinc_'.  Hopefully this will
        prevent the VM from asserting during the snapshot process.

    samples/vboxwrapper/
        vbox.cpp, .h

Rom    21 Mar 2012
    - VBOX: Before attempting to take the snapshot for a VM, pause it first.
        This changes the snapshot type from a live snapshot to an online
        snapshot.  Presumably difference might make it easier to do and
        prevent the VM from asserting.
    
    samples/vboxwrapper/
        vbox.cpp, .h

Rom    22 Mar 2012
    - VBOX: Detect another form of out of memory error from VirtualBox.
        Reschedule the job for some time in the future when there might
        be enough memory.
    - VBOX: Resume the VM's execution after the creation of the snapshot
        but before we attempt to delete the previous, now stale, snapshot.
    - VBOX: Treat the 'livesnapshotting', 'deletingsnapshotlive', and
        'deletingsnapshotlivepaused' states as online states.
    
    samples/vboxwrapper/
        vbox.cpp
        vboxwrapper.cpp

Rom    22 Mar 2012
    - VBOX: Do not treat the timeout error as a fatal error when attempting
        to delete stale snapshots.  Slower machines can take longer than
        45 seconds to complete the deletion of old snapshots.

    samples/vboxwrapper/
        vbox.cpp

David  22 Mar 2012
    - client/server: add optional <dont_use_dcf/> to schedule reply.
        If set, client won't use DCF for this project.
        Make this the default in server code;
        we now do runtime estimation entirely on the server side,
        and the client-side mechanism is counterproductive.

    sched/
        sched_types.cpp,h
    client/
        client_types.cpp,h
        scheduler_op.cpp,h
        work_fetch.cpp
        cs_scheduler.cpp
        cpu_sched.cpp

David  23 Mar 2012
    - server: is_project_dir() was checking that cgi-bin is a directory.
        This doesn't work if it's a symlink to a dir.
        Check for that too.

    lib/
        filesys.cpp,h
    sched/
        sched_config.cpp

David  23 Mar 2012
    - client: if a job calls boinc_temporary_exit() 100 times, abort it.
        Otherwise it could keep doing it forever
        (e.g. if there's not ever enough available GPU RAM)

    client/
        app.h
        app_control.cpp

David  23 Mar 2012
    - scheduler: fix bug that could cause zero credit for
        the first few jobs of a new application
        (in wu_estimated_pfc(), only multiply by app.min_avg_pfc
        if it's nonzero).

    sched/
        credit.cpp

David  23 Mar 2012
    - client/server: estimate FLOPS for NVIDIA GPUs with
        compute capability 3.x.
        Not sure if the parameters are right
        (128 cores/proc, 2 flops/clock)
        but they're better than nothing.
    - web: don't allow user names that have leading or trailing white space,
        or HTML tags, or are empty

    html/
        inc/
            user.inc
        user/
            openid_login.php
            create_account_action.php
            edit_user_info_action.php
            create_account.php
    lib/
        coproc.cpp
        error_numbers.h
    client/
        coproc_detect.cpp

Rytis  24 Mar 2012
    - web: fix previous commit.

    html/
        inc/
            user.inc

David  25 Mar 2012
    - compile fix for redhat, from Steffen Moller

    clientgui/gtk/
        taskbarex.cpp,h

David  26 Mar 2012
    - scheduler: enforce app_version.max_core_version

    sched/
        sched_version.cpp

David  26 Mar 2012
    - client: report results if CPU suspend pending in next 30 min

    client/
        cs_scheduler.cpp

David  26 Mar 2012
    - client: set PROJECT::last_upload_start whenever an upload starts,
        not just when a result becomes ready to upload.
        Fix bug where a scheduler RPC to report results is done
        even though uploads are active.
    - client: cpu_sched_debug enables messages about not scheduling jobs
        because of insufficient RAM
    
    client/
        pers_file_xfer.cpp
        cpu_sched.cpp

David  26 Mar 2012
    - web: add script for replacing blank user names with the user ID

    html/ops/
        fix_blank_user_names.php

David  26 Mar 2012
    - client/server: set cores/proc for NVIDIA compute capability 3.0 to 192
        Why can't NVIDIA provide an API for this?????

    lib/
        coproc.cpp

David  27 Mar 2012
    - client: fix typo that prevented GPU jobs from running
        if CPUs were filled with EDF jobs

    client/
        cpu_sched.cpp

David  27 Mar 2012
    - client: fix bug where if we sent app a <quit> message,
        and it timed out and we killed it, we'd treat it as a job error.
        (This was a major bug).
    - API: remove BOINC_STATUS::suspend_request.
        I meant to do this before.

    api/
        boinc_api.h
    client/
        app_control.cpp

David  27 Mar 2012
    - client: fix bug in reading reason for temporary exit
    - lib: fix a valgrind warning

    lib/
        parse.cpp
    client/
        app_control.cpp

David  27 Mar 2012
    - scheduler: zero host.nsame_ip_addr if IP addr differs from previous

    sched/
        handle_request.cpp

David  27 Mar 2012
    - client/scheduler: fix error in NVIDIA peak flops calculation

    lib/
        coproc.cpp

David  27 Mar 2012
    - scheduler: ignore app_version.max_core_version if it's zero

    sched/
        sched_version.cpp
    vda/
        vda.cpp
        vdad.cpp
        sched_vda.cpp

Charlie 29 Mar 2012
    - Mac installer: When checking for duplicate group membership entries, 
        count only whole words (preceded and followed by white space) so
        that if we have both 'jon' and 'jones' we don't count 'jon' twice.
    - Mac uninstaller: Use Directory Services to find the user names of 
        all human users instead of stepping through the entries in the 
        /Users directory.

    mac_installer/
        PostInstall.cpp
        Uninstall.cpp

Charlie 29 Mar 2012
    - client: Fix idle detection during fast user switching.  See comments 
        in HOST_INFO::users_idle() for details.

    client/
        hostinfo_unix.cpp

David  30 Mar 2012
    - scheduler: don't max with min_work_buffer() in estimating
        job turnaround time.
        min_work_buffer doesn't necessarily reflect network disconnect periods
    - client simulator: compile fixes

    sched/
        sched_send.cpp
    vda/
        vdad.cpp
    client/
        sim.cpp
        sim_util.cpp
        client_types.cpp
        cs_scheduler.cpp
        app.cpp

Charlie 31 Mar 2012
    - MGR: Revert my changes of 18 March to Mac Task Bar Icon because the 
        second instance is needed to handle our Dock menu.  Fix the earlier 
        problem of losing the suspended icon by ensuring that we always 
        call the same instance of CTaskBarIcon::SetIcon().

    clientgui/
        BOINCBaseFrame.cpp
        BOINCGUIApp.cpp,.h
        BOINCTaskBar.cpp,.h
        mac/
            MacSysMenu.cpp,.h

David  2 Apr 2012
    - client: change some unsigned int to size_t in our versions
        of NVIDIA APIs.  This apparently caused crashes
        (in app, not client, which I don't understand) for Einstein@Home.
        From Steffen Moller.

    html/ops/
        db_update.php
    lib/
        coproc.h
    client/
        coproc_detect.cpp

David  2 Apr 2012
    - client: don't write deviceHandle to NVIDIA XML description.
        Um, pointers don't have any meaning outside the process

    lib/
        coproc.cpp

David  5 Apr 2012
    - admin web: when resetting app statistics,
        clear elapsed time stats as well as PFC stats

    db/
        boinc_db.h
    sched/
        sched_version.cpp
    html/ops/
        app_reset.php

David  9 Apr 2012
    - server: create a harness for testing validator code.
        If you link your functions (init_result(), compare_results(),
        cleanup_result()) with validate_test.cpp,
        you'll get a program that you can run as
            validate_test file1 file2
        and it will compare the two files
        (this works only for validators that expect 1 file per result).

        I added a makefile, sched/makefile_validator_test,
        that you can use for this.
    - server: shuffle code so that the above doesn't need to
        link MySQL libraries
    - client: if we fetch a master file and it contains no scheduler URLs,
        show a message of class INTERNAL_ERROR
    - client/scheduler: make CUDA_DEVICE_PROP.totalGlobalMem a double,
        and remove dtotalGlobalMem.
        Although NVIDIA reports RAM size as a size_t,
        there's no reason to store it as an integer after that.

    db/
        boinc_db.h
        boinc_db_types.h
    sched/
        validate_util2.h
        validate_util.h
        makefile_validator_test
        plan_class_spec.cpp
        sched_send.cpp
        validator_test.cpp
        validator.cpp
    html/inc/
        stats_sites.inc
    lib/
        coproc.cpp,h
    client/
        coproc_detect.cpp
        scheduler_op.cpp

David  9 Apr 2012
    - API: fix C compile error
    - initial checkin of remote job stuff for app from ICT

    tools/
        tt_boinc
    api/
        boinc_api.h
    html/user/
        tree_threader.php

David  12 Apr 2012
    - CAS@home stuff
    tools/
        tt_boinc.cpp
    html/user/
        tree_threader.cpp

David  12 Apr 2012
    - add script for canceling jobs
    - CAS@home stuff

    tools/
        tt_boinc
    html/
        ops/
            cancel_wu_action.php
            cancel_wus.php
        inc/
            util_ops.inc
        user/
            tree_threader.php
        
Charlie 12 Apr 2012
    - web: separate Intel-only from Universal (PowerPC & Intel) clients 
        on download-all page so that PowerPC clients don't tell users 
        to upgrade to intel-only version.

    doc/
        versions.inc

David  13 Apr 2012
    - CAS@home stuff

    tools/
        tt_boinc
    html/user/
        tree_threader.php

David  13 Apr 2012
    - wrapper: when reading fraction-done file, read the last line
        (or at least the last double).
        This accommodates a particular application (LAMMPS)
        that can only append to this file.
    - CAS@home stuff

    sched/
        sched_util.cpp
        sched_send.cpp
    tools/
        tt_boinc
    html/user/
        submit.php
        tree_threader.php
    samples/wrapper/
        wrapper.cpp

David  13 Apr 2012
    - client: add PID to random stuff used to make host CPID,
        in case running multiple clients on same host

    client/
        hostinfo_network.cpp

David  17 Apr 2012
    - scheduler: fix bug in assigned-job logic (from Derrick Kondo)
    - client: only send active tasks in get_simple_gui_info GUI RPC

    sched/
        sched_assign.cpp
    client/
        client_types.h
        gui_rpc_server_ops.cpp

David  17 Apr 2012
    - scheduler: add a program that targets remaining jobs in a batch
        to a particular user (e.g. for cloud execution).
        From Derrick Kondo.

    sched/
        target_batch.cpp

David  17 Apr 2012
    - scheduler: handling of allow_multiple_clients flag from client
        was wrong.  From Bernd.

    sched/
        handle_request.cpp

David  19 Apr 2012
    - web: don't show account keys on account page;
        rewrite the page explaining and showing account keys.
    - client: remove <std_debug> log flag
    - client: remove <zero_debts> config option

    html/
        inc/
            user.inc
        user/
            weak_auth.php
    lib/
        cc_config.cpp,h
    client/
        log_flags.cpp

David  19 Apr 2012
    - fix many problems with validator_test

    sched/
        sched_util.h
        makefile_validator_test
        sample_dummy_assimilator.cpp
        single_job_assimilator.cpp
        sched_util.cpp
        sample_bitwise_validator.cpp
        validate_util.cpp,h
        validator_test.cpp
        sample_assimilator.cpp

Rom    19 Apr 2012
    - Update copyrights.

    client/win/
        boinc_cli.rc
        boinc_cmd.rc
        boinc_log.rc
    clientctrl/
        boincsvcctrl.rc
    clientgui/
        BOINCGUIApp.rc
        DlgAbout.cpp
    clientscr/
        boinc_ss.rc
        boinc_ss_opengl.rc
    clienttray/
        boinc_tray.rc

David  20 Apr 2012
    - back end: print error messages instead of numbers in several places

    tools/
        dir_hier_move.cpp
        backend_lib.cpp
        process_input_template.cpp
        dir_hier_path.cpp
        create_work.cpp

David  20 Apr 2012
    - client: add <suspend_debug> log flag

    lib/
        cc_config.cpp,h

David  20 Apr 2012
    - client: add <suspend_debug> log flag

    client/
        cs_prefs.cpp

David  20 Apr 2012
    - client/server: remove assert()s from message log code

    lib/
        msg_log.cpp

Rom    20 Apr 2012
    - MGR: Show() does not restore the window state from a minimized state.  Use
        maximize(false) to handle that situation.
    
    clientgui/
        BOINCBaseFrame.cpp
        BOINCGUIApp.cpp

David  20 Apr 2012
    - client: if we're contacting a project to ask it for work
        of a particular processor type,
        ask it for work of other types only if we're below
        max buffer for those types.

    client/
        work_fetch.cpp
        cs_prefs.cpp

David  21 Apr 2012
    - client: fix bug that could erroneously cause a GPU to
        be "blocked by config file".

    client/
        work_fetch.cpp
        coproc_detect.cpp

Rom    23 Apr 2012
    - client: fix function prototypes for CUDA detection.

    client/
        coproc_detect.cpp

David  23 Apr 2012
    - client: fix bug that caused a project's jobs to all be run EDF
        if the project has the <dont_use_dcf> flag set.

    client/
        cpu_sched.cpp

Rom    24 Apr 2012
    - WINSETUP: Fix long standing installer bug where we were attempting
        to add the boinc_master account to the boinc_admins group when
        installing in the non-service install mode.  boinc_master is only
        created during service installs.  This was causing a setup failure
        on Windows 8. As far as I can tell it should have also been failing
        on Win7 and WinVista.
    
    win_build/installerv2/redist/Windows/src/boinccas/
        boinccas.rc
        CACreateBOINCGroups.cpp
    win_build/installerv2/redist/Windows/Win32/
        boinccas.dll
        boinccas95.dll
    win_build/installerv2/redist/Windows/x64/
        boinccas.dll
        boinccas95.dll

David  24 Apr 2012
    - update_versions: eliminate PHP warnings when no version.xml file

    tools/
        update_versions

David  25 Apr 2012
    - scheduler: fix bug that tried to open  plan class spec file
        on each request.
    - client: when showing how much work a scheduler request returned,
        scale by availability (as is done to show the amount of the request)
    - client in account manager request, <not_started_dur> and
        <in_progress_dur> are in wall time, not run time
        (i.e. scale them by availability)

    Note: there's some confusion in the code between runtime and wall time,
        where in general wall time = runtime / availability.
        New convention: let's use "runtime" for the former,
        and "duration" for the latter.

    sched/
        sched_customize.cpp
    client/
        client_types.cpp,h
        time_stats.h
        work_fetch.cpp
        rr_sim.cpp
        cs_scheduler.cpp
        cpu_sched.cpp

David  25 Apr 2012
    - client: fix crashing bug that happened when a scheduler reply
        had a parse error, and it included project files.
        While parsing the scheduler reply we'd add FILE_REFs to
        PROJECT::project_files,
        but wouldn't link them to FILE_INFOs since this is done
        only if the reply parses correctly.
        The next garbage_collect() would dereference these NULL pointers.

        Solution: parse the FILE_REFS into SCHEDULER_REPLY::project_files.
        Copy this to PROJECT::project_files only if the reply parses.

    client/
        client_types.cpp,h
        scheduler_op.cpp,h
        cs_scheduler.cpp
        cs_statefile.cpp

David  25 Apr 2012
    - Bad logic in Win code:
        if you have
            *pbuf = HeapAlloc(...)
        then you need
            if (*pbuf == NULL)
        not
            if (pbuf == NULL)
    - various code cleanups
    - Makefile.am: don't include clientgui/res; nothing to make there

    from Steffen Moeller

    sched/
        file_upload_handler.cpp
    lib/
        diagnostics_win.cpp
        procinfo_win.cpp
    Makefile.am
    client/
        coproc_detect.cpp
        client_types.cpp

David  26 Apr 2012
    - client: enforce <no_gpus> in config file not just at startup,
        but also when config file is re-read.

    client/
        log_flags.cpp

David  26 Apr 2012
    - A first attempt to fix the bug where apps die with exit(1)
        (whereas they didn't do this w/ older clients).
        On Windows, the client uses TerminateProcess(h, 1) to kill processes;
        the 1 is the exit code the process will appear to have.

        So instead, add a "will_restart" bool arg to the various kill
        functions, and if set use 0 (= STATUS_SUCCESS),
        otherwise use EXIT_ABORTED_BY_CLIENT.

        Note: in principle this shouldn't make any difference
        for quitting tasks,
        since handle_exited_app() checks for task state QUIT_PENDING
        and ignores the exit code in that case.
        The only place I can see where it would make any difference
        is when we kill a process because it hasn't been handling
        queued shared-memory messages for 180 seconds.

    - client: add more info to the message about an exited app

    - client: function return values (ERR_*) are different from
        process exit codes (EXIT_*).
        But in many places we were using return values as exit codes.
        Fix these.
        Also, break out the different types of limits a job can exceed
        (time, disk, memory) into difference exit codes.

    lib/
        error_numbers.h
    client/
        client_state.cpp
        app.h
        gui_rpc_server_ops.cpp
        cs_apps.cpp
        client_types.cpp
        cs_scheduler.cpp
        app_control.cpp

David  27 Apr 2012
    - compile fix

    lib/
        str_util.cpp

David  27 Apr 2012
    - scheduler: call get_reliability_and_trust() and get_prefs_info()
        in send_work_setup(), so that they run before lost jobs are resent.
        Otherwise lost jobs could get sent using an app version
        that's prohibited by prefs

    sched/
        sched_send.cpp

David  27 Apr 2012
    - web: put <nobr> around username | log in

    html/inc/
        util.inc

David  27 Apr 2012
    - scheduler: change ET_RATIO_LIMIT to 250

    sched/
        sched_version.cpp

Rom    27 Apr 2012
    - WINSCR: Use the DefProcHandler function when processing WM_CLOSE/WM_DESTROY
        window messages.  In effect, let Windows do the default thing.  This removes
        the hacks which kept the screensaver running with old versions of
        Microsoft's keyboard/mouse driver software installed.
    
    clientscr/
        screensaver_win.cpp, .h

David  30 Apr 2012
    - web RPC: include rpc_time in XML host description
    - client: if acct mgr sends us an account with no authenticator,
        show an error message instead of trying to attach

    html/
        inc/
            xml.inc
        user/
            show_user.php
    client/
        acct_mgr.cpp

David  30 Apr 2012
    - client: code cleanup.  Move RESULT and PROJECT to separate files

    client/
        project.cpp,h (new)
        result.cpp,h (new)
        *.cpp

David  30 Apr 2012
    - client: minor code shuffle

    client/
        project.cpp
        result.cpp
        client_state.h
        cs_scheduler.cpp
        cpu_sched.cpp

David  30 Apr 2012
    - client: if an app version needs OpenCL/CUDA/CAL,
        make sure that the GPU supports it
        (fix bug where sometimes, e.g. CUDA detection fails
        but OpenCL succeeds, and we have a CUDA app).

    client/
        client_types.cpp

Charlie 30 Apr 2012
    - lib: Fix compile break on Mac.

    lib/
        str_replace.h

Charlie 30 Apr 2012
    - Mac: Update XCode project with new source files.

    mac_build/
        boinc.xcodeproj/
            project.pbxproj

David  1 May 2012
    - Manager: message tweak
    - add new files to Win project

    clientgui/
        MainDocument.cpp
    win_build/
        boinc_cli.vcproj

Charlie 3 May 2012
    - Mac installer: changes for OS 10.8 compatibility.

    mac_installer/
        PostInstall.cpp
        Uninstall.cpp

Charlie 6 May 2012
    - Mac installer: changes for OS 10.8 compatibility.

    mac_installer/
        PostInstall.cpp
        Uninstall.cpp

David  6 May 2012
    - client: fix bug where coproc name could be set incorrectly when:
        a) there are multiple GPU vendors
        b) one of them is detected via OpenCL but not "native" (CUDA/CAL)

    client/
        coproc_detect.cpp

David  7 May 2012
    - web: if user.has_profile = 0 but there actually is a profile,
        update user.has_profile

    html/user/
        view_profile.php

Bernd  7 May 2012
    - lib: added function secs_to_hmsf() which converts (double) seconds
        to a string 0h00m00s00

    lib/
        str_util.cpp, .h

Bernd  8 May 2012
    - scheduler: no functional change, just got rid of DOS linebreaks

    sched/
        plan_class_spec.cpp,h

Bernd  8 May 2012
    - scheduler: don't override avg_ncpus per default

    sched/
        plan_class_spec.cpp

Bernd  9 May 2012
    - scheduler: get app_version info for validator items

    db/
        boinc_db.cpp


David  9 May 2012
    - C++ code: use MAXPATHLEN for char arrays that hold paths

    (many .cpp files)

David  9 May 2012
    - compile fix

    api/
        boinc_opencl.cpp,h

David  9 May 2012
    - Win compile fixes

    lib/
        boinc_win.h
        filesys.cpp
    samples/vboxwrapper/
        vboxwrapper.cpp

Rom    9 May 2012
    - lib: Fix a bug where information that was meant for stdout was
        being written to stderr instead.
    - lib: Keep track of the rough estimate of stdout and stderr by
        incrementing internal variables instead of doing a stat on
        each log write.  stat() on Windows is converted to a FindFirstFile()
        call which in turn looks up the file size information in the
        directory structure file system entry.  The directory structure 
        information is only updated periodically.  This lead to larger
        than expected log file for both the manager and core client.
        
        This has the added advantage of reducing the overall number of
        file I/O operations when logging information.
        
    lib/
        diagnostics.cpp

Charlie 10 May 2012
    - MGR: Eliminate QuickDraw calls for OS 10.8 compatibility.

    clientgui/
        BOINCGUIApp.cpp
        DlgEventLog.cpp
        DlgitemProperties.cpp
        sg_DlgMessages.cpp
        mac/
            MacGUI.cpp,.h

David  10 May 2012
    - diagnostics lib:
        - store file sizes as double rather than int
        - if we're appending to log files, initialize the
            size variables to the current size
        - check return value of fprintf, only increment size if it's +
        - when rotate log file, reset size var to zero

    lib/
        diagnostics.cpp

Bernd  11 May 2012
    - scheduler: don't try to send_file_deletes() with an incomplete request

    sched/
        handle_request.cpp


Rom    11 May 2012
    - VBOX: When the system confirms our port number request or assigns us a
        new port number to work with convert it from network byte order 
        (big endian) to the host byte order (little endian on x86/x64 processors).

    samples/vboxwrapper/
        vbox.cpp

David  11 May 2012
    - web: use gmdate() instead date() to avoid time zone warning
    html/
        inc/
            uotd.inc
            translation.inc
        user/
            cert_team.php
            cert1.php
            uotd.php
            cert_all.php
        project.sample/
            project.inc

David  13 May 2012
    - LAMMPS script: chdir back to html/user, else page_head() breaks

    html/user/
        lammps.php

David  14 May 2012
    - scheduler: revision of app_plan_spec mechanism.
        Not debugged, but it compiles now.

    sched/
        plan_class_space.cpp,h

Rom    15 May 2012
    - MGR: Add OpenCL icon to the ProjectInfo wizard page.

    clientgui/
        ProjectInfoPage.cpp, .h
    clientgui/res/
        openclicon.xpm
    clientgui/res/templates/
        openclicon.png
    lib/
        diagnostics.cpp

Rom    15 May 2012
    - Normalize the way E@H returns OpenCL information to the client
        software.
        
    doc/
        get_platforms.inc

Rom    15 May 2012
    - MGR: Fix the icon we use to represent OpenCL.
    - client: Update the stock all_project_list.xml file we send out
        with new client software.

    clientgui/res/
        openclicon.xpm
    win_build/installerv2/redist/
        all_projects_list.xml

David  18 May 2012
    - client/API/vboxwrapper: add an optional <vbox_window> element
        to cc_config.xml.
        If present, run VMs without the --headless option.

    client/
        app_start.cpp
    lib/
        app_ipc.cpp,h
        cc_config.cpp,h
    samples/vboxwrapper/
        vbox.cpp,h
        vboxwrapper.cpp

David  18 May 2012
    - web: show "run beta apps?" project pref if the project
        has any beta applications
        (don't require project to specify this in project_specific_prefs.inc)

    html/project.sample/
        project_specific_prefs.inc

David  18 May 2012
    - web: fix PHP warnings by calling date_default_timezone_set().
        Set it to the timezone specified by the constant TIMEZONE
        (in project.inc) or "UTC" if none specified.
    - web: fix bugs in submit.php
    html/
        inc/
            submit_util.inc
            util.inc
        user/
            submit.php

David  18 May 2012
    - scheduler: add a lot more debug messages if <debug_array> is set

    sched/
        sched_array.cpp

David  18 May 2012
    - vboxwrapper: don't run headful if client is sandboxed (it won't work).
    samples/vboxwrapper/
        vboxwrapper.cpp

Rom    18 May 2012
    - MGR: Remove the visuals in the wizard for multi-core and opencl.  This area
        will get a bunch of work in a future commit.
        
    clientgui/
        ProjectInfoPage.cpp, .h
    clientgui/res/
        openclicon.xpm (deleted)
        multicore.xpm (deleted)
     
David  18 May 2012
    - client: show <vbox_window> option in log,
        and give warning if include this while in sandbox mode
    - web: update URLs for BOINCstats
    html/inc/
        stats_sites.inc
    client/
        log_flags.cpp

Charlie 18 May 2012
    - VBOX: Fix Mac compiler warnings (deprecated conversion from string constant 
        to 'char*').

    samples/vboxwrapper/
        vboxwrapper.cpp

Rom    18 May 2012
    - MGR: Fix build breaks
    
    clientgui/
        AccountManagerInfoPage.cpp
    clientgui/
        ProjectListCtrl.cpp, .h

David  20 May 2012
    - API: add boinc_network_usage();
        lets an application report its network usage to BOINC,
        and hence take it into account with monthly limits etc.
    - API: get rid of deprecated boinc_ops_per_cpu_sec(),
        boinc_ops_cumulative(), and
        boinc_set_credit_claim();
    - admin web: update manage_apps.php;
        add the ability to set homogeneous app version

    html/ops/
        manage_apps.php
    api/
        boinc_api.cpp,h

Rom    21 May 2012
    - MGR: Fix menu redraw issue under Ubuntu's new interface.
      fixes #1180
      (From Huibert)

    clientgui/
        AdvancedFrame.cpp

David  22 May 2012
    - add script to repair damaged user.global_prefs fields
    - compile warning fixes

    sched/
        delete_file.cpp
        sched_version.cpp
    html/ops/
        fix_venue.php
    vda/
        stats.cpp
        ssim.php

David  23 May 2012
    - server daemons: add daemon_sleep(n), which sleeps for n secs
        but checks for the "stop_daemons" trigger file every 1 sec.
        Use this instead of sleep() in daemons.
        This will speed up bin/stop.

    sched/
        sched_util.cpp,h
        (daemons).cpp

David  23 May 2012
    - get rid of BOINC_SOCKLEN_T stuff; just use socklen_t

    configure.ac
    lib/
        network.h

David  23 May 2012
    - server: make fix_venue.php work faster

    html/
        inc/
            boinc_db.inc
        ops/
            fix_venue.php

David  25 May 2012
    - server: rename fix_venue.php to fix_prefs.php

    html/ops/
        fix_prefs.php

David  25 May 2012
    - admin web: add a function for "revalidating" a given set of jobs.
        This reruns validation for instances that are successful
        but marked as invalid or inconclusive.
        Use this if you changed your validator to be more permissive,
        and you want to grant credit for instances that were
        originally marked as invalid.

    html/ops/
        index.php
        revalidate.php (new)
    db/
        boinc_db_types.h

David  25 May 2012
    - fix typos in two PHP scripts

    html/ops/
        repair_forums.php
        notify.php

David  26 May 2012
    - web: don't truncate thread titles

    html/user/
        forum_forum.php

David  26 May 2012
    - web: increase size of thread title input field to 80

    html/user/
        team_forum.php
        forum_post.php

David  26 May 2012
    - web RPC: make am_set_info available by POST as well as GET,
        since its args can be too long for a URL

    html/user/
        am_set_info.php

David  26 May 2012
    - admin web: fix revalidated script

    html/ops/
        revalidate.cpp

David  26 May 2012
    - web RPC: in am_set_info, if both GET and POST args are present, use POST

    html/user/
        am_set_info.php

David  28 May 2012
    - user web: job submission home page has
        1) links to job submission pages for relevant apps
        2) links to Admin pages for relevant apps

    html/user/
        submit.php

David  28 May 2012
    - fix tools/manage_privileges script

    html/
        inc/
            submit_db.inc
        user/
            manage_project.inc

David  28 May 2012
    - web: allow users with admin privileges to abort or retire batches

    html/user/
        submit.php

David  28 May 2012
    - feeder: if we purge a stale job, and it's commited to an HR class,
        un-commit it since that's probably the reason why it's stuck
        (and it may never get unstuck)

    sched/
        feeder.cpp

Rom    30 May 2012
    - MGR: Wait until there is valid data in the list box before processing
        the OnProjectSelected() event.
        
    clientgui/
        ProjectInfoPage.cpp

David  3 June 2012
    - scheduler: various fixes to plan_class_spec.cpp; from Bernd
    - admin web: don't include the project's stylesheet,
        which may assume a layout not used by admin pages

    sched/
        plan_class_spec.cpp
    html/inc/
        util.inc
        util_ops.inc

David  4 June 2012
    - scheduler: if we truncate the # of results accepted
        (like we're doing in SETI@home)
        don't resend lost results since we don't know what they are

    sched/
        handle_request.cpp
        sched_types.cpp,h

David  4 June 2012
    - DB: add project_state and description fields to batch table.
        Both are for use by project.
    - job submission file sandbox: don't delete physical file
        when delete sandbox entry.
        We'll have to figure out how to garbage-collect physical files.
    - LAMMPS job submission:
        use the 50th-percentile host,not 0th

    html/
        user/
            sandbox.php
            lammps.php
        ops/
            db_update.php
    db/
        schema.sql
        boinc_db_types.h

Wenjing  5 June 2012
    - web: don't allow a sandbox file to be deleted if it's used
        by an in-progress batch.
        NOTE: this logic checks only 1 job from the batch,
        so it assumes that all jobs have the same input files.

    html/
        user/
            sandbox.php
        inc/
            sandbox.inc

David  5 June 2012
    - scheduler: debug plan_class_spec a little.
        Add an #ifdef'd main program in plan_class_spec.cpp,
        and a makefile, for testing purposes.

    sched/
        sched_main.cpp
        plan_class_spec.cpp,h
        makefile_plan_class_spec
        sched_types.cpp
    client/
        coproc_detect.cpp
    lib/
        coproc.cpp

David  5 June 2012
    - scheduler: add Vbox stuff to plan_class_spec

    sched/
        plan_class_spec.cpp,h

David  5 June 2012
    - scheduler: add example plan_class_spec.xml
    - scheduler: change gpu_type from "ati" to "amd" in plan class spec

    sched/
        plan_class_spec.cpp
        plan_class_spec.xml.sample

Bernd  6 Jun 2012
    - scheduler: moved client version check to be last of the checks
        performed for a particular app version. It is not necessary
        to tell the user to upgrade the client just to suite the needs of
        a particular app version if this app version requires resources
        that the host dosn't have or didn't request work for.

        Actually I don't think it's good to tell the user he needs to
        upgrade the client if there is only one particular app version
        that requires a more recent one than he has. I think that the
        purpose of the g_wreq->outdated_client flag was checking the
        min_core_version in the project configuration. For this the 
        flag and the notice/message that it triggers is still ok. But
        in the app version checks setting this flag leads to misleading
        messages in most cases, so I commented that out for now.

        I'm not sure, though, that both of these measurements are needed.

    sched/
        sched_version.cpp

Bernd  6 Jun 2012
    - scheduler: minor fixes to plan_clas_spec:
      - consistently accept both 'ati' and 'amd' for AMD/ATI plan classes
      - in OpenCL plan classes always use device memory reported via OpenCL
        (might be different e.g. from what's available/reported via CUDA)
      - comment formatting

    sched/
        plan_class_spec.cpp

David  6 June 2012
    - scheduler: add <need_ati_libs> option

    sched/
        plan_class_spec.cpp,h
        handle_request.cpp
        sched_config.h

David  7 June 2012
    - scheduler: add max_results_accepted config option.
        Limits mem usage by the scheduler, can prevent crashes.

    sched/
        sched_config.cpp,h
        sched_types.cpp

David  7 June 2012
    - scheduler: add <min_cal_target>, <max_cal_target>
        to plan class XML spec options;
        lets you specify a range of ATI GPU models to use

    sched/
        plan_class.cpp,h
        sched_config.cpp,h

David  9 June 2012
    - fixes of various (non-critical) fd and memory leaks.
        Fixes #1188.  From Julien.
    - fix bugs in setting scheduler output buffer size
    - code formatting

    client/
        hostinfo_unix_test.cpp
    apps/
        concat.cpp
    api/
        make_app_icon_h.cpp
        texfont.cpp
        texture.cpp
        tgalib.cpp
    vda/
        vdad.cpp
        vda_policy.cpp
    sched/
        sched_driver.cpp
        feeder.cpp
        credit_test.cpp
        sched_main.cpp

Bernd  10 Jun 2012
    - API: fix for C-mode compilation of boinc_api.h
        moved app_ipc.h inclusion outside __cplusplus
        since it contains important C mode prototypes
        (boinc_resolve_filename() etc.)

    api/
        boinc_api.h

Bernd  11 Jun 2012
    - API: fix #2 for C-mode compilation of boinc_api.h
        app_ipc.h didn't cleanly compile in C-mode either,
        had to fix this, too.

    lib/
        app_ipc.h

Rom    12 Jun 2012
    - Make things build again on Mac OSX 10.8 using the autoconf
        framework.
      (From Oliver Bock)
      
    /
        configure.ac  

David  13 June 2012
    - scheduler: remove <dont_use_dcf/> from scheduler reply for now;
        the 7.0.25 client has a bug that causes jobs
        to run EDF if this flag is present.

    sched/
        sched_types.cpp

Charlie 13 June 2012
    - client: Reverse my logic of 16 Feb 2012: we now always use GPU model 
        name determined from CAL TargetID (if available) for OpenCL model  
        name of ATI / AMD GPUs because (we believe) it is more user-friendly.

    client/
        coproc_detect.cpp

David  14 June 2012
    - scheduler: send <dont_use_dcf> only if client is 7.0.28 or later.

    sched/
        sched_types.cpp
    vda/
        ssim.cpp
        vdad.cpp
        des.h
        stats.cpp,h
        vda_lib.cpp,h

David  14 June 2012
    - client: 
        - added the definitions for the new Windows 7/2008r2 preSP1
            and Windows 8/2012 SKUs based on the winnt.h
            from the Windows 8 RC SKD (also added as proof)
        - added the detection for some more Windows SKU
        - Updates provided by Teamwork of Planet3Dnow.de to coproc_detect.cpp
            - added CAL_TARGET_ID 21 as : AMD Radeon HD 78x0 series (Pitcairn)
        (from [P3D] Crashtest)

    client/
        coproc_detect.cpp
        hostinfo_win.cpp

David  14 June 2012
    - client, GUI RPC: detect and export the PCI bus, device, and domain #s.
    - scheduler: increase #GPU limit from 8 to 64

    lib/
        coproc.cpp,h
    client/
        coproc_detect.cpp
    sched/
        sched_send.cpp
    vda/
        vda_lib.cpp,h
        ssim.cpp

Charlie 16 June 2012
    - Mac installer: Fix bugs I introduced on May 3 and May 6.

    mac_installer/
        PostInstall.cpp
        Uninstall.cpp

Charlie 18 June 2012
    - Mac installer: Create or delete Login Items and set screensaver 
        properly when installing for multiple users on OS 10.7, 10.8.

    mac_installer/
        PostInstall.cpp
        Uninstall.cpp

David  18 June 2012
    - client: it's possible for a host to get app versions for
        a given app that have different platforms and different version #s.
        The client was erroneously deleting the one w/ the lower version
        when it was no longer in use.
        Fix: in garbage collection, consider one version to supercede another
        only if they have the same platform

    client/
        client_state.cpp
    vda/
        ssim.cpp

David  18 June 2012
    - client: split GPU detection code into separate files

    lib/
        coproc.h
    client/
        gpu.h (new)
        gpu_opencl.cpp (new)
        gpu_amd.cpp (new)
        gpu_nvidia.cpp (new)
        coproc_detect.cpp
        Makefile.am

David  18 June 2012
    - client: rename coproc_detect.cpp to gpu_detect.cpp

    client/
        gpu_detect.cpp,h
        Makefile.am

David  18 June 2012
    - client: compile fixes

    client/
        gpu_opencl.cpp
        gpu_amd.cpp
        gpu_nvidia.cpp
    lib/
        coproc.cpp,h

David  18 June 2012
    - win compile fixes

    client/
        gpu_nvidia.cpp
    win_build/
        boinc_cli.vcproj

David  18 June 2012
    - client: for NVIDIA, make an array of the PCI info
        for all usable GPUs

    client/
        gpu_nvidia.cpp

David  19 June 2012
    - client: AMD GPU detection addition (from [P3D] Crashtest)

    client/
        gpu_amd.cpp

Charlie 20 June 2012
    - Mac: Update XCode project with new source files.

    mac_build/
        boinc.xcodeproj/
            project.pbxproj

David  20 June 2012
    - fix configure error on Linux.
        I think the AC_PROG_OBJCXX should be limited to Mac somehow

    configure.ac

David  20 June 2012
    - web: fix BOINCStats link for host details

    html/inc/
        stats_sites.inc

David  20 June 2012
    - API, Linux: increase timer thread stack size from 16K to 32K.
        Apparently new use of MAXPATHLEN can cause overflow.
        Fixes #1191

    api/
        boinc_api.cpp

Charlie 21 June 2012
    - Mac: Fix displayed names of BOINC installer, uninstaller, etc.

    clientgui/
        mac/
            SetVersion.cpp
    mac_build/
        boinc.xcodeproj/
            project.pbxproj

David  21 June 2012
    - web: server status page should show elapsed time, not CPU time

    html/user/
        server_status.php

Charlie 22 June 2012
    - Mac: Code sign the BOINC installer and uninstaller if we have a 
        valid code signing identity.  Code signing using a registered 
        Apple Developer ID is necessary for GateKeeper with default 
        settings to allow running downloaded applications under OS 10.8.
    
    mac_installer/
        release_boinc.sh

David  22 June 2012
    - client: AMD GPU detection addition (from [P3D] Crashtest)

    client/
        gpu_amd.cpp

David  25 June 2012
    - scheduler: add support for Intel GPUs, and restructure things
        to make it easier to add other GPU types in the future

    sched/
        sched_customize.cpp,h
        sched_shmem.cpp
        plan_class_spec.cpp
        sched_types.cpp,h
        sched_version.cpp
        sched_send.cpp
    lib/
        coproc.cpp,h

David  25 June 2012
    - Unix build: fix typo

    configure.ac

David  25 June 2012
    - Unix build: fix for Mac OS X (from Oliver)

    configure.ac

Charlie 26 June 2012
    - Mac client: Upgrade to curl 7.26.60 and c-ares 1.9.1.
    
     mac_build/
        boinc.xcodeproj/
            project.pbxproj
        buildc_ares.sh
        buildcurl.sh
        HowToBuildBOINC_XCode.rtf
        setupforBOINC.sh

Charlie 26 June 2012
    - Mac client: build libssl.a and libcrypto.a from openssl 1.0.1c and 
        do static links instead of a dynamic links with Apple-supplied 
        dynamic libraries.
    
     mac_build/
        boinc.xcodeproj/
            project.pbxproj
        buildopenssl.sh (new)
        HowToBuildBOINC_XCode.rtf
        setupforBOINC.sh

David  26 June 2012
    - client: keep track of the fraction of time that
        1) a network connection is available and
        2) network communication is allowed and
        3) CPU computation is allowed
    - If an app version is marked as needs_network,
        use the above fraction in estimating its rate of progress
    - replace "core client" with "client" in comments.
    - scheduler: message tweaks

    client/
        client_state.h
        cs_files.cpp
        rr_sim.cpp
        app_start.cpp
        gui_rpc_server_ops.cpp
        boinc_cmd.cpp
        app_control.cpp
        time_state.cpp,h
        boinc_log.cpp
        sandbox.cpp
        check_state.cpp
        main.cpp
        work_fetch.cpp
        gui_rpc_server.cpp
    sched/
        sched_send.cpp
    lib/
        coproc.cpp

David  26 June 2012
    - Unix build tweaks.  Fixes #1193 (I think)

    m4/
        boinc_check_fcgi.m4
        libcurl.m4
        

David  26 June 2012
    - Unix build: remove "if" around AC_PROG_OBJCXX;
        apparently this is needed for Gentoo build.
        You may need a recent automake for this to work.
        Fixes #1193.

    configure.ac

David  26 June 2012
    - Unix build tweak

    configure.ac

Charlie 28 June 2012
    - Mac client: Update wxMac build script for partial compatibility 
        with OS 10.8 and XCode 4.5. See comments in script for details.

     mac_build/
        buildWxMac.sh

David  28 June 2012
    - client: when estimating FLOPS for an anonymous-platform app version
        for which no estimate has been supplied by user,
        use (CPU speed)*(cpu_usage + 10*gpu_usage)
        (add the 10*)

    lib/
        common_defs.h
        str_util.cpp
    client/
        client_state.cpp
    sched/
        transitioner.cpp

David  28 June 2012
    - web: when showing a batch, recompute and update its fraction done
    - feeder: don't enumerate results for WUs with nonzero error_mask
    - scheduler: in slow_check(), make sure the WU error_mask is still zero

    html/user/
        submit.php
    db/
        boinc_db.cpp
    sched/
        sched_array.cpp

David  29 June 2012
    - client: add missing end tag for <pci_info>.  Doh!
    - validator: add some sanity-checking for credit,
        to prevent granting 1e38 credit.
        max_granted_credit now defaults to the equivalent of 1 TeraFLOP-year.
        Instances that exceed this are not counted in the credit
        calculation, and a critical-mode log message is written
    - wrapper: remove wall_cpu_time; not used anymore

    html/user/
        host_app_versions.cpp
    samples/wrapper/
        wrapper.cpp
    sched/
        validator.cpp
        credit.cpp
    lib/
        coproc.cpp

David  1 July 2012
    - When the client makes a scheduler RPC without requesting work,
        and there's a simple reason
        (e.g. the project is suspended, no-new-tasks, downloads stalled, etc.)
        show it in the event lot.
        If the reason is more complex, don't try to explain.

    client/
        work_fetch.cpp,h
        scheduler_op.cpp

David  2 July 2012
    - client: in the job scheduler, there's a check to prevent
        overcommitting the CPUs if an MT is scheduled.
        Skip this check for GPU jobs.

    client/
        cpu_sched.cpp

David  2 July 2012
    - Compile fixes for Fedora core 17.  From Christian B.  Fixes #1194.
    - Fix various #include issues.

    CODING STYLE LAW (minimal inclusion principle):
        If foo.cpp requires <blah.h>,
        #include <blah.h> in foo.cpp, NOT foo.h

    various/
        various

David  2 July 2012
    - more code cleanup

    vda/
        ssim.cpp
    sched/
        plan_class_spec.cpp
    lib/
        various

David  2 July 2012
    - Unix build: fix problem with Debian automated builds; from Steffen M

    configure.ac

Charlie 3 July 2012
    - Mac: fix build break.

    client/
        cpu_sched.cpp

Charlie 3 July 2012
    - Mac client: Update Xcode project for compatibility with Xcode 4.3.2 
        and Xcode 4.5.

     mac_build/
        boinc.xcodeproj/
            project.pbxproj

David  3 July 2012
    - Client (Win): in file_size(), use _stat64() instead of stat().
        Otherwise it doesn't work for files >= 2GB
    - Client: TIME_STATS::trim_stats_log() wasn't working because
        it's called in the constructor of TIME_STATS,
        which is called before we've done a chdir() to the data dir.

    Note: for this reason, no disk access should be done in constructors
    of global objects.  A quick scan found no instances of this.

    client/
        client_state.cpp
        time_stats.cpp,h
    lib/
        filesys.cpp

Charlie 5 July 2012
    - Mac: update script which builds our installer to work with Xcode 4.3 
        for Lion and later.  Because PackageMaker is now distributed 
        separately from Xcode, we emulate it using low-level tools.
        
    mac_installer/
        release_boinc.sh

David  5 July 2012
    - client: remove "device" entry from CUDA_DEVICE_PROP,
        and change types of mem-size fields from int to double.
        These fields are size_t in NVIDIA's version of this;
        however, cuDeviceGetAttribute() returns them as int,
        so I don't see where this makes any difference.
    - client: fix bug in handling of <no_rsc_apps> element.
    - scheduler: message tweaks.
        Note: [foo] means that the message is enabled by <debug_foo>.


    lib/
        coproc.cpp,h
    client/
        gui_nvidia.cpp
        work_fetch.cpp
        scheduler_op.cpp
    db/
        boinc_db_types.h
        boind_db.h
    vda/
        sched_vda.cpp
    sched/
        plan_class_spec.cpp
        sched_types.cpp

Charlie 5 July 2012
    - Mac: update build scripts to work with Xcode 4.3 for Lion and later.  
        Xcode and the Mac OS X SDKs are no longer installed at fixed locations.
        
    mac_build/
        boinc.xcodeproj/
            project.pbxproj
        buildc_ares.sh
        buildcurl.sh
        buildopenssl.sh
        BuildMacBOINC.sh
        buildWxMac.sh
        HowToBuildBOINC_XCode.rtf
        
David  7 July 2012
    - distributed storage: move chunk_size to VDA_FILE.
        Add some missing code.

    sched/
        sched_types.cpp,h
    db/
        boinc_db_types.h
        boinc_db.cpp
        schema_vda.sql
    vda/
        vda_lib.cpp,h
        vda.cpp
        vdad.cpp
        ssim.cpp
        sched_vda.cpp
    html/user/img/
        star.gif

Charlie 10 July 2012
    - Mac: update build scripts, source files and Xcode project to allow 
        building with Xcode 4.3 under OS 10.7.x Lion and Xcode 4.5 under
        OS 10.8 Mountain Lion.
        
    clientgui/
        mac/
            MacBitmapCompboBox.cpp
            MacSysMenu.cpp
    clientscr/
        Mac_Saver_ModuleView.m
    mac_build/
        boinc.xcodeproj/
            project.pbxproj
        buildc_ares.sh
        buildcurl.sh
        buildopenssl.sh
        BuildMacBOINC.sh
        HowToBuildBOINC_XCode.rtf

David  10 July 2012
    - Unix: include db/boinc_db_types.h in installed headers
    - client: small code cleanup, no functional change

    db/
        Makefile.am
    client/
        time_stats.cpp

David  10 July 2012
    - web: show job status correctly for new exit codes

    html/inc/
        result.inc

David  10 July 2012
    - user web: add "posts per page" pref for message boards;
        get rid of existing funky page-limit prefs

    html/
        inc/
            forum.inc
        user/
            edit_forum_preferences*.php
            forum_reply.php
            forum_thread.php

Charlie 11 July 2012
    - Mac: update sample code to allow building with Xcode 4.3 and 
        to eliminate compiler warnings.

    samples/
        example_app/
            MakeMacExample.sh
            Makefile_mac
            Makefile_mac2
            uc2_graphics.cpp
        mac_build/
            UpperCase2.xcodeproj/
                project.pbxproj
        vboxwrapper/
            BuildMacVboxWrapper.sh (new)
            Makefile_mac (new)
            vboxwrapper.xcodeproj/
                project.pbxproj
        wrapper/
            BuildMacWrapper.sh

David  11 July 2012
    - web: improve forum pagination

    client/
        client_msgs.cpp
    html/
        inc/
            forum.inc
        user/
            forum_forum.php
            forum_reply.php
            forum_threads.php

David  11 July 2012
    - web: forum fixes
    
    html/
        inc/
            forum.inc
        user/
            forum_forum.php

Charlie 12 July 2012
    - Mac: update sample code to allow building with Xcode 4.4 GM seed
        under OS 10.8 GM seed.

    samples/
        example_app/
            MakeMacExample.sh
        mac_build/
            UpperCase2.xcodeproj/
                project.pbxproj
        vboxwrapper/
            BuildMacVboxWrapper.sh
            vboxwrapper.xcodeproj/
                project.pbxproj
        wrapper/
            BuildMacWrapper.sh

David  12 July 2012
    - web: make "jump to first unread" work with pagination

    html/
        inc/
            forum.inc
        user/
            forum_thread.php

David  12 July 2012
    - web: make links to specific posts work with pagination

    html/
        inc/
            forum.inc
        user/
            forum_thread.php

David  12 July 2012
    - web: don't try to update thread last-read-time if not logged in

    html/inc/
        forum.inc

David  13 July 2012
    - web: when posting to a thread, show a page of its most recent posts 
    - feeder: add --by_batch option: interleaves jobs from different batches.
        From Jack Harris.

    sched/
        feeder.cpp
    html/user/
        forum_reply.php
        forum_user_posts.php

David  13 July 2012
    - web: after post to a thread, show a page of the most recent posts
        (but don't change user's sort prefs)

    html/user/
        forum_thread.php
        forum_reply.php

David  13 July 2012
    - web: use &middot; instead of | as a separator

    html/inc/
        result.inc

David  16 July 2012
    - lib: treat MINGW32 like CYGWIN32 (in 1 place - should do everywhere?)
        from Oliver

    lib/
        filesys.cpp
    db/
        schema_vda.sql
    sched/
        Makefile.am
    html/ops/
        manage_apps.php
    vda/
        sched_vda.cpp

David  16 July 2012
    - web: make "jump to first unread" work for threads that
        haven't been viewed before

    html/inc/
        forum.inc

Charlie 17 July 2012
    - Mac: Minor corrections to documentation and sample code.
    
    mac_build/
        HowToBuildBOINC_XCode.rtf
    samples/
        example_app/
            Makefile_mac2

David  17 July 2012
    - compile fix (from Oliver)

    api/
        boinc_api.h

David  17 July 2012
    - client: delete sticky files when reset project

    client/
        client_state.cpp

David  17 July 2012
    - client: if we get a job for which a GPU is missing,
        keep the RESULT record so that we can report it to the scheduler.
        Otherwise we'll keep getting the same job if the project has
        <resend_lost_results> set.

    client/
        cs_scheduler.cpp

Charlie 18 July 2012
    - lib: Adjust #include files as requested by Oliver Bock.
    
    lib/
        procinfo_mac.cpp


Bernd  18 July 2012
    - API: fix Makefile.mingw
        - allow to augment CFLAGS and CXXFLAGS
        - allow to at least set DEBUG flags externally, such that
            backtrace flags can be used
        - minor textual fixes (whitespace error, typo in comment)

    lib/
        Makefile.mingw

Rom    18 July 2012
    - client: Re-introduce the WM_QUERYENDSESSION window message handler to
        the power management window proc, it was removed during one of the Win9x
        code scrubs.  When we see it, inform the client it is time to shutdown.

    client/
        sysmon_win.cpp

David  21 July 2012
    - lib: fix typo

    lib/
        coproc.cpp

David  21 July 2012
    - client simulator: fix build breaks

    client/
        makefile_sim
        sim.cpp
        sim_util.cpp

David  21 July 2012
    - client: don't request work for backup project for a processor type
        unless there are idle instances of that type
        
    client/
        work_fetch.cpp

David  23 July 2012
    - volunteer storage: implement "vda status" command

    vda/
        vda_lib.cpp,h
        vda_lib2.cpp (new)
        vdad.cpp
        vda.cpp
        Makefile.am
    db/
        boinc_db_types.h

David  23 July 2012
    - client: improve "new version available" notice

    client/
        current_version.cpp

David  25 July 2012
    - volunteer data storage: intermediate checkin

    vda/
        vda.cpp
        ssim.cpp
        vdad.cpp
        sched_vda.cpp
        vda_lib2.cpp
    db/
        boinc_db_types.h
        boinc_db.cpp
        schema_vda.sql

Charlie 26 July 2012
    - Mac: fix a typo in build script.
    
     mac_build/
        setupForBOINC.sh

Charlie 27 July 2012
    - Mac: create build scripts for FreeType-2.4.10 and FTGL-2.1.3-rc5 
        libraries; eliminate extra output from wxMac build script.
    
     mac_build/
        buildfreetype.sh (new)
        buildFTGL.sh (new)
        buildWxMac.sh
        setupforBOINC.sh

Rom    30 July 2012
    - MGR: Use the same fix for the simple gui that we used on the advanced
        gui with regards to the menu on Ubuntu's interface.

    clientgui/
        sg_BoincSimpleFrame.cpp

David  1 Aug 2012
    - web: after post to a thread, show thread in user's chosen order
        instead of newest first.

    db/
        db_base.cpp,h
    html/
        inc/
            forum.inc
        user/
            forum_reply.php
    vda/
        vda_lib.cpp
        vdad.cpp
        sched_vda.cpp
        vda_lib2.cpp

David  1 Aug 2012
    - code cleanup: in foo.cpp, include foo.h first

    lib/
        *cpp

David  1 Aug 2012
    - use <cmath> instead of <math.h>.  Seems to be needed on Debian.

    sched/
        credit.cpp
        plan_class_spec.cpp
        sched_driver.cpp
        feeder.cpp
    vda/
        ssim.cpp

Charlie 1 Aug 2012
    - API, SCR: Switch from *.txf fonts to TrueType fonts in graphics 
        applications, ensuring that all related files have no licensing 
        issues.
        
    /
        COPYRIGHT
    api/
        gutil/cpp,.h
        ttfont.cpp,.h
        texfont.cpp,.h (deleted)
        texture.cpp,.h (deleted)
        txf_util.cpp,.h (deleted)
        txf/
            *.txf (deleted)
        ttf/
            courier_bold (deleted)
            helvetica (deleted)
            README (deleted)
            liberation-fonts-ttf-2.00.0/ (added)
                AUTHORS (added)
                CHANGELOG (added)
                LICENSE (added)
                README (added)
                *.ttf (added)
    clientscr/
        ss_app.cpp
    mac_build/
        boinc.xcodeproj/
            project.pbxproj
    mac_installer/
        release_boinc.sh

Charlie 2 Aug 2012
    - Mac: Update scripts for building branded installers to allow 
        building with Xcode 4.3 under OS 10.7.x Lion; change names of 
        branded installers from "*macOSX_universal" to "*macOSX_i686" 
        since we no longer support PowerPC Macs.
        
    mac_installer/
        make_CharityEngine.sh
        make_GridRepublic.sh
        make_ProgThruProc.sh

David  2 Aug 2012
    - scheduler: compile fixes for FCGI

    sched/
        hr_info.cpp
    html/inc/
        forum.inc
    lib/
        util.cpp
        filesys.cpp

Rom    2 Aug 2012
    - SS: Update project files to use FreeType and FTGL on Windows.

    api/
        ttfont.cpp, .h
    clientscr/
        ss_app.cpp
    win_build/
        boinc_ss.vcproj
        libgraphics2.vcproj

Eric K  2 Aug 2012
    - scheduler, validator: Modified credit granting for "appox credit" 
      result to weight results by proximity to the average estimate. This 
      reduces the number of results that are granted extremely low credit 
      when a new app_version is released and (I hope) improves work/duration
      estimates by speeding up the convergence of app versions stats. I may
      try using this in lieu of low_average for normal result, but haven't yet.

Charlie 3 Aug 2012
    - Sample Graphics app: Switch from *.txf fonts to TrueType fonts.
    samples/
        example_app/
            MakeMacExample.sh
            Makefile_mac
            Makefile_mac2
            uc2_graphics.cpp
        mac_build/
            UpperCase2.xcodeproj/
                project.pbxproj

Rom    3 Aug 2012
    - VBOX: Do not perform the hardware virtualization check when the
        guest VM is 64-bit.  64-bit guest vms require hardware virtualization
        and should fail without it.
    - VBOX: Implement the <copy_to_shared/> directive in the vbox_job.xml file.
        if <copy_to_shared>init_data.xml</copy_to_shared> is set, the wrapper will
        copy the init_data.xml file to the shared directory before the VM is launched.
        
    samples/vboxwrapper/
        vbox.cpp
        vboxwrapper.cpp

David  3 Aug 2012
    - volunteer storage.  Seems to be working, at least in simulation

    vda/
        vda_lib2.cpp
        vda_lib.cpp,h
        stats.cpp
        ssim.cpp
        vdad.cpp

Rom    3 Aug 2012
    - WIN: Make the example graphics application build again.
    - WIN: Get rid of the linker warnings for both the default screensaver and
        the example graphics application

    win_build/
        boinc_ss.vcproj
        uc2_graphics.vcproj

David  3 Aug 2012
    - API: remove support for BMP and TGA image files;
        the code to parse these had no license info.
        Only JPEG is supported now.

    api/
        Makefile.am
        bmplib.cpp,h (removed)
        tgalib.cpp,h
        gutil.cpp

Charlie 3 Aug 2012
    - API: remove references to removed files bmplib.h and tgalib.h.
    
    api/
        gutil_text.cpp

Charlie 3 Aug 2012
    - Mac: Update build instructions and build script.

    mac_build/
        HowToBuildBOINC_XCode.rtf
        setupforBOINC.sh
    
David  3 Aug 2012
    - Client: initial checkin for Android version.  From Joachim Fritzsch.

    lib/
        common_defs.h
        prefs.cpp,h
        android_log.h (new)
        network.cpp
        shmem.h
        hostinfo.h
        str_util.cpp
        synch.cpp
    client/
        hostinfo_unix.cpp
        client_msgs.cpp
        cs_prefs.cpp
        main.cpp
        hostinfo_network.cpp

David  3 Aug 2012
    - client: other Android stuff, from Joachim

    client/
        cs_platforms.cpp
    lib/
        md5_file.cpp

David  3 Aug 2012
    - scheduler: fix message typo

    sched/
        sched_send.cpp

Rom    6 Aug 2012
    - WIN: Don't include the newer DBGHELP symbols in MinGW64.
        (From Oliver Bock)
        
    lib/
        stackwalker_imports.h

David  6 Aug 2012
    - client: fix error in runtime estimation for active tasks

    client/
        work_fetch.cpp

Rom    7 Aug 2012
    - MGR: Enforce the 0..10 day limit on the connect interval for the
        advanced preferences dialog.  At some point we should rename
        it.

    clientgui/
        DlgAdvPreferences.cpp

Rom    7 Aug 2012
    - API: Remove ttfont.cpp from Makefile.am.  Apps should include it
        in there Makefile as needed.

    api/
        Makefile.am

Rom    7 Aug 2012
    - WINSCR: Fix problem with the screensaver needlessly cycling in
        preview mode.  Ugh.

    clientscr/
        screensaver_win.cpp

David  7 Aug 2012
    - client: parse <network_wifi_only> in prefs
    - server: compile fix

    lib/
        prefs.cpp
    vda/
        vda.cpp
        ssim.cpp
        vdad.cpp
        vda_lib2.cpp

Charlie 7 Aug 2012
    - WIN: Remove reference to deleted tgalib.cpp file.

    win_build/
        libgraphics2.vcproj

David  8 Aug 2012
    - server: volunteer storage bug fixes.
        Note to self: jerasure's decoder program loops or crashs
            if there are no missing chunks.
    vda/
        vda_lib.cpp,h
        vda.cpp
        sched_vda.cpp
        vda_lib2.cpp
    db/
        boinc_db_types.h

David  8 Aug 2012
    - Client/manager: there was a bug because some code was writing
        "cpu" in XML, and other code was looking for "CPU".
        To fix this and prevent similar problems,
        processor type names are now encapsulated in proc_type_name_xml().
        Code should use this rather than having hard-wired names.
        Redefine: GPU_TYPE_* as macros that call proc_type_name_xml().

    client/
        client_types.cpp
        client_state.cpp
    clientgui/
        DlgItemProperties.cpp
    sched/
        sched_version.cpp
    lib/
        gui_rpc_client_ops.cpp
        coproc.cpp,h

Charlie 8 Aug 2012
    - MGR: Fix build break.
    
     clientgui/
        DlgItemProperties.cpp

Eric K  8 Aug 2012
    - LIB: Added conditional printf to the message log class, since most 
      scheduler log output seems to be conditional on config parameters 
      such as config.debug_version_select.

    lib/
        msg_log.{h.cpp}

Eric K  8 Aug 2012
    - Credit is more stable when pegged_avg() is used.
    - When a normal and an approx result are compared the normal result 
      now gets double weight in a pegged_avg() with any approx results. 
      "Normal mode" GPU results are frequently resulting in bad credit 
      values for yet undetermined reasons. Since GPUs are so fast, there 
      can be a lot of bad values in a short time. Including the prior 
      average and another result even seems to prevent this in many case.
    - Replaced many of the if { msg_log.printf } with msg_log.cond_printf()
    - Accidentally changed some of the formatting when trying a new editor 
      that apparently autoformats. Sorry for the extra diff lines.
    - There's a problem with pfc calculation for hosts whose credit 
      calculation fails the sanity check. This has been a problem for 
      a long time. Because the result fails the sanity check, the 
      host_app_version pfc is never updated. Because hav.pfc is never 
      updated, the credit calculation continues to be wrong. 
    - This change is subject to review. Use with caution.

    sched/
        credit.cpp
   
David  10 Aug 2012
    - client: when we're making a scheduler RPC
        for a reason other than work fetch,
        and we're deciding whether to piggyback a work request,
        skip the checks for hysteresis (buffer < min)
        and for per-resource backoff time.
        These checks are there only to limit the rate of RPCs,
        which is not relevant since we're doing one any.

        This fixes a bug where a project w/ sporadic jobs specifies
        a next_rpc_delay to ensure regular polling from clients.
        When these polls occur they should request work regardless of backoff.

    client/
        work_fetch.cpp,h

David  10 Aug 2012
    - client: tweak to the above: never ask for work if buffer > max.
        This is needed to prevent projects that use next_rpc_delay
        from queuing unbounded work.

    client/
        work_fetch.cpp

David  10 Aug 2012
    - API: add boinc_set_min_checkpoint_period(int).
        Lets application specify a min checkpoint interval.
        The actual min checkpoint interval is the max of this
        and the user-specified pref for min disk interval.

    api/
        boinc_api.cpp,h

David  10 Aug 2012
    - server: fix bug in restrict_wu_to_user() that caused it
        to go into infinite loop

    sched/
        sched_util.cpp

David  10 Aug 2012
    - client: Android-related tweaks, from Joachim

    client/
        main.cpp
    lib/
        synch.cpp
        android_log.h

David  10 Aug 2012
    - lib: switch include order to the way it was (general to specific).
        Should fix MinGW compile

    lib/
        *.cpp

David  10 Aug 2012
    - server: compile fix

    lib/
        synch.cpp

David  11 Aug 2012
    - db_purge: fix typo that cause bad DB query when using assignments

    sched/
        db_purge.cpp
    vda/
        vda.cpp
        vda_lib.cpp,h
        vda_lib2.cpp
        vda_policy.cpp
        ssim.cpp

David  13 Aug 2012
    - client: treat all 4xx HTTP errors as permanent
    - code cleanup
    - API: increase a buffer in timer_handler() from 256 to 512.

    sched/
        credit.cpp
    lib/
        msg_log.cpp,h
    client/
        http_curl.cpp
    api/
        boinc_api.cpp

Rom    13 Aug 2012
    - WINSETUP: Provide the ability to create the acct_mgr_login.xml from
        from the command line.  Useful for mass deployments within companies
        and charities.

    win_build/installerv2/redist/Windows/src/boinccas/
        boinccas.rc
        boinccas95.def
        boinccas95.vcproj
        CACreateAcctMgrLoginFile.cpp, .h
        CACreateProjectInitFile.cpp
    win_build/installerv2/redist/Windows/Win32/
        boinccas.dll
        boinccas95.dll
    win_build/installerv2/redist/Windows/x64/
        boinccas.dll
        boinccas95.dll

David  13 Aug 2012
    - volunteer storage stuff

    vda/
        vda_lib.cpp,h
        ssim.cpp
        sched_vda.cpp
        vda_lib2.cpp
    client/
        client_types.h
    lib/
        common_defs.h

Charlie 14 Aug 2012
    - Mac installer: Fixes for short (posix) user names containing spaces.
    
    mac_installer/
        PostInstall.cpp
        release_boinc.sh
        Uninstall.cpp

David  15 Aug 2012
    - file upload handler: add an #ifdef for disabling locking of files
        while writing to them.
        It's not clear to me that this locking is beneficial,
        and it may be causing filesystem problems at WCG
    - volunteer storage stuff

    vda/
        vda_lib.cpp,h
        vda.cpp
        ssim.cpp
        vdad.cpp
        vda_lib2.cpp
    db/
        boinc_db_types.h
        boinc_db.cpp
        schema_vda.sql
    sched/
        file_upload_handler.cpp

David  16 Aug 2012
    - scheduler: if sending GPU description to pre-7.0 client,
        call it CUDA instead of NVIDIA

    sched/
        sched_types.cpp
    db/
        boinc_db.cpp
    vda/
        vda.cpp
        sched_vda.cpp
        vda_lib2.cpp

David  17 Aug 2012
    - volunteer storage: various

    vda/
        vda.cpp
        vdad.cpp
        sched_vda.cpp
        vda_lib2.cpp
        vda_lib.h

David  18 Aug 2012
    - client: if a project has excluded GPUs of a given type,
        allow it to fetch work of that type if the # of runnable
        jobs it <= the # of non-excluded instances (rather than 0).

    client/
        work_fetch.cpp,h
        rr_sim.cpp

David  18 Aug 2012
    - file upload handler:
        Do first read from socket before opening the disk file
        (an attempt to fix filesystem lockups on WCG).
        Increase buffer size from 16KB to 256KB.

    sched/
        file_upload_handler.cpp

Charlie 20 Aug 2012
    - client: If OpenCL detection gets an error for a platform or device, 
        finish detection of the remaining platforms and / or devices.
        Move OpenCL memory size workaround back into OpenCL source file. 
        
    client/
        gpu_opencl.cpp
        gpu_amd.cpp
    lib/
        coproc.h

David  20 Aug 2012
    - client: print log msgs (enabled by task_debug) if the client
        times out on quitting or aborting a task, and has to kill it.
    - volunteer storage: bug fixes

    vda/
        sched_vda.cpp
        vda_lib2.cpp
    client/
        app_control.cpp

David  20 Aug 2012
    - client: take GPU exclusions into account when making
        initial work request to a project
    - client: put some casts to double in NVIDIA detect code.
        Shouldn't make any difference.
    - volunteer storage: truncate file to right size after retrieval

    client/
        work_fetch.cpp,h
        gpu_nvidia.cpp
        scheduler_op.cpp
    vda/
        vdad.cpp
        vda_lib2.dpp

David  21 Aug 2012
    - client: change the way project disk share is computed.
        - Allow projects to report "desired disk usage" (DDU).
            If the client learns that a project wants disk space,
            it can shrink the allocation to other projects.
        - Base share computation on DDU rather than disk usage.
        - Introduce the notion of "disk resource share".
            This is defined (somewhat arbitrarily) as resource share
            plus 1/10 of the largest resource share.
            This is intended to ensure that even zero-share projects
            get enough disk space to store app versions and data files;
            otherwise they wouldn't be able to compute.
    - server: use host.d_boinc_max (which wasn't being used)
        to start d_project_share reported by client.
    - volunteer storage: change the way hosts are allocated to chunks.
        Allow hosts to store several chunks of the same file, if needed

    vda/
        vda_lib2.cpp
        vda_lib.h
    client/
        project.cpp,h
        client_state.h
        cs_prefs.cpp
        scheduler_op.cpp
    db/
        boinc_db_types.h
    sched/
        sched_types.h

David  22 Aug 2012
    - file_upload_handler: bug fix
    - volunteer storage: bug fixes

    vda/
        vda_lib2.cpp
        vda_lib.h
    sched/
        file_upload_handler.cpp

Rom    22 Aug 2012
    - client: streamline the console detach process under Windows.
    
    client/
        cs_cmdline.cpp
        main.cpp

Eric K 23 Aug 2012
    - build environment:  fixed bug in generate_svn_version.sh that generated
        incorrect output on unix systems that don't synchronize writes to the
        same file from opposite sides of a pipe.
    /
        generate_svn_version.sh

David  24 Aug 2012
    - volunteer storage: fix the way that hosts are classified as alive/dead
        - add a config item vda_host_timeout.
            A host that hasn't done a scheduler RPC for this long
            is considered dead.
        - a host that's not running a version 7+ client is considered dead
        - host.cpu_efficiency (an otherwise unused field) is used
            as a flag for dead hosts
        - the scheduler clears the flag if the client is v7+
        - vdad sets the flag for hosts where last RPC is old
        - before choosing a host for chunk download,
            vdad checks its client version.

    db/
        boinc_db_types.h
    vda/
        vda_lib.cpp,h
        vda_lib2.cpp
        vdad.cpp
        sched_vda.cpp
    sched/
        sched_config.cpp,h

David  24 Aug 2012
    - server: add support for having a mixture of CPU-intensive
        and non-CPU-intensive applications.
        An app can be specified as non-CPU-intensive in project.xml,
        and this attribute can be set or cleared using the admin web interface.
        Note: support for this was added to the client in 2011,
        but we didn't add server-side support at that time.
        This change is in 6.12 and later clients.

    py/Boinc/
        database.py
    vda/
        vda_lib.cpp,h
    db/
        boinc_db_types.h
        boinc_db.cpp
    db/
        schema.sql
    sched/
        sched_types.cpp
    html/ops/
        db_update.php
        manage_apps.php

David  26 Aug 2012
    - server: compile fix
    - server: add nfiles_on_host(),
        a support function for "locality scheduling lite".

    vda/
        vda_lib.h
        sched_vda.cpp
    client/
        client_state.cpp
    sched/
        sched_send.cpp

David  27 Aug 2012
    - scheduler: add support for limited locality scheduling
    - API: remove support for PPM files

    api/
        gutil.cpp
    db/
        boinc_db_types.h
        boinc_db.cpp
        schema.sql
    sched/
        sched_shmem.cpp
        sched_array.cpp
        sched_send.cpp,h
        sched_types.cpp,h
        sched_shmem.h
    html/ops/
        db_update.php

David  28 Aug 2012
    - scheduler: improved log messages for limited locality scheduling

    sched/
        sched_send.cpp
        transitioner.cpp
        sched_shmem.h
        sched_array.cpp
    lib/
        str_util.cpp

David  29 Aug 2012
    - scheduler: msg tweaks

    sched/
        sched_send.cpp
        sched_array.cpp
        handle_request.cpp

David  30 Aug 2012
    - remote job submission: start writing a general-purpose
        cmdline tool for remote job submission (not done)
    - remote job submission: support the 4 file modes described
        in the documentation (not done)

    html/inc/
        submit.inc
    vda/
        sched_vda.cpp
    sched/
        sched_send.cpp
        sched_array.cpp
    tools/
        remote_submit (new)

David  30 Aug 2012
    - scheduler: support for projects with some non-CPU-intensive apps
        (but not all) wasn't finished.
        New logic: if the project has an NCI app then:
        - make a list of NCI apps for which the client doesn't have
            a job in progress.
        - try to send one job for each of these apps
        - do this even if no work is being requested.
        - don't send jobs for NCI apps by other mechanisms

    NOTE: the client logic isn't quite right for mixed NCI projects.
        If there's no job for a given NCI app,
        the client should do a scheduler RPC.
        This isn't critical so we won't do this now.

    db/
        boinc_db_types.h
    sched/
        handle_request.cpp
        sched_array.cpp,h
        sched_shmem.cpp,h
        sched_customize.cpp
        sched_send.cpp
    tools/
        tt_boinc

David  2 Sept 2012
    - client: fix bug that broke file signing with X.509 certificates.
        From matszpk.  Fixes #1168.

    lib/
        filesys.cpp,h
        crypt.cpp
    client/
        cs_files.cpp

David  5 Sept 2012
    - admin web: improve script for browsing credit info
    - client: add a coproc-missing message

    html/ops/
        credit.php
    client/
        client_types.cpp
    sched/
        sched_customize.cpp

David  6 Sept 2012
    - admin web: credit browser tweaks

    html/
        user/
            lammps.php
        ops/
            credit.php
    sched/
        file_deleter.cpp

David  6 Sept 2012
    - scheduler: fix bug in homogeneous app version.
        We were using a static BEST_APP_VERSION in
        check_homogeneous_app_version(),
        and it wasn't being initialized on each call
        (e.g. its HOST_USAGE was not being cleared).

    sched/
        sched_version.cpp
        file_deleter.cpp

David  6 Sept 2012
    - scheduler: fix sending of NCI jobs.
        We were failing to mark the cache entries as free.
    - API: initialize GPU device # to -1;
        If client doesn't give us a device number, something is wrong
        and it's better to not start computing.

    sched/
        sched_array.cpp
        sched_send.cpp
    lib/
        app_ipc.cpp

David  7 Sept 2012
    - scheduler: more detailed msgs for NCI job sending

    sched/
        sched_array.cpp

Charlie 8 Sep 2012
    - client: work around a nasty bug which crashes OSX (!) on some 
        dual-gpu MacBooks with CUDA installed if we call cuInit() 
        unless we force use of the discrete (NVIDIA) GPU.
        
    client/
        gpu_opencl.cpp

Rom    10 Sept 2012
    - client: initialize memfree and memtotal before use for Nvidia
        cards.  It appears that the Nvidia API was only setting 32-bits
        of the 64-bit value.  The remaining 32-bits were whatever
        was on the stack.
        
    client/
        gpu_nvidia.cpp

Eric K 10 Sept 2012
    - sched: fixed bug in plan_class_spec.cpp the resulting in GPU performance
      not being included in scheduler or credit calculations.

    sched/
       plan_class_spec.cpp

Charlie 12 Sep 2012
    - client: Don't support CUDA on dual-GPU MacBooks with automatic 
        GPU switching but continue to support OpenCL for NVIDIA GPUs.
        This prevents forcing use of the discrete (NVIDIA) GPU, which 
        greatly decreases time the computer can run on battery power.
        
    client/
        hostinfo_unix.cpp
        gpu_nvidia.cpp
        gpu_opencl.cpp
    lib/
        hostinfo.h

David  12 Sept 2012
    - user web: fix bug when do forum search on Google

    html/user/
        forum_search_action.php

David  13 Sept 2012
    - scheduler: fix logic error limited locality scheduling.
        In LLS array pass, skip file-on-host check if host
        doesn't have any sticky files.
        TODO: it should actually be "any sticky files for this app".
        But we currently don't have any way to know that.

    sched/
        sched_array.cpp

Rom    13 Sept 2012
    - client: Initialize the total mem size_t.
    
    client/
        gpu_nvidia.cpp

David  16 Sept 2012
    - client: enforce excluded app at startup
    - win compile fix

    client/
        app.cpp
    lib/
        filesys.h

David  19 Sept 2012
    - scheduler: fix bug that cause NCI to be sent even when
        client is not requesting work
    - client: parse the <vbox_window> option in cc_config.xml

    html/inc/
        util.inc
    client/
        log_flags.cpp
    sched/
        sched_send.cpp

David  19 Sept 2012
    - Client/manager: if a GPU app is suspended because a GPU-exclusive
        app is running, show an appropriate message.

    clientgui/
        sg_TaskPanel.cpp
        MainDOcument.cpp
    lib/
        gui_rpc_client_ops.cpp
        gui_rpc_client.h

David  19 Sept 2012
    - client: message tweak
    client/
        app.cpp
        cs_prefs.cpp

David  20 Sept 2012
    - client simulator compile fix
    clientgui/
        MainDocument.cpp
    client/
        makefile_sim

David  20 Sept 2012
    - cancel_jobs tool: add --name option to cancel job by name.
        From David Coss.

    tools/
        backend_lib.cpp,h
        cancel_jobs.cpp

David  20 Sept 2012
    - A bunch of tweaks from Steffen Moller, e.g. using MAXPATHLEN

    various files

Charlie 21 Sep 2012
    - Mac: Fix build breaks introduced by above changes; path_to_error 
        arg is modified by CheckNestedDirectories() so can't be const.

    client/
        check_security.cpp

David  21 Sept 2012
    - client: MAXPATHLEN tweak

    client/
        app.cpp

David  21 Sept 2012
    - Manager: fix "exclusive GPU app running" message logic.

    clientgui/
        MainDocument.cpp

David  22 Sept 2012
    - Unix startup script fixes, from Andrew Stevenson

    client/
        cs_statefile.cpp
        script/
            boinc-client.in

David  23 Sept 2012
    - web: add global prefs reset button
    - change default disk prefs to:
        - no absolute limit on disk usage (we need to work with future disks)
        - keep 100 MB min free space
        - use up to 90% of total space

    html/
        user/
            prefs_default.php (new)
            prefs.php
        inc/
            prefs.inc
    lib/
        prefs.cpp

Eric K  24 Sept 2012  (Date committed to git repository)
    - sched: 2 bug fixes in credit.cpp
        - It was possible if all results for a workunit were PFC_MODE_INVALID
          that NaN pfc would be used causing database update errors.  Solved 
          by using wu_estimated_pfc() as pfc in that case.
        - Sanity check was comparing raw_pfc directly to rsc_fpops_bound.  That
          was causing problems GPUs with high performance estimates.  Fixed by 
          including the app_version scale factor in the check.  I thought I had 
          already committed this...
        - Removed a few lines of commented out experimental code accidentally
          comitted earlier.

    sched/
        credit.cpp

David  30 Sept 2012
    - API: if get a resume message from client while in a critical section,
        clear the suspend_request flag.
        Otherwise we'll end up doing two suspends,
        and on Win the app will be suspended forever.

    api/
        boinc_api.cpp

David  10 Oct 2012
    - tweaks

    samples/nvopencl/
        nvopencl.cpp
    vda/
        sched_vda.cpp
        vda_lib2.cpp

David  11 Oct 2012
    - client and API: improve the way an app checks for the death of the client
        Old: heartbeat mechanism
        Problem: if the client is blocked for > 30 secs
            (e.g. because it takes a long time to write the state file,
            of because it's stopped in a debugger)
            then apps exit.
            This is bad is the app doesn't checkpoint and has been
            running for a long time.
        New: the client passes its PID to the app.
            The app periodically (10 sec) checks that the process still exists.
        Notes:
        - For backward compatibility (e.g. new API w/ old client,
            or vice versa) the client still sends heartbeats,
            and the API checks heartbeats if the client doesn't pass a PID.
        - The new mechanism works only if the client's PID isn't assigned
            to a new process within 10 secs of the client exiting.
            Windows 2000 reuses PIDs immediately, so check for Win2K
            and don't use this mechanism if so.

    TODO: For Unix multithread apps,
        critical sections aren't currently being enforced.
        Need to fix this by masking signals.

    api/
        boinc_api.cpp
    client/
        hostinfo_win.cpp
        app_start.cpp
    lib/
        app_ipc.cpp,h
        proc_control.cpp

David  11 Oct 2012
    - Win compile fixes.
        For now, include psapi.lib in various project properties.
        Try to figure out a different way.

    api/
        boinc_api.cpp
    client/
        app_start.cpp
    lib/
        boinc_win.h
    win_build/
        various .proj files

David  15 Oct 2012
    - user web: show the right page/message after the following actions:
        - rate a post
        - moderate a post
        - edit a post
        - report a post

    sched/
        validator.cpp
    tools/
        update_versions
    html/user/
        forum_rate.php
        forum_report_post.php
        forum_moderate_post_action.php
        forum_edit.php

Charlie 15 Oct 2012
    - MGR: We don't save Simple View's width & height since it's 
        window is not resizable, so don't try to read them back.
    
    clientgui/
        BOINCGUIApp.cpp

David  16 Oct 2012
    - scheduler: when adding a new HOST_APP_VERSION, check if there's already
        one for that (host, app, platform, plan class).
        If there is, use it and update the app version ID.
        This way, when a new app version is released,
        it will use the runtime and reliability statistics
        of the previous one, instead of starting from scratch.
    - add a script "stage_file" for staging an input file.
        This checks for immutability violations,
        moves or copies the file to the download hierarchy,
        computes and stores its MD5, and makes a gzipped version if needed.
    - add some files missing from git repo

    tools/
        dbcheck_files_exist
        grep_logs
        stage_file (new)
    sched/
        credit.cpp

Charlie 17 Oct 2012
    - MGR: Add Control-Shift_E shortcut (Command-Shift-E on Mac) to show Event 
        Log in Simple View, for the convenience of tech suppport volunteers.
    
    clientgui/
        sg_BoincSimpleFrame.cpp,.h

David  17 Oct 2012
    - scheduler: debug the above
    - add some files missing from git repo

    py/Boinc/
        boinc_db.py
        configxml.py
        sched_messages.py
        util.py
    sched/
        credit.cpp
        validator.cpp

David  17 Oct 2012
    - client: maintain current and previous uptime,
        and include them in scheduler RPC request.
    - scheduler: parse them
    Note: this is to support a future feature where the scheduler will
        send non-checkpointing jobs only clients likely to be able
        to complete them.

    client/
        client_state.cpp,h
        cs_scheduler.cpp
        cs_statefile.cpp
    lib/
        gui_rpc_client_ops.cpp
    sched/
        sched_types.cpp,h

David  17 Oct 2012
    - web: add "Validation inconclusive" state for task lists

    html/inc/
        result.inc

David  17 Oct 2012
    - tweaks

    client/
        async_file.cpp
    lib/
        filesys.cpp,h
    samples/atiopencl/
        atiopencl.cpp

David  17 Oct 2012
    - web: if showing a thread in oldest-first order,
        default to showing the last page of posts.

    html/inc/
        forum.inc

Charlie 18 Oct 2012
    - MGR: Fix bug which can cause Manager to quit when started in Simple View.
    - lib: fix unmatched parentheses which confused source file editor.
    
    clientgui/
        sg_TaskPanel.cpp
    lib/
        gui_rpc_client_ops.cpp

Charlie 18 Oct 2012
    - lib: don't clear entire APP_VERSION struct in APP_VERSION::parse_coproc().
    
    lib/
        gui_rpc_client_ops.cpp

Rom    19 Oct 2012
    - Add missing references to psapi.lib for various build configurations.

    win_build\
        boinc_ss.vcproj
        example_app_multi_thread.vcproj
        sleeper.vcproj
        uc2.vcproj
        uc2_graphics.vcproj
        vboxwrapper.vcproj
        wrapper.vcproj

David  19 Oct 2012
    - client: change work fetch policy to avoid starving GPUs
        in situations where GPU exclusions are used.
    - client: fix bug in round-robin simulation when GPU exclusions are used.

    Note: this fixes a major problem (starvation)
        with project-level GPU exclusion.
        However, project-level GPU exclusion interferes with most of
        the client's scheduling policies.
        E.g., round-robin simulation doesn't take GPU exclusion into account,
        and the resulting completion estimates and device shortfalls
        can be wrong by an order of magnitude.

        Furthermore, this fix only works for project-level exclusions.
        If you use app-level exclusions, starvation is still possible.

        The only way I can see to fix this would be to model each
        GPU instance as a separate resource,
        and to associate each job with a particular GPU instance.
        This would be a sweeping change in both client and server.

    client/
        log_flags.cpp
        project.cpp,h
        rr_sim.cpp
        work_fetch.cpp,h
    lib/
        coproc.h

David  21 Oct 2012
    - remote job submission tweak

    html/user/
        submit_rpc_handler.php

Rom    22 Oct 2012
    - SCR: Fix bug in X11 screensaver.
      (From Michael Tughan)
      
    clientscr/
        screensaver_x11.cpp

Rom    23 Oct 2012
    - SCR: Fix bug in X11 screensaver.
      (From David Coss)
      
    clientscr/
        screensaver_x11.cpp

Rom    24 Oct 2012
    - API: Remove the call to SendMessage(WM_QUIT, ...) after destroying the window.
        There is no guarantee what order the event queue will be processed in and if
        WM_QUIT is processed before WM_DESTROY something might linger around.
        
    api/
        graphics2_win.cpp

David  23 Oct 2012
    - server: add stage_file to project setup; add error checking to stage_file

    py/Boinc/
        setup_project.py
    tools/
        create_work_example
        stage_file

David  24 Oct 2012
    - client: if an app's finish file has existed for 10 seconds, kill it;
        it must be hung in boinc_finish().
        This behavior has been seen with LHC@home and maybe other projects.

    client/
        app.cpp,h
        cpp_control.cpp

Rom    24 Oct 2012
    - Fix the db schema check functionality so that it will work with make_project
        and upgrade correctly.  We no longer rely on svnversion for this sort of
        thing.

    db\
        init_db
    html\ops\
        db_schemaversion.php
    tools\
        make_project
        upgrade

David  24 Oct 2012
    - db_update.php is not executable, db_schemaversion.php is
        NOTE: I suggest that we not use .php for executable scripts

    html/ops/
        db_update.php

Rom    25 Oct 2012
    - API: Use CloseWindow() to respond to the API Defined WM_SHUTDOWNGFX event just
        in case CloseWindow() does something more than just send the WM_CLOSE event
        to the window proc.
        
    api/
        graphics2_win.cpp

Rom    26 Oct 2012
    - WINSETUP: Add the account manager auth logic from the 6.8 installer to current
        generation installers.
    - WINSETUP: Make whether or not to create start menu items configurable via the
        command line.  Useful for mass deployment installs.

    win_build\installerv2\
        BOINC.ism
        BOINCx64.ism

Rom    27 Oct 2012
    - VBOX: Change the way elapsed_time is calculated in vboxwrapper.

        Previously: elapsed_time was just incremented with the value of the polling
          period each iteraction through the main loop.  This introduced issues
          when vboxmanage lagged for whatever reason.  This lag could go as high as 5
          seconds.  Over the timespan of a day this could increase the wall clock time
          of a task a great deal.
          
        Now: elapsed_time is incremented with the time it took to execute the main
          loop.
          
    samples\vboxwrapper\
        vboxwrapper.cpp

Rom    27 Oct 2012
    - VBOX: Increase elapsed_time if we were forced to sleep after executing the main loop
    
    samples\vboxwrapper\
        vboxwrapper.cpp

Rom    28 Oct 2012
    - VBOX: Remove timeouts for creating and deleting snapshots.
    
    samples\vboxwrapper\
        vbox.cpp, .h

David  28 Oct 2012
    - client: fix bug in handling proxy info in cc_config.file

    client/
        log_flags.cpp

David  28 Oct 2012
    - client: if exiting because of exit_after_finished flag,
        write state file before exiting so we don't restart the job later.

    client/
        app.cpp
        app_control.cpp

David  28 Oct 2012
    - client, Unix: make Curl sockets close-on-exec,
        so that app processes don't inherit them.
    - client: fix bug that makes client exit if a slot dir contains
        finish file on startup

    client/
        app_control.cpp
        http_curl.cpp

David  28 Oct 2012
    - update_versions: get key directory from config file

    tools/
        update_versions

David  29 Oct 2012
    - GUI RPC: expose TIME_STATS info (e.g. on_frac) in
        the binding of the get_state() RPC
    - client: move client_start_time and previous_uptime
        from CLIENT_STATE to TIME_STATS,
        so that these are also visible in GUI RPC
    - scheduler RPC: move uptime and previous_uptime
        into <time_stats>
    - client: condition an RR simulation message on <rrsim_detail>
    - boinccmd: show TIME_STATS info in --get_state

    client/
        client_state.cpp,h
        cs_prefs.cpp
        cs_scheduler.cpp
        cs_statefile.cpp
        rr_sim.cpp
        time_stats.cpp,h
    lib/
        common_defs.h
        gui_rpc_client.h
        gui_rpc_client_ops.cpp
        gui_rpc_client_print.cpp

David  31 Oct 2012
    - wrapper: compile fix for new gcc

    samples/wrapper/
        wrapper.cpp

Rom    31 Oct 2012
    - VBOX: Don't report any error messages when unregistering the VM.
    
        VirtualBox 4.2 no longer requires certain commands to be executed
        to unregister a VM while older versions do.  Just ignore any error
        codes, if it becomes a problem we can always make it conditional
        on what version of VirtualBox is installed.
        
    samples\vboxwrapper\
        vbox.cpp

Eric K  31 Oct 2012
    - wrapper: Fix for likely compile problems due to including new header in
      previous wrapper.cpp without checking for their existence.  The macros
      required already existed in config.h.

    samples/wrapper/
        wrapper.cpp

Rom    31 Oct 2012
    - VBOX: Make deleting a snapshot a non-terminal event.
    
        Deleting stale snapshots now consists of enumerating the existing
        snapshots and deleting all but the most recent snapshot.  This fixes
        the problem where, for one reason or another, a snapshot could not
        be deleted at one point in time.  The wrapper would just continue to 
        create new ones and was unable to successfully deal with the older
        ones.  Disk space would eventually run out.
        
    samples\vboxwrapper\
        vbox.cpp, .h
        vboxwrapper.cpp

David  31 Oct 2012
    - client: message tweaks for failed app startup

    client/
        app_start.cpp
        client_state.cpp

David  31 Oct 2012
    - Fix MinGW build: generate_svn_version.sh only works on top level
        (from Bernd)

    lib/
        Makefile.mingw

Rom    31 Oct 2012
    - VBOX: Remove extra arguments to the enumerate snapshot command.
    
      Copy and paste was not my friend.
      
    samples\vboxwrapper\
        vbox.cpp

Rom    31 Oct 2012
    - VBOX: Cleanup all the snapshots before unregistering the VM.
    
    samples\vboxwrapper\
        vbox.cpp, .h

Rom    1 Nov 2012
    - VBOX: Make adjustments to the clean-up procedure for Vbox 4.2.
    
    samples\vboxwrapper\
        vbox.cpp, .h

David  1 Nov 2012
    - client/manager: move the conditional define of MAXPATHLEN
        from boinc_win.h to filesys.h,
        so that the client will hopefully build on Hurd,
        which doesn't define MAXPATHLEN.

    client/
        http_curl.cpp
    lib/
        boinc_win.h
        common_defs.h
        filesys.h
        gui_rpc_client.h

David  1 Nov 2012
    - fix a few unlikely but possible file-descriptor leaks (from RustyBSD)
    - remote job submission: always compute fraction done when showing
        batch list; check for nonexistent user

    client/
        cs_scheduler.cpp
    html/user/
        submit.php
    lib/
        cert_sig.cpp
        mem_usage.cpp
    sched/
        sched_timezone.cpp

David  1 Nov 2012
    - client: in checking reasons for not requesting work,
        look at backoff last.
        Otherwise the user can get a misleading message if they
        update a project that's backed off

    client/
        work_fetch.cpp
    client/
        work_fetch.cpp

Eric   1 Nov 2012
    - Found another missing file
    
    m4/
        ax_lang_compiler_ms.m4

Eric   1 Nov 2012
    - Allow sysconfdir to be specified rather than hardcoded at '$prefix/etc'
      (submitted by Alexander Kruppa)
    - Fix for compiles on os without xlocale.h

     configure.ac
     client/
         scripts/
             Makefile.am

Eric   1 Nov 2012
    - First fixes for out-of-source-tree configure and compile
    - samples/example_app will no longer build by default.  To build
      person compile must run make in the example_app directory in-source-tree.
      Thats because the Makefile is not and should not be generated by automake.
      
      Makefile.am 
      Makefile.incl 
      m4/
          sah_header_stdcxx.m4 
          sah_largefile_breaks_cxx.m4 
          sah_links.m4

David  2 Nov 2012
    - example app: get the graphics app to build on Fedora Core 14
        Note: this required installing various packages,
        and tweaking the Makefile in various ways,
        some of them FC14-specific ways

    html/ops/
        upgrade_db.php
    samples/example_app/
        Makefile
        uc2_graphics.cpp
    sched/
        sched_send.cpp
    tools/
        upgrade

Rom    4 Nov 2012
    - VBOX: Do not count the sleep time as part of the elapsed time when
        the VM is supposed to be suspended.
        
    samples\vboxwrapper\
        vboxwrapper.cpp

Rom    5 Nov 2012
    - VBOX: Ugh, if sleep_time is greater than zero, increment elapsed_time by
        the poll interval.  
        
    samples\vboxwrapper\
        vboxwrapper.cpp

David  7 Nov 2012
    - remote job submission: show 20 batches, with link to show all
    - XML parser: make low-level functions inline, in an attempt
        (unsuccessful, as far as I can tell) to boost performance

    html/user/
        submit.php
    lib/
        cc_config.h
        parse.cpp,h
        proxy_info.h
    sched/
        sched_main.cpp

David  7 Nov 2012
    - scheduler: add separate log flag for locality sched lite
    sched/
        sched_config.cpp,h
        sched_array.cpp
    - remote job submission: show 20 batches, with link to show all

David  7 Nov 2012
    - scheduler: log message tweaks
    - Some C++ files in clientgui/ had execute permissions (??).  Clear them.

    sched/
        sched_array.cpp
        sched_send.cpp

David  7 Nov 2012
    - a bunch of skin files had execute permissions (??).  Clear them.

    clientgui/skins/Charity Engine/graphic/*

David  7 Nov 2012
    - scheduler: when resend jobs:
        - don't use devices for which work is not being requested
        - obey wu_is_infeasible_custom()
            (e.g. don't send SETI@home VLAR jobs to GPUs)
    - scheduler: add <debug_array_detail> log flag for slot-level messages
    - admin web: show and allow control of app.beta

    html/ops/
        manage_apps.php
    sched/
        sched_array.cpp
        sched_config.cpp,h
        sched_resend.cpp

David  8 Nov 2012
    - remove execute permissions from various files that shouldn't have them

David  8 Nov 2012
    - add slide-show screensaver (from David Coss)

    samples/example_app/
        Makefile
        slide_show.cpp (new)

David  8 Nov 2012
    - user web: fix bug when showing last page of thread

    html/inc
        forum.inc

David  8 Nov 2012
    - scheduler: remove redundant call to wu_is_infeasible_custom()
        introduced in yesterday's commit

    sched/
        sched_resend.cpp

David  8 Nov 2012
    - scheduler: compile fix for wu_is_infeasible_custom()
    sched/
        sched_customize.cpp

Charlie 9 Nov 2012
    - Mac: update Xcode project for building boinc_zip.
    
    zip/
        boinc_zip.xcodeproj/
            project.pbxproj

Charlie 9 Nov 2012
    - Mac: add slide-show screensaver to example_app Xcode project
        and Mac example_app build scripts.
    - example app: fix compiler warnings in slide_show.cpp.
    
    samples/
        example_app/
            MakeMacExample.sh
            Makefile_mac
            Makefile_mac2
            slide_show.cpp
        mac_build/
            UpperCase2.xcodeproj/
                project.pbxproj

David  10 Nov 2012
    - fix typo in mass email script
    html/ops/
        mass_email.php

David  11 Nov 2012
    - remove job submission: fix SQL typo and error messages.
        From Niclas Lockner.

    html/user/
        submit_rpc_handler.php
    tools/
        manage_privileges

David  12 Nov 2012
    - client: Win build fix
    - add Visual Studio project for slide_show
        NOTE: this currently doesn't build because boinc_zip is missing.
        I'll fix this soon.
    win_build/
        slide_show.vcproj
        boinc.sln
    client/
        client_types.h

David  13 Nov 2012
    - client: fix bug where, when updating a project, we fail to request work
        even though higher-priority projects are marked as no-new-tasks
        or are otherwise ineligible for work fetch.

    client/
        cs_scheduler.cpp
        work_fetch.cpp

David  13 Nov 2012
    - build fixes for OpenBSD, from rustyBSD

    configure.ac
    client/
        hostinfo_unix.cpp

David  13 Nov 2012
    - web: update .pot file for project web site translations

    locale/templates/
        BOINC-Project-Generic.pot

David  14 Nov 2012
    - client: TIME_STATS fields go in <time_stats> part of state file
    - scheduler: parse TIME_STATS fields (e.g., uptime)
    - admin web: small fix for manage_apps.php

    client/
        cs_statefile.cpp
        time_stats.cpp
    db/
        boinc_db_types.h
    html/ops/
        manage_apps.php
    sched/
        handle_request.cpp
        sched_types.cpp

Rom    14 Nov 2012
    - WIN: Introduce updated project files for the boinc_zip library used
        by the slide_show project.
    - WIN: Adjust the slide_show project so that it will build both 32-bit
        and 64-bit versions and use the boinc_zip library.
        
    win_build\
        boinc.sln
        slide_show.vcproj
        libboincopencl_staticcrt.vcproj
        libboinczip_staticcrt.vcproj (Added)
    zip\
        boinc_zip.dsp (Deleted)
        ziptest.dsp (Deleted)
        ziptest.vcproj (Deleted)
        boinc_zip.cpp
        boinc_zip.vcproj (Deleted)

Charlie 15 Nov 2012
    - boinc_zip: updated boinc_zip to use current info-zip source files 
        (info-zip 3.0 and info-unzip 6.0) and to build on Mac and Windows.
        Added a vc project to build boinc_zip_test, not yet working.
        Also update Makefile.am, but this has not been tested.

    zip/
        boinc_zip.cpp,.h
        boinc_zip.xcodeproj/
            project.pbxproj
        Makefile.am
        test.cpp
        zip/
            (many files)
        unzip/
            (many files)

David  15 Nov 2012
    - boinc_zip: fix Unix build

    zip/
        Makefile.am
        zip/
            Makefile.am (add)
            unix/
                unix.c -> z_unix.c
        unzip/
            Makefile.am (add)

Charlie 15 Nov 2012
    - boinc_zip: updated boinc_zip xCode project for unix.c -> z_unix.c.

    zip/
        boinc_zip.xcodeproj/
            project.pbxproj

Rom    15 Nov 2012
    - ZIP: Use only one variant of the C Runtime Library
    - ZIP: Remove test_boinczip from the default solution.
    
    win_build\
        boinc.sln
        test_boinc_zip.vcproj

Charlie 15 Nov 2012
    - boinc_zip: fixed boinc_zip and test_boinc_zip windows projects.

    win_build/
        boinc.sln
        libboinczip_staticcrt.vcproj
        test_boinc_zip.vcproj

Charlie 16 Nov 2012
    - boinc_zip: minor cleanup of Xcode project.

    zip/
        boinc_zip.xcodeproj/
            project.pbxproj

Rom    16 Nov 2012
    - ZIP: Add missing preprocessor symbols to the 64-bit build targets.
    
    win_build/
        libboinczip_staticcrt.vcproj

Rom    16 Nov 2012
    - VBOX: Add the ability to specify both the type and model of disk
        controller to use.  It can be specified by adding the following
        tags to vbox_job.xml:
        
        <vm_disk_controller_type></vm_disk_controller_type>
        <vm_disk_controller_model></vm_disk_controller_model>

      Executing vboxmanage --help will list the available options in the
        storeagectl section.
        
    samples\vboxwrapper\
        vbox.cpp, .h
        vboxwrapper.cpp

Charlie 16 Nov 2012
    - boinc_zip: Fix linker conflicts if zlib and boinc_zip are both used 
        in a project.

    win_build/
        boinc.sln
        libboinczip_staticcrt.vcproj
        test_boinc_zip_zlib_conflicts.vcproj (added)
    zip/
        boinc_zip.xcodeproj/
            project.pbxproj
        Makefile.am
        testzlibconflict.cpp (added)

David  18 Nov 2012
    - compile fix for FreeBSD

    lib/
        network.cpp

David  19 Nov 2012
    - remove deprecated MAC address code

    lib/
        mac_address.cpp,h (removed)

David  19 Nov 2012
    - client: if a project has 64 or more ready-to-report tasks,
        report them.
        64 is chosen a bit arbitrarily, but the idea is to
        limit the number of tasks reported per RPC,
        and to accelerate the reporting of small tasks.

    client/
        client_state.h
        cs_scheduler.cpp
        project.h

Charlie 19 Nov 2012
    - Mac: remove deleted files from Xcode project.

    mac_build/
        boinc.xcodeproj/
            project.pbxproj

Charlie 19 Nov 2012
    - boinc_zip: Add teszlibconflict target to boinc_zip Xcode project.

    zip/
        boinc_zip.xcodeproj/
            project.pbxproj

David  19 Nov 2012
    - wrapper: add source files for a regular expression library
        (too be used soon)
    - boinc_zip: add makefile for test program
    samples/wrapper/
        regerror.c
        regexp.c,h
        regexp_custom.h
        regexp_int.h
        regexp_memory.c
        regexp_report.c
        regmagic.h
        regsub.c
    zip/
        makefile_test

Charlie 20 Nov 2012
    - WIN: Fix Debug configuration which was corrupted.

    win_build\
        boinc.sln

David  21 Nov 2012
    - wrapper: add feature for unzipping input files and zipping output files

    samples/wrapper/
        Makefile
        job.xml
        wrapper.cpp

David  21 Nov 2012
    - Unix build: add configure option for minimal make output

    configure.ac

David  22 Nov 2012
    - client: if a project is anonymous platform,
        don't send list of alternate platforms in scheduler RPC.

    client/
        cs_platforms.cpp

David  22 Nov 2012
    - scheduler: if primary platform is anonymous, ignore alternate platforms.

    sched/
        handle_request.cpp

David  23 Nov 2012
    - client: fix uninitialized vars in CPU feature detection (from RustyBSD)

    client/
        hostinfo_unix.cpp
    html/
        inc/
            submit.inc
        user/
            sandbox.php

David  25 Nov 2012
    - wrapper: compile fixes for Win

    samples/wrapper/
        regexp.c,h

David  25 Nov 2012
    - scheduler: add extra check for not sending homogeneous app version
        jobs to anonymous platform clients
    - remote job submission: add DB table for keeping track of files

    db/
        schema.sql
        contraints.sql
    html/
        inc/
            submit_db.inc
        ops/
            db_update.php
    sched/
        sched_version.cpp

David  26 Nov 2012
    - client: when reset a project, clear its scheduler URL list
        (force a reload of the master page)

    client/
        app_start.cpp
        client_state.cpp
    html/inc/
        submit_db.inc

David  26 Nov 2012
    - admin web: change revalidate function to revalidate
        valid as well as invalid results

    html/ops/
        revalidate.php

David  27 Nov 2012
    - server programs: allow config.xml to be a symlink

    lib/
        filesys.cpp,h
    sched/
        sched_config.cpp

Charlie 28 Nov 2012
    - Mgr: Fix Windows hangs and simplify code for notices display:
        - Handle protocol-relative URLs which hung Manager on Windows.
            RSS feeds and web pages may use protocol-relative (scheme-
            relative) URLs, such as <img src="//sample.com/test.jpg"/>
            Since the html comes from a web server via http, the scheme 
            is assumed to also be http.  But we have cached the html in
            a local file, so it is no longer associated with the http 
            protocol / scheme.  Therefore all our URLs must explicity 
            specify the http protocol.
         - The Manager would hang when trying to get data from web 
            servers if there was no Internet connection.  This happened 
            on Windows only, not on Mac.  (I don't have the hardware to 
            test on Linux, but I suspect it is OK as Mac uses UNIX.)  I 
            fixed this by implementing asynchronous network I/O in 
            CBOINCHtmlListBox on Windows.
         - Eliminate need for CBOINCVListBox class and greatly simplify 
            CBOINCHtmlListBox class.

    clientgui/
        BOINCBaseFrame.cpp
        BOINCGUIApp.cpp,.h
        BOINCHtmlLBox.cpp,.h
        BOINCInternetFSHandler.cpp,.h
        BOINCVListBox.cpp,.h  (removed)
        Makefile.am
    mac_build/
        boinc.xcodeproj/
            project.pbxproj
    win_build/
            boincmgr.vcproj

David  28 Nov 2012
    - client: add "client app configuration" feature; see
        http://boinc.berkeley.edu/trac/wiki/ClientAppConfig
        This lets users do the following:
        1) limit the number of concurrent jobs of a given app
            (e.g. for WCG apps that are I/O-intensive)
        2) Specify the CPU and GPU usage parameters of GPU versions
            of a given app.
        Implementation notes:
        - max app concurrency is enforced in 2 places:
            1) when building the initial job run list
            2) when enforcing the final job run list
            Both are needed to avoid possible starvation.
        - however, we don't enforce it during RR simulation.
            Doing so could cause erroneous shortfall and work fetch.
            This means, however, that work buffering will not work
            as expected if you're using max concurrency.

    client/
        app_config.cpp,h (new)
        Makefile
        client_state.cpp
        client_types.h
        cpu_sched.cpp
        file_names.h
        project.h
        result.h

David  28 Nov 2012
    - client: add the above to VS project

    win_build/
        boinc_cli.vcproj

David  28 Nov 2012
    - user web: don't show fraction done in list of batches.
        It slows things down too much.

    html/user/
        submit.php

David  28 Nov 2012
    - fix mysterious problems in Windows build

    win_build/
        boinc.sln
        wrapper.vcproj

David  28 Nov 2012
    - client: bug fixes for app config feature

    client/
        client_state.cpp
        client_types.h

Charlie 28 Nov 2012
    - client: add new files app_config.cpp,h to Xcode project.

    mac_build/
        boinc.xcodeproj/
            project.pbxproj

David  29 Nov 2012
    - client (Win) preallocate large files to avoid file fragmentation
        when you write to them incrementally
        (workaround for shoddy filesystem design)
    - admin web: remove line that limited mass emails to 10
    client/
        async_file.cpp
        file_xfer.cpp
        gui_http.cpp
        http_curl.cpp,h
        scheduler_op.cpp
    lib/
        filesys.cpp,h
    html/ops/
        mass_email.php

David  30 Nov 2012
    - server: fix create_forums.php

    html/ops/
        create_forums.php

David  30 Nov 2012
    - lib: Win compile fix for boinc_allocate_file()

    lib/
        filesys.cpp

Charlie 30 Nov 2012
    - Mgr: Fix some rare issues on Windows (including a possible memory 
        leak) when switching to a client on a different computer after 
        trying to display notices without an Internet connection.

    clientgui/
        BOINCHtmlLBox.cpp,.h
        BOINCInternetFSHandler.cpp
        NoticeListCtrl.cpp,.h

David  30 Nov 2012
    - client: if <dont_check_file_sizes> is set,
        don't check file existence at startup
    - wrapper: open files in shared mode
        so you can look at them while wrapper is running

    client/
        cs_files.cpp
    lib/
        procinfo.cpp
    samples/wrapper/
        wrapper.cpp

David  30 Nov 2012
    - Mac installer: add missing pclose() (from RustyBSD)

    mac_installer/PostInstall.cpp

David  30 Nov 2012
    - scheduler: use HOST_USAGE::uses_gpu() function where appropriate

    sched/
        sched_customize.cpp

David  30 Nov 2012
    - scheduler: build fixes for FreeBSD.  From RustyBSD.

    vda/
        sched_vda.cpp
        vda_lib2.cpp

David  2 Dec 2012
    - web: add hook for "science info" link in result lists (for CAS@home)

    html/inc/
        result.inc
        util.inc

Charlie 4 Dec 2012
    - OpenCL: Add a second API for boinc_get_opencl_ids() which is 
        compatible with older clients (before BOINC 7.0.12).
    
    api/
        boinc_opencl.cpp,h

Rom    4 Dec 2012
    - VBOX: Add the ability to read a fraction done file from the shared
        directory.  Use the same semantics as the regular wrapper.
        
    samples\vboxwrapper\
        vbox.cpp, .h
        vboxwrapper.cpp

Charlie 5 Dec 2012
    - OpenCL: Add definition of GPU_TYPE_INTEL to match definitions of 
        GPU_TYPE_ATI and GPU_TYPE_NVIDIA.
    - OpenCL: Change type argument of new boinc_get_opencl_ids() API from 
        char* to int; it now accepts PROC_TYPE_NVIDIA_GPU, PROC_TYPE_AMD_GPU 
        or PROC_TYPE_INTEL_GPU.

    api/
        boinc_opencl.cpp,h
    lib/
        coproc.h

Charlie 5 Dec 2012
    - OpenCL: First pass at adding support for Intel Ivy Bridge GPUs.
      The following files still need updating: 
        ProjectInfoPage.cpp,.h, ProjectListCtrl.cpp,.h
    client/
        acct_mgr.cpp
        client_state.cpp
        cpu_sched.cpp
        cs_account.cpp
        cs_scheduler.cpp
        cs_statefile.cpp
        gpu_detect.cpp,.h
        gpu_opencl.cpp
        log_flags.cpp
        project.cpp
        scheduler_op.cpp
    clientgui/
        AdvancedFrame.cpp
        AsyncRPC.cpp
        BOINCTaskBar.cpp
        DlgItemProperties.cpp
    lib/
        cc_config.cpp,.h
        coproc.cpp,.h
        gui_rpc_client.h
        gui_rpc_client_ops.cpp

David  7 Dec 2012
    - lib: add size info to messages when realloc() fails in MFILE
    lib/
        mfile.cpp

Rom    5 Dec 2012
    - MGR: Fix two potential security issues with browser.cpp where the
        query to the cookie database could have been abused.  At present
        neither of the two parameters originate as user input so using it
        as an attack vector isn't very high.  Prevent the functions from
        being exploited in the future in case the routines were ever used
        in a different way.
        
    clientgui/
        browser.cpp

Rom    5 Dec 2012
    - VBOX: Fix build break introduced by the previous vbox commit.
    
    samples/vbox/
        vboxwrapper.cpp

Rom    5 Dec 2012
    - client: strcasestr doesn't exist on Windows.
    
    client/
        gpu_opencl.cpp

Charlie 5 Dec 2012
    - client: strcasestr does exist on Windows in lib/str_replace.cpp, 
        but I just needed to #include "str_replace.h".  This is 
        preferable because it handles INTEL as well as Intel and intel.
    
    client/
        gpu_opencl.cpp

David  5 Dec 2012
    - fix typo in GUI RPC
    - check in some code for multi-user job prioritization

    db/
        boinc_db.cpp,h
        boinc_db_types.h
    sched/
        Makefile.am
        adjust_user_priority.cpp (new)
        sched_shmem.h
    lib/
        gui_rpc_client_ops.cpp
    tools/
        backend_lib.cpp

Charlie 6 Dec 2012
    - OpenCL: Add peak FLOPS computation for Intel Ivy Bridge GPUs.
 
    lib/
        coproc.cpp

David  7 Dec 2012
    - adjust_user_priority: scale FLOP count by app's min_avg_pfc
        to account for systematic errors in FLOP count
    - adjust_user_priority: get total project RAC by summing RAC
        of app versions where RAC has been updated in past week
    - feeder: add --priority_asc option
        (for when wu.priority is a logical time)

    sched/
        adjust_user_priority.cpp
        feeder.cpp
    tools/
        backend_lib.cpp,h

David  7 Dec 2012
    - Manager: compile fixes for OpenBSD.  From RustyBSD.

    clientgui/
        AsyncRPC.cpp
        stdwx.h

David  7 Dec 2012
    - client (unix): rename() doesn't work between filesystems.
        If the user has set things up so that slots/ is a symlink
        to a different filesystem, things won't work when the client
        moves output files from the slot to project dir.
        Solution: if rename() fails, try system("mv ...")
        since mv works across filesystems

    lib/
        filesys.cpp

Charlie 7 Dec 2012
    - Manager: Fix Mac bug introduced by recent OpenBSD compile fixes.  

    clientgui/
        mac/
            config.h

Rom    7 Dec 2012
    - MGR: Minor fix to the OpenCL output for Intel GPUs.
    
    client/
        gpu_detect.cpp

<<<<<<< HEAD
David  7 Dec 2012
    - client/manager: tweaks to Intel GPU code
    client/
        acct_mgr.cpp
        cs_account.cpp
        cs_scheduler.cpp
        cs_statefile.cpp
        gpu_opencl.cpp
        project.cpp
        scheduler_op.cpp
    lib/
        coproc.cpp
        procinfo.cpp
=======
Rom    8 Dec 2012
    - client: Hook up the XML portion of the Intel GPU detection code so
        the server scheduler knows about it.
    - client: Print out the peak flops for the Intel GPU, the regular
        OpenCL descriptions do not show peak flops.

    NOTE: At this point we should be supporting Intel GPUs as far as 
        detection and reporting its presence to the server goes.  I don't
        know about scheduling though.
        
        Thanks Tank Master for the interactive debug session in IRC.

    client\
        gpu_intel.cpp (Added)
        client_state.cpp
        cs_scheduler.cpp
        cs_statefile.cpp
        gpu_detect.cpp, .h
        gpu_opencl.cpp
        log_flags.cpp
    lib\
        cc_config.cpp, .h
        coproc.cpp, .h

Rom    8 Dec 2012
    - client/server: fix build breaks I introduced last night with a variable 
        rename.

    client\
        acct_mgr.cpp
        cpu_sched.cpp
        gpu_detect.cpp
    clientgui\
        AdvancedFrame.cpp
        AsyncRPC.cpp
        BOINCTaskBar.cpp
        DlgItemProperties.cpp
    lib\
        gui_rpc_client.h
        gui_rpc_client_ops.cpp
    sched\
        plan_class_spec.cpp
        sched_send.cpp
        sched_types.cpp

Rom    8 Dec 2012
    - client/server: Make sure the GPU Type field is really classified as an Intel
        GPU.
        
    lib\
        coproc.cpp
>>>>>>> c8ff613c
<|MERGE_RESOLUTION|>--- conflicted
+++ resolved
@@ -7386,8 +7386,59 @@
     client/
         gpu_detect.cpp
 
-<<<<<<< HEAD
-David  7 Dec 2012
+Rom    8 Dec 2012
+    - client: Hook up the XML portion of the Intel GPU detection code so
+        the server scheduler knows about it.
+    - client: Print out the peak flops for the Intel GPU, the regular
+        OpenCL descriptions do not show peak flops.
+
+    NOTE: At this point we should be supporting Intel GPUs as far as 
+        detection and reporting its presence to the server goes.  I don't
+        know about scheduling though.
+        
+        Thanks Tank Master for the interactive debug session in IRC.
+
+    client/
+        gpu_intel.cpp (Added)
+        client_state.cpp
+        cs_scheduler.cpp
+        cs_statefile.cpp
+        gpu_detect.cpp, .h
+        gpu_opencl.cpp
+        log_flags.cpp
+    lib/
+        cc_config.cpp, .h
+        coproc.cpp, .h
+
+Rom    8 Dec 2012
+    - client/server: fix build breaks I introduced last night with a variable 
+        rename.
+
+    client/
+        acct_mgr.cpp
+        cpu_sched.cpp
+        gpu_detect.cpp
+    clientgui/
+        AdvancedFrame.cpp
+        AsyncRPC.cpp
+        BOINCTaskBar.cpp
+        DlgItemProperties.cpp
+    lib/
+        gui_rpc_client.h
+        gui_rpc_client_ops.cpp
+    sched/
+        plan_class_spec.cpp
+        sched_send.cpp
+        sched_types.cpp
+
+Rom    8 Dec 2012
+    - client/server: Make sure the GPU Type field is really classified as an Intel
+        GPU.
+        
+    lib/
+        coproc.cpp
+
+David  8 Dec 2012
     - client/manager: tweaks to Intel GPU code
     client/
         acct_mgr.cpp
@@ -7399,57 +7450,4 @@
         scheduler_op.cpp
     lib/
         coproc.cpp
-        procinfo.cpp
-=======
-Rom    8 Dec 2012
-    - client: Hook up the XML portion of the Intel GPU detection code so
-        the server scheduler knows about it.
-    - client: Print out the peak flops for the Intel GPU, the regular
-        OpenCL descriptions do not show peak flops.
-
-    NOTE: At this point we should be supporting Intel GPUs as far as 
-        detection and reporting its presence to the server goes.  I don't
-        know about scheduling though.
-        
-        Thanks Tank Master for the interactive debug session in IRC.
-
-    client\
-        gpu_intel.cpp (Added)
-        client_state.cpp
-        cs_scheduler.cpp
-        cs_statefile.cpp
-        gpu_detect.cpp, .h
-        gpu_opencl.cpp
-        log_flags.cpp
-    lib\
-        cc_config.cpp, .h
-        coproc.cpp, .h
-
-Rom    8 Dec 2012
-    - client/server: fix build breaks I introduced last night with a variable 
-        rename.
-
-    client\
-        acct_mgr.cpp
-        cpu_sched.cpp
-        gpu_detect.cpp
-    clientgui\
-        AdvancedFrame.cpp
-        AsyncRPC.cpp
-        BOINCTaskBar.cpp
-        DlgItemProperties.cpp
-    lib\
-        gui_rpc_client.h
-        gui_rpc_client_ops.cpp
-    sched\
-        plan_class_spec.cpp
-        sched_send.cpp
-        sched_types.cpp
-
-Rom    8 Dec 2012
-    - client/server: Make sure the GPU Type field is really classified as an Intel
-        GPU.
-        
-    lib\
-        coproc.cpp
->>>>>>> c8ff613c
+        procinfo.cpp