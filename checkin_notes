David  1 Jan 2012
    - remote job stuff

    html/
        inc/
            sandbox.inc
        user/
            lammps.php
            submit.php

Rom    1 Jan 2012
    - OPS: Update failure_result_summary_by_platform.php to include
        plan class information.
    - OPS: Update error code translation table

    html/inc
        result.inc
    html/ops
        failure_result_summary_by_platform.php

David  2 Jan 2012
    - ops: fix link in index page

    html/
        ops/
            index.php
        user/
            sandbox.php

Rom    2 Jan 2012
    - VBOX: If VirtualBox reports an error snag both the hypervisor system
        log as well as the VM execution log.  Maybe the hypervisor log
        will tell us what is up with the virtual floppy device.
    - VBOX: Don't retry commands that are expected to fail in normal use
        cases.  It slows down getting the VM up and running.
    - VBOX: After starting the VM, use a timed loop waiting for the initial
        VM state change instead of just waiting for 5 seconds.  Older
        machines can take longer than 5 seconds to switch from poweroff
        to starting.  If we hit the main poll loop in that state the wrapper
        thinks we have crashed.
    - VBOX: Strip carriage returns from all the vboxmanage output on
        Windows.

    samples/vboxwrapper/
        vbox.cpp, .h
        vboxwrapper.cpp

David  2 Jan 2012
    - client: compute projects' disk share (based on resource share).
        Report it (along with disk usage) in scheduler request messages.
        This will allow the scheduler to send file-delete commands
        if the project is using more than its share.
    - client: add <disk_usage_debug> log flag
    - create_work: add --help, show --command_line option

    tools/
        create_work.cpp
    html/
        inc/
            util.inc
        user/
            sandbox.php
    lib/
        cc_config.cpp,h
    client/
        client_types.h
        client_state.h
        cs_prefs.cpp
        cs_scheduler.cpp
        cpu_sched.cpp

David  2 Jan 2012
    - upgrade script:
        - prompt user for DB user/passwd if DB updates needed
        - error out immediately if any DB update fails
        Fixes #1169, #1170
    - create_work: check for duplicate <file_info>s in input template
        NOTE: the input template syntax is pretty clunky

    tools/
        process_input_template.cpp
    html/
        ops/
            upgrade_db.php
        inc/
            util_ops.inc

Rom    2 Jan 2012
    - VBOX: Fix crashing issue I introduced last night attempting to
        extract the hypervisor system log.
    - VBOX: Report the hypervisor system log with any failed vboxmanage
        command that happens during the phase where we setup the VM.

    samples/vboxwrapper/
        vbox.cpp, .h

David  3 Jan 2012
    - remote job submission: show input file links
    - ops: fix message: app.min_version applies to HR app versions,
        not client version

    html/
        ops/
            manage_apps.php
        user/
            submit.php
            sandbox.php

David  3 Jan 2012
    - LAMMPS

    html/user/
        lammps.php

David  3 Jan 2012
    - client: calculate disk share for zero-priority projects correctly

    client/
        cs_prefs.cpp

Rom    3 Jan 2012
    - client: Remove scaling factor for AMD OpenCL devices.  Latest
        generation of drivers now report the correct memory size.
        They didn't wait for the next OpenCL spec change.

    client/
        coproc_detect.cpp

Rom    3 Jan 2012
    - VBOX: Per tester feedback, at an hourly status report to track
        network usage.
    - VBOX: For errors where an error code is specified in the output,
        use that value when returning from vbm_open().  Make it easier
        to track failure rates by problem type in the ops pages.
        (Windows Only)
    - VBOX: Try making the process of extracting the hypervisor system
        log more robust, make a temp copy of it in the slot directory.
        Avoid exclusive file lock issues since VboxSvc will still be
        logging to it.
    - VBOX: Change the session lock text to make it clearer that the
        use of other VirtualBox management tools can cause a problem.

    samples/vboxwrapper/
        vbox.cpp, .h
        vboxwrapper.cpp

Rom    3 Jan 2012
    - VBOX: Restore the elapsed time from the checkpoint file instead of
        aid.starting_elapsed_time.  It appears some older client versions
        are giving erratic results.
    
    samples/vboxwrapper/
        vboxwrapper.cpp

Rom    4 Jan 2012
    - VBOX: Use strtol instead of atol to parse Vbox error codes from
        stderr/stdout output.
    - VBOX: Undo my reorg yesterday with regards to report_vm_pid and
        report_net_usage.
    - VBOX: Only report network usage in the status report if
        aid.global_prefs.daily_xfer_limit_mb is non-zero
    - VBOX: Add the VM log to the list of things reported on a start
        failure.  Hypervisor log suggests that it launched the VM but
        it failed unexpectedly.  So there might be cases where it
        actually exists.

    samples/vboxwrapper/
        vbox.cpp, .h
        vboxwrapper.cpp

Rom    4 Jan 2012
    - VBOX: Move start state change detection code from run() function to
        start() function and use similar code to handle stop as well.
    
        Weird stuff happens when people start/stop BOINC quickly,
        it looks as though the previous VM instance isn't shutdown before we
        attempt to start it again.  Hopefully enough of a wait is in there
        for the VM to fully halt before the wrapper is terminated.
    
    samples/vboxwrapper/
        vbox.cpp

Rom    4 Jan 2012
    - VBOX: Fix a crash bug if multiple virtual NICs are defined for a VM.
        I'm not sure what the heck happened.  It probably has something to
        do with my \r removal code on Windows.  Bugs hidden by other bugs
        I suppose.

    samples/vboxwrapper/
        vbox.cpp

Rom    5 Jan 2012
    - VBOX: Extract the various logs before attempting to cleanup if the
        registration process fails.
    
    samples/vboxwrapper/
        vboxwrapper.cpp

David  5 Jan 2012
    - GUI RPC: use new XML parser

    lib/
        gui_rpc_client_ops.cpp

Charlie 5 Jan 2012
    - client: Restore scaling factor for AMD OpenCL devices on Macs with 
        OpenCL version < 1.2.

    client/
        coproc_detect.cpp

Charlie 6 Jan 2012
    - Mac Installer: Changes for integrated BOINC+VirtualBox Mac installer.

    clientgui/
        mac/
            SetVersion.cpp
    mac_installer/
        Description.plist
        Installer.cpp
        release_boinc.sh

Rom    6 Jan 2012
    - MGR: Remove sash window divider between the task panel and list panel
        in the advanced view. Retain the ability to dynamically adjust the
        width of the task panel based on widest button.
    - LIB: Use parse string instead of copy contents for messages RPC.

    clientgui/
        BOINCBaseView.cpp, .h
        ViewNotices.cpp
        ViewResources.cpp
        ViewStatistics.cpp
    lib/
        gui_rpc_client_ops.cpp

Rom    6 Jan 2012
    - VBOX: Use sscanf instead of strtol to convert a hex string.
    - VBOX: Use new FloppyIO implementation that reports image
        creation errors.

    samples/vboxwrapper/
        floppyio.cpp, .h
        vbox.cpp

David  6 Jan 2012
    - manager: parse message contents with XML_PARSER::element_content().

    lib/
        gui_rpc_client_ops.cpp

David  6 Jan 2012
    - validator: for credit_from_runtime,
        use result.flops_estimate rather than host.p_fpops;
        otherwise it doesn't work for multicore apps.
        TODO: cheat-proofing

    sched/
        validator.cpp
    html/user/
        forum_thread.php

Rom    6 Jan 2012
    - MGR: Derive from the correct base class to make the sizers work
        properly.
    
    clientgui/
        BOINCBaseView.cpp, .h
        ViewNotices.cpp
        ViewResources.cpp

Rom    7 Jan 2012
    - VBOX: Sleep for the remainder of the polling period and not the
        whole poll period.

    samples/vboxwrapper/
        vbox.cpp, .h
        vboxwrapper.cpp, .h

David  7 Jan 2012
    - scheduler: change vbox_mt app plan function to use 1, 2 or 3 CPUs
        depending on how many the host has,
        and whether CPU VM extensions are present
        (this reflects the requirements of CernVM).

    db/
        boinc_db.h
    sched/
        sched_types.h
        sched_customize.cpp
        validator.cpp

Rom    8 Jan 2012
    - VBOX: Fix regression where the ERR_CPU_VM_EXTENSIONS_DISABLED error
        message wasn't being written to stderr when the VM extensions
        were disabled via the BIOS.
    
    samples/vboxwrapper/
        vboxwrapper.cpp

David  8 Jan 2012
    - scheduler: change vbox_mt plan function to use at most 2 cores, not 3
        (CERN doesn't actually need 3)

    sched/
        sched_customize.cpp

David  8 Jan 2012
    - client: reset ACTIVE_TASK::bytes_sent and bytes_received
        when the task is started or restarted

    client/
        app_start.cpp

Charlie 9 Jan 2012
    - client: OpenCL 1.1 has no API for determining available GPU RAM, so if 
        CAL is not present for ATI / AMD GPU or if CUDA is not present for 
        NVIDIA GPU, set available GPU RAM equal to total GPU RAM.

    client/
        coproc_detect.cpp

Rom    9 Jan 2012
    - VBOX: Fix one last regression related to failed start detection.  If
        only one CPU is allocated, manually disable VM hardware acceleration.
    
    samples/vboxwrapper/
        vbox.cpp

David  9 Jan 2012
    - scheduler: the p_fpops value reported by clients can't be trusted.
        Some credit cheats (e.g. with credit_by_runtime) can be done
        by reporting a huge value.
        Fix this by capping the value at 1.1 times the 95th percentile
        of host.p_fpops, taken over active hosts.

    db/
        boinc_db.cpp,h
    sched/
        census.cpp
        sched_types.cpp,h
        sched_shmem.cpp,h
        sched_util.cpp,h
        sched_customize.cpp
        feeder.cpp
        sched_version.cpp
        hr_info.cpp,h

Charlie 10 Jan 2012
    - client: Fix idle detection for Apple Remote Desktop and screen sharing 
        (VNC) under Mac OS 10.7.  See comments in HOST_INFO::users_idle() for 
        details.

    client/
        hostinfo_unix.cpp

David  10 Jan 2012
    - first stab at improving Disk View colors

    clientgui/
        ViewResources.cpp

Charlie 11 Jan 2012
    - Mgr: When launching Mac client as a daemon, allow time for it to start. 

    clientgui/
        BOINCClientManager.cpp

David  11 Jan 2012
    - vboxwrapper: add <pf_host_port> element to config file.
        Specifies host port # for port forwarding.
        If absent or zero, assign a port.

    samples/vboxwrapper
        vbox.cpp,h
        floppyio.cpp,h
        vboxwrapper.cpp

David  11 Jan 2012
    - API: respect direct_process_action even if multi_process is set

    api/
        boinc_api.cpp

David  12 Jan 2012
    - LAMMPS job submission: improve completion estimate

    html/
        inc/
            boinc_db.inc
        user/
            lammps.php

Rom    12 Jan 2012
    - VBOX: Enable remote desktop functionality for a VM that has
        <enable_remotedesktop/> specified in its vbox_job.xml file.
    
      NOTE: It does require the VirtualBox extension pack, but that
        is freely available on the VirtualBox download page.
    
    samples/vboxwrapper
        vbox.cpp, .h
        vboxwrapper.cpp, .h

Rom    12 Jan 2012
    - VBOX: Report the remote desktop connection information to the
        core client.  Next commit will create an extra "VM Console"
        button in the manager when detected.  Volunteers will just have
        to click the button to see what is going on with the VM.

    api/
        boinc_api.cpp, .h
    samples/vboxwrapper
        vbox.cpp, .h
        vboxwrapper.cpp, .h

Rom    12 Jan 2012
    - client: Add plumbing to support passing the remote desktop
        connection information to the manager
    - MGR: Add a "Show VM Console" button for those tasks which
        report a remote desktop port number.

    client/
        app.cpp, .h
        app_control.cpp
    clientgui/
        Events.h
        MainDocument.cpp, .h
        ViewWork.cpp, .h
    lib/
        gui_rpc_client.h
        gui_rpc_client_ops.cpp

Rom    12 Jan 2012
    - VBOX: Make sure the configured port numbers persist across
        restarts of the client software.  Remote desktop stopped
        working if the client software was restarted.

    samples/vboxwrapper
        vboxwrapper.cpp

Charlie 13 Jan 2012
    - client: Due to my changes of 10 Jan 2012, idle detection did not work 
        when BOINC was run as a pre-login daemon.  So use the old method 
        when running as a daemon.  This means that idle detection for Apple 
        Remote Desktop and screen sharing (VNC) under Mac OS 10.7 works only 
        when not running BOINC as a daemon.

    client/
        hostinfo_unix.cpp

Rom    13 Jan 2012
    - VBOX: Cleanup a few messages stating port numbers in the stderr spew.
    - VBOX: Send configuration settings in one message instead of piece meal.

    api/
        boinc_api.cpp, .h
    samples/vboxwrapper
        vboxwrapper.cpp

Rom    13 Jan 2012
    - VBOX: It helps to remove the older send msg routines. Oooops.

    samples/vboxwrapper
        vboxwrapper.cpp

David  13 Jan 2012
    - API: fix queueing problem for graphics-related messages
        (web graphics URL and remote desktop addr)
    - GUI RPC and API:
        change "remote_desktop_connection" to "remote_desktop_addr" everywhere.
        It's an address, not a connection.
    - vboxwrapper: log message cleanup

    api/
        boinc_api.cpp,h
    client/
        app.cpp,h
        app_control.cpp
    lib/
        gui_rpc_client_ops.cpp
        gui_rpc_client.h
        app_ipc.cpp,h
    samples/
        vboxwrapper.cpp

Rom    13 Jan 2012
    - MGR: Add RDP client support for Linux.

    clientgui/
        MainDocument.cpp

David  13 Jan 2012
    - file deleter: improved logging; from Oliver

    sched/
        file_deleter.cpp

Rom    13 Jan 2012
    - MGR: Launch the RDP client on Windows in full-screen mode to avoid
        a bug where the screen doesn't refresh and keyboard/mouse events
        don't manifest until you close down the client and restart it.
    
    clientgui/
        MainDocument.cpp

Charlie 13 Jan 2012
    - MGR: Add RDP client support for the Mac.  I have found no reliable way 
        to pass the IP address and port to Microsoft's Remote Desktop 
        Connection application for the Mac, so I'm using CoRD.  Unfortunately, 
        CoRD does not seem to be as reliable as I would like either.
    
    clientgui/
        MainDocument.cpp

Rom    13 Jan 2012
    NOTE: Some previously experimental features in the client software are
      now important to have for the 7.0 release.  The existing 7.0 branch
      will no longer be maintained, we'll create a new branch for the 7.0
      client line at a later date.

    - Tag for 7.0.8 release, all platforms
      boinc_core_release_7_0_8

    /
        configure.ac
        version.h

David  13 Jan 2012
    - The zip library was moved to a directory (project_depends)
        outside of BOINC, but the build files weren't made to work.
        Move the library back where it was before.

    configure.ac
    Makefile.am
    zip/*

David  13 Jan 2012
    - GUI RPC: add <xml> tag to the start of HTTP replies.

    client/
        gui_rpc_server_ops.cpp

David  14 Jan 2012
    - client: identify ATI 97x0 GPUs (from Jord)

    client/
        coproc_detect.cpp

David  14 Jan 2012
    - GUI RPC client: don't write spurious messages to stderr

    lib/
        gui_rpc_client_ops.cpp

Rom    14 Jan 2012
    - VBOX: Fix regression where the vm_name wasn't reset back to the
        current wu name after deregistering a stale VM.

    samples/vboxwrapper
        vbox.cpp, .h
        vboxwrapper.cpp

Rom    15 Jan 2012
    - VBOX: Add User ID and Host ID to the CERN data format.

    samples/vboxwrapper
        vboxwrapper.cpp

Rom    15 Jan 2012
    - MGR: Use rdesktop-vrdp on Linux, it is included with VirtualBox
        and meant for what we are trying to do.
    - MGR: Remove the fullscreen flag on Windows.  It might only be
        my machine which has refresh problems when launching in
        windowed mode.
    
    clientgui/
        MainDocument.cpp

David  15 Jan 2012
    - optimize strip_whitespace(); from Steffen Moller
    - storage simulator: generalize so you can use different
        coding parameters at different levels

    lib/
        str_util.cpp
    ssim/
        ssim.cpp

David  15 Jan 2012
    - storage simulator: compute fault tolerance correctly

    ssim/
        ssim.cpp

Charlie 16 Jan 2012
    - client, lib: Improve available GPU RAM detection, include it in 
        display of GPU description.
    
    client/
        coproc_detect.cpp
    lib/
        coproc.cpp,.h

Charlie 16 Jan 2012
    - client: Add logging message for insufficient GPU RAM details to 
        coproc_debug flag.

    client/
        cpu_sched.cpp

Rom    16 Jan 2012
    - Tag for 7.0.9 release, all platforms
      boinc_core_release_7_0_9

    /
        configure.ac
        version.h

Charlie 17 Jan 2012
    - Mac: In permissions error alert: show branded name; if permissions 
        error is in a subdirectory, show path to bad file or subdirectory.

    client/
        check_security.cpp
        sandbox.h
    clientgui/
        BOINCGUIApp.cpp
    mac_installer/
        PosInstall.cpp

Charlie 17 Jan 2012
    - client: Save all CUDA and CAL GPU info until done with OpenCL detection 
        so we have available GPU RAM for all OpenCL GPU descriptions.
    
    client/
        coproc_detect.cpp

Charlie 17 Jan 2012
    - Tag for 7.0.10 release, all platforms
      boinc_core_release_7_0_10

    /
        configure.ac
        version.h

Rom    17 Jan 2012
    - VBOX: Fix a regression I introduced on Saturday, is_vm_registered shouldn't
        be called when vm_name is empty.  Change it so that is references
        vm_master_name instead to get the correct name of the VM.
    - VBOX: Fix the logic that scan for the CR character and removes it.  Also fix
        the partial line inclusion when the various log files are greater than 16k.
        string.erase returns what the iterator value should be.
 
     samples/vboxwrapper
        vbox.cpp

David  17 Jan 2012
    - storage simulator work
    - lib: recent checkin broke strip_whitespace(string&).

    ssim/
        ssim.cpp
        plot
        ssim.php
    lib/
        str_util.cpp

David  18 Jan 2012
    - web: link between LAMMPS job submission page and file sandbox page

    html/user/
        lammps.php
        sandbox.php

Charlie 18 Jan 2012
    - client: add debugging aids to coproc_detect logic.
    
    client/
        coproc_detect.cpp

Charlie 18 Jan 2012
    - Tag for 7.0.11 release, all platforms
      boinc_core_release_7_0_11

    /
        configure.ac
        version.h

Charlie 18 Jan 2012
    - client: ATI available RAM is in bytes, not MB; if no CAL, don't divide 
        OpenCL global_mem_size by MEGA to fill in ATI available RAM.
        (Checked in to 7.0.11 tag.)
    
    client/
        coproc_detect.cpp

Rom    18 Jan 2012
    - VBOX: Fix another issue that was a result of Saturdays commit.  Make
        sure that the vm_name variable is populated with something useful if
        resuming from a previous execution of the wrapper.
 
     samples/vboxwrapper
        vbox.cpp

David  18 Jan 2012
    - WAP interface to credit info: return correct timestamp,
        and don't bother with caching.

    html/
        inc/
            wap.inc
        user/
            userw.php

Rom    18 Jan 2012
    - VBOX: Use the documented way to reset the UUID of a virtual hard
        disk.  Thanks Daniel.
    
     samples/vboxwrapper
        vbox.cpp

David  18 Jan 2012
    - Manager: in project web links, use "Home Page" instead of the
        project name (which could be very long)

    clientgui/
        BOINCBaseView.cpp

David  19 Jan 2012
    - client: parse HOST_INFO::p_vm_extensions_disabled correctly

    lib/
        hostinfo.cpp
        proxy_info.cpp
        gui_rpc_client_ops.cpp
        coproc.cpp
    version.h
    ssim/
        ssim.php

Charlie 19 Jan 2012
    - Mac installer: If installing under OS 10.4, create users and groups 
        boinc_master and boinc_project at first available UserIDs and 
        GroupIDs starting at 25 instead of 501 to prevent problems with 
        Accounts pane of System Preferences.

    clientgui/
        mac/
            SetupSecurity.cpp

David  19 Jan 2012
    - storage simulator work

    ssim/
        ssim.cpp
        ssim.php

Charlie 20 Jan 2012
    - client: Show GPU number in "GPU is OpenCL-capable" message.

    client/
        client_state.cpp

Charlie 20 Jan 2012
    - OpenCL: 
        Problem: Mac OpenCL does not recognize all NVIDIA GPUs returned 
        by CUDA.  Since there is no CAL for Mac, this is not an issue 
        for ATI / AMD GPUs.  On other platforms, the CUDA and CAL drivers 
        also provide OpenCL support, so we don't expect the problem there.
    
        Solution: I believe that CUDA and OpenCL return identical GPU 
        model names for the same GPU, and that both return the GPUs in the 
        same order (but with some possibly omitted from the OpenCL sequence.)
        We use that information to correlate the OpenCL data with CUDA data. 
        We use our internal CUDA device_num for the corresponding OpenCL 
        device, but add a new field opencl_device_index; the two fields are 
        equal unless we have CUDA devices not recognized by OpenCL.  We 
        add a new array opencl_device_indexes[] to the COPROC struct, 
        corresponding to the entries in device_nums[].
    
        The init_data.xml file now has a new field gpu_opencl_device_index.  
        If this field exists, the boinc_get_opencl_ids() API uses this to 
        find the cl_device_id and cl_platform_id, otherwise it continues 
        to use the value in gpu_device_num.
    
    api/
        boinc_opencl.cpp
    client/
        app_start.cpp
        coproc_detect.cpp
    lib/
        app_ipc.cpp,.h
        coproc.h

David  20 Jan 2012
    - volunteer data archival stuff

    ssim/
        vda.cpp,h (new)
        ssim.cpp
        makefile

David  20 Jan 2012
    - client: add a mechanism for restartable download of compressed files.
        (It turns out that the compression schemes supported by
        Apache and libcurl, suprisingly, aren't restartable.)

        if a <file_info> from the server contains <gzipped_url> tags,
        use those instead of the <url> tags,
        and flag the file as "download_gzipped".
        If this is the case, download NAME.gz and save it as NAME.gzt.
        When the download is complete, rename NAME.gzt to NAME.gz,
        and uncompress it to NAME.
        (this ensures that if NAME.gz is present, it's complete).
        Also do the uncompression, if needed, in verify_file().
        This ensures that the uncompression will eventually get done
        even if the client quits are crashes in the middle.

    - update_versions: if <gzip> is present in a <file_info>,
        add a gzipped copy in the download directory
        and add a <gzipped_url> elements to the app version's xml_doc.

    client/
        client_types.cpp,h
        file_xfer.cpp
        cs_files.cpp
    tools/
        update_versions

David  20 Jan 2012
    - feeder: if we're rereading the DB because of trigger file,
        do PERF_INFO::get_from_db() also.
        From Teemu Mannermaa.

    sched/
        feeder.cpp

David  20 Jan 2012
    - admin web: if change app or app version params,
        advise user to stop/restart the project

    html/ops/
        manage_apps.php
        manage_app_versions.php

Rom    21 Jan 2012
    - VBOX: Enable the wrapper to handle fractional CPU usage.  If
        the server specifies 1.1 CPUs used, allocate 2 CPUs to be used
        in VirtualBox.
    
    samples/vboxwrapper
        vboxwrapper.cpp

Rom    21 Jan 2012
    - sched: adjust the vbox??_mt plan classes to use 1.5 CPUs instead
        of the full 2 CPUs. Vboxwrapper uses ceil() to allocate enough
        whole CPUs for Virtualbox.  Ideally this will cause the BOINC
        client-side scheduler to use the remaining fraction of the CPU
        for GPU data transfer which will then free up one whole CPU for
        another job.  All without over-commiting anything.
    
    sched/
        sched_customize.cpp

David  22 Jan 2012
    - GUI RPC: switching to the new XML parser
        (which won't parse a double as an int)
        revealed a type mismatch in FILE_TRANSFER::next_request_time
        between client and server.

    db/
        boinc_db.cpp,h
        schema_vda.sql (new)
    lib/
        gui_rpc_client_ops.cpp
        gui_rpc_client.h
    ssim/
        vda.cpp
        vda_lib.cpp,h
        vda_transitioner.cpp
        makefile
    client/
        net_stats.cpp

David  22 Jan 2012
    - client: fix divide-by-zero bug in calculation of priority
        of projects with zero resource share

    client/
        cpu_sched.cpp

Rom    23 Jan 2012
    - MGR: Tweak the z-order of BOINC Manager owned windows a little bit.
        Image a case where BOINC Manager and the BOINC Manager event log
        live side-by-side or only slightly overlapped, and the user wants
        to use a full screen/maximized window.  If the bring the BOINC
        manager window back into focus while that app is still running
        make sure the event log comes forward as well.  The event log
        should appear behind the main window in the case they are
        overlapped.
    
    clientgui/
        BOINCGUIApp.cpp, .h

Rom    23 Jan 2012
    - client - Remove Mac OSX 10.3.9 hack, it is no longer needed.

    client/
        http_curl.cpp

David  23 Jan 2012
    - scheduler: initialize COPROC_ATI::version to zero;
        avoid sending spurious "update driver" messages

    lib/
        coproc.cpp
    db/
        boinc_db.cpp,h
        schema_vda.sql
    vda/
        vdad.cpp
        makefile

Charlie 23 Jan 2012
    - Mac: If permissions error because unable to opendir() a subdirectory, 
        show path to that subdirectory.

    client/
        check_security.cpp

Rom    23 Jan 2012
    - VBOX: Demote the priority level of the VM process to try and prevent
        latency issues for volunteers.
    - VBOX: If the port forwarding preferred port isn't usable, try asking
        the OS for one.
    - VBOX: On a failure, get the VM process exit code and report it with
        the rest of the stderr spew.

    samples/vboxwrapper/
        vbox.cpp, .h
        vboxwrapper.cpp

David  23 Jan 2012
    - web: use et_n instead of pfc_n for #jobs completed
        in host app details page
        (pfc_n is not populated for hosts running old clients)

    html/user/
        host_app_versions.php

Rom    24 Jan 2012
    - client: treat the gzt file extension like we do for the gz file extension.
        Disable libcurls ability to decompress on-the-fly and let the CC decompress
        it after it has been fully downloaded.
    
    client/
        http_curl.cpp

David  24 Jan 2012
    - client: when deleting a file, check for .gzt and .gz variants as well

    client/
        client_types.cpp

David  24 Jan 2012
    - client: bug fixes in gzipped download code

    client/
        client_types.cpp
        cs_files.cpp

Rom    24 Jan 2012
    - client: undo my previous commit.  We request .gz from the server and write
        the contents to a .gzt file.
 
    client/
        http_curl.cpp

Rom    24 Jan 2012
    - VBOX: Fix build breaks for Linux and Mac.

    samples/vboxwrapper/
        vbox.cpp

Rom    24 Jan 2012
    - client: Fix long standing issue with the .gz extension automatically being
        decompressed on-the-fly when it wasn't supposed to be.

    client/
        http_curl.cpp

David  24 Jan 2012
    - volunteer storage
    client/
        client_types.h
    vda/
        vdad.cpp

Charlie 25 Jan 2012
    - VBOX: Fix compiler warnings on Mac.

    samples/vboxwrapper/
        vboxwrapper.cpp

Charlie 25 Jan 2012
    - MGR: Make the task pane in the advanced view and its buttons fixed sizes; 
        ellipse the button contents if needed; show full button text plus 
        description in button tooltips; don't set button labels if unchanged.

    clientgui/
        BOINCBaseView.cpp, .h
        BOINCTaskCtrl.cpp, .h
        stdwx.h

David  26 Jan 2012
    - update_versions: for gzipped files,
        send the size of the compressed file as well.
    - client: parse and write the compressed size (FILE_INFO::gzipped_nbytes).
        For get_transfer GUI RPCs, if it's a compressed download send
        the compressed size.
        That way the manager will show the fraction done correctly.

    tools/
        update_versions
    lib/
        gui_rpc_client.h
    vda/
        vdad.cpp
    client/
        client_types.cpp,h
        acct_setup.cpp

Charlie 26 Jan 2012
    - client: disable temporary debugging aids in coproc_detect logic.
    
    client/
        coproc_detect.cpp

David  26 Jan 2012
    - client: fix write of gzipped_nbytes

    client/
        client_types.cpp

Rom    26 Jan 2012
    - Tag for 7.0.12 release, all platforms
      boinc_core_release_7_0_12

    /
        configure.ac
        version.h

David  26 Jan 2012
    - client: after a gzipped file is downloaded,
        we uncompress it and then verify it.
        The latter involves computing its MD5, which reads the entire file.
        Combine these 2 steps so that the MD5 is computed
        as the file is uncompressed,
        eliminating the need to read the file again.

    lib/
        crypt.cpp,h
        crypt_prog.cpp
    client/
        client_types.cpp,h
        cs_files.cpp

Charlie 26 Jan 2012
    - Mac: Update the build instructions with the current URL for c-ares-1.7.4.

    mac_build/
        HowToBuildBOINC_XCode.rtf

Charlie 27 Jan 2012
    - MGR: If CPU or GPU is suspended from Activity Menu, change "Snooze" items 
        to "Resume" in system tray menu.
    - client: Always remember previous CPU and GPU activity settings.

    client/
        client_types.cpp,h
        cs_statefile.cpp
    clientgui/
        BOINCTaskBar.cpp,.h
        mac/
            macSysMenu.cpp

David  27 Jan 2012
    - manager: in Disk View, try to make colors more distinct.
        In addition to varying the hue,
        cycle through 3 different luminance values (.5, .7, .9)
    - web: update the wording of buffer-size preferences

    clientgui/
        ViewResources.cpp
    html/inc/
        prefs.inc

David  27 Jan 2012
    - manager: in tooltips for Project/Task buttons,
        don't prepend "button name: ";
        add a tooltip for Home Page button.

    clientgui/
        BOINCBaseView.cpp
        BOINCTaskCtrl.cpp

Charlie 27 Jan 2012
    - MGR: Disable new "Resume" items in system tray menu if modal dialog is open.

    clientgui/
        BOINCTaskBar.cpp

David  28 Jan 2012
    - web: msg tweak
    - screensaver coordinator: use new XML parser

    clientscr/
        screensaver.cpp
    html/user/
        forum_report_post.php

Charlie 30 Jan 2012
    - client: because available GPU RAM value is unreliable, don't defer 
        scheduling a task based on insufficient GPU RAM.  For now, the 
        relevant code is guarded by a "#define DEFER_ON_GPU_AVAIL_RAM 0" 
        so we can easily restore it if we find a reliable way to get the 
        value of available GPU RAM periodically. 
    
        NOTE: we are still sending this unreliable value to project 
        servers in the sched_request file.  Does it make sense to do so?
    
    client/
        cpu_sched.cpp
    lib/
        coproc.h

David  30 Jan 2012
    - manager: change text for buffer-size fields in advanced prefs dialog

    clientgui/
        DlgAdvPreferencesBase.cpp

David  30 Jan 2012
    - server: revamp the "assigned job" mechanism.
        This now supports two main use cases:
        1) there's a job that you want to run once on all hosts,
            present and future
            (or all hosts belonging to a user, or to a team).
            The job is never transitioned, validated, or assimilated.
        2) There's a normal job for which you want to use only
            hosts belonging to a specific user (e.g. cluster or cloud hosts).
            This restriction can be made either when the job is created,
            or on the fly,
            e.g. as part of a scheme for accelerating batch completion.
            For the latter purposes we now provide a function
                restrict_wu_to_user(DB_WORKUNIT&, int userid);

            The job goes through the standard
            transitioner/validator/assimilator path.

        These cases are enabled by config flags
            <enable_assignment_multi/>
            <enable_assignment/>
        respectively.

        Assignment of type 2) are no longer stored in shared mem,
        so there is no limit on their number.

        There is no longer a rule that assigned job names must contain "asgn".

        NOTE: this requires a database update.

    db/
        boinc_db.cpp,h
        constraints.sql
        schema.sql
    sched/
        sched_util.cpp,h
        sched_shmem.cpp
        transitioner.cpp
        sched_assign.cpp
    tools/
        backend_lib.cpp
        create_work.cpp
    html/ops/
        db_update.php
    lib/
        common_defs.h

David  30 Jan 2012
    - admin web: improvements to the pages for investigating result failures
        (though considerable funkiness remains)

    html/
        ops/
            failure_result_summary_by_platform.php
            failure_result_summary_by_host.php
            index.php
            pass_percentage_by_platform.php
        inc/
            db_ops.inc

David  31 Jan 2012
    - admin web: fixes and clarifications to failure summaries

    html/
        ops/
            failure_result_summary_by_platform.php
            failure_result_summary_by_host.php
            index.php
            pass_percentage_by_platform.php
        inc/
            boinc_db.inc
            db_ops.inc
        user/
            apps.php

David  31 Jan 2012
    - create_work tool: change option names for assigned jobs
    - admin web: show actual platform name in result summary page

    tools/
        create_work.cpp
    html/ops/
        pass_percentage_by_platform.php

David  31 Jan 2012
    - web: fix the user search feature
    - scheduler: parse d_project_share
    - scheduler: if vbox and vbox_mt are both available,
        use vbox for a 1-CPU machine

    db/
        boinc_db.h
    sched/
        sched_customize.cpp
        sched_types.cpp
    html/user/
        user_search.php

David  1 Feb 2012
    - scheduler: add log messages to show VM-related request items
    - fix typos in db_update script

    sched/
        sched_send.cpp
    html/ops/
        db_update.php

Charlie 2 Feb 2012
    - Tag for 7.0.13 release, all platforms
      boinc_core_release_7_0_13

    /
        configure.ac
        version.h

David  2 Feb 2012
    - client: fix job scheduler problem:
        old: RR simulation marks some jobs as missing their deadline,
            and the job scheduler runs those jobs as "high priority".
        problem: those generally aren't the ones we should run.
            E.g. if the client has a lot of jobs from a project,
            typically the ones with later deadlines are the ones
            whose deadlines are missed in the simulation.
            But in this case the EDF policy says we should run
            the ones with earliest deadlines.
        new: if a project has N deadline misses,
            run its N earliest-deadline jobs,
            regardless of whether they missed their deadline in the sim.
        Note: this is how it used to be (as designed by John McLeod).
            I attempted to improve it, and got it wrong.

    client/
        cpu_sched.cpp

Rom    2 Feb 2012
    - MGR: Fix cookie detection problem when using the
        IEGetProtectedModeCookie API.  Function prototype changed from the
        InternetGetCookieEx function.  HRESULT != BOOL.
    
    clientgui/
        browser.cpp

Rom    2 Feb 2012
    - Tag for 7.0.14 release, all platforms
      boinc_core_release_7_0_14

    /
        configure.ac
        version.h

David  3 Feb 2012
    - client: first pass at async file copy feature.
        When a large file is copied from a project dir to a slot dir,
        it's copied in chunks,
        interleaved with other polling activities such as GUI RPCs.
        That way the manager doesn't freeze while large copies
        (e.g. VM images) are happening

    client/
        async_file.cpp,h (new)
        client_types.h
        client_state.cpp
        app.cpp,h
        app_start.cpp
        Makefile.am

Rom    3 Feb 2012
    - client: add async file copy stuff to Windows project file.

    client/
        async_file.cpp
    win_build/
        boinc_cli.vcproj

David  3 Feb 2012
    - client: debug async file copy.  Seems to be working.

    client/
        app.cpp
        app_start.cpp
        async_file.cpp
    lib/
        common_defs.h

Charlie 3 Feb 2012
    - client: add async file copy stuff to Xcode project.

     mac_build/
        boinc.xcodeproj/
            project.pbxproj

David  3 Feb 2012
    - transitioner: fix bug that cause invalid SQL query

    db/
        boinc_db.cpp

Charlie 3 Feb 2012
    - SCR: Fix Xcode editor problems from recent screensaver.cpp changes.

    clientscr/
        screensaver.cpp

David  5 Feb 2012
    - client: intermediate checkin for async file verification

    lib/
        crypt.cpp,h
        crypt_prog.cpp
    client/
        client_types.cpp,h
        async_file.cpp,h
        pers_file_xfer.cpp
        cs_apps.cpp
        cs_scheduler.cpp
        acct_mgr.cpp
        cs_files.cpp

Charlie 6 Feb 2012
    - client: Fix compiler warning generated by above checkin.

    client/
        pers_file_xfer.cpp

Rom    6 Feb 2012
    - client: Undo my change of 24 Jan 2012 which broke WCG's use of the
        .gzb file extension.  I was wrong in how I read the conditional and
        it turns out that libcurl does not attempt to honor the content-encoding
        if it was disabled as part of the request. My bad.
    
    client/
        http_curl.cpp

David  6 Feb 2012
    - client: tweaks to AMD GPU detection msgs
    - client: async file stuff

    client/
        async_file.cpp
        coproc_detect.cpp
        cs_files.cpp

David  6 Feb 2012
    - client: async file stuff

    client/
        async_file.cpp,h
        cs_files.cpp
    lib/
        crypt.cpp,h
        crypt_prog.cpp

David  6 Feb 2012
    - client: async file stuff

    client/
        client_types.cpp,h
        app_start.cpp
        async_file.cpp
        cs_files.cpp

David  6 Feb 2012
    - client: async file stuff.
        async decompress/verify seems to be working

    client/
        async_file.cpp,h
        gui_http.cpp

Charlie 6 Feb 2012
    - client: remove "GPU n is OpenCL-capable" messages.  They were 
        redundant with new OPENCL_DEVICE_PROP::description() and were 
        confusing because they only listed the "best" CUDA / CAL GPUs.
    
    client/
        client_state.cpp

David  7 Feb 2012
    - client: HTTP range request errors are permanent.

    client/
        http_curl.cpp,h
        pers_file_xfer.cpp
        file_xfer.cpp
    lib/
        gui_rpc_client_ops.cpp
        error_numbers.h
        str_util.cpp
    html/ops/
        bolt_refresh.php

David  7 Feb 2012
    - async file stuff.  mostly working.  still a few bugs

    client/
        cs_apps.cpp
        http_curl.cpp
    clientgui/
        AccountManagerPropertiesPage.cpp
        ProjectPropertiesPage.cpp
    lib/
        str_util.h

David  7 Feb 2012
    - client: async file stuff
        - set threshold at 10 MB for doing things asynchronously
        - don't count VERIFY_PENDING as failure

    client/
        async_file.h
        client_state.cpp
        client_types.cpp,h
        cs_apps.cpp

Charlie 7 Feb 2012
    - client: Fix bug in setting opencl_device_index.

    client/
        coproc_detect.cpp

David  7 Feb 2012
    - client/Manager/GUI RPC: clean up RPC stuff involving
        resource-specific backoff and exclusion

        Old: client writes
                <rsc_backoff_time>
                <rsc_backoff_interval>
                <no_rsc_ams>
                <no_rsc_apps>
                <no_rsc_pref>
            in GUI RPC entries for projects.
            Manager (GUI RPC client): PROJECT struct has
                cpu_backoff_time
                cpu_backoff_interval
                ... cuda, ati
                no_cpu_pref
                ... cuda, ati
            and it parses tags of these names.
            In other words, no information is being conveyed
            from client to Manager.

        New:
            manager parses both forms

    clientgui/
        DlgItemProperties.cpp
        lib/
            gui_rpc_client_ops.cpp
            gui_rpc_client.h

David  8 Feb 2012
    - client: fix bug in async file verify.
        File verify is done in 4 places:
        - after a download finishes
        - transition result to DOWNLOADED
        - if project->verify_files_on_app_start, on app start
        Use asynchrony only in the first 2 cases,
        since the async logic is set up to mark the file as PRESENT
        when done, not to restart a task

    client/
        client_types.h
        app_start.cpp
        pers_file_xfer.cpp
        cs_apps.cpp
        cs_files.cpp

Rom    8 Feb 2012
    - VBOX: Remove the renaming of the vm disk image code. It isn't needed
        and it complicates things in the CC.
    
    samples/vboxwrapper/
        vboxwrapper.cpp

David  8 Feb 2012
    - client: bug fix for async file ops:
        set up files in slot dir when starting an app,
        whether or not it's the first time

    client/
        app.h
        app_control.cpp
        app_start.cpp
        async_file.cpp,h

David  8 Feb 2012
    - client: on startup, check file size as well as existence
    - client: add <async_file_debug> log flag
    - client: do decompress (both sync and async) to a temp file,
        then rename
    - client: if a file's status is VERIFY_PENDING on startup,
        set it to NOT_PRESENT; that will trigger a verify
    - client: do async copy only if size is above threshold

    lib/
        cc_config.cpp,h
    client/
        client_state.cpp
        async_file.cpp,h
        sim.cpp
        app_start.cpp
        client_types.cpp
        cs_files.cpp

David  8 Feb 2012
    - client: fixed a bug in procinfo_app() that would cause processes
        to be treated as non-BOINC when they actually are,
        thus falsely triggering CPU-busy suspensions

    lib/
        procinfo.cpp

David  9 Feb 2012
    - client: only check file size if the FILE_INFO specifies it.

    client/
        cs_files.cpp

David  9 Feb 2012
    - scheduler: don't send "update GPU driver" messages if
        the client didn't report a driver version #

    sched/
        sched_customize.cpp
        file_upload_handler.cpp

Rom    9 Feb 2012
    - Tag for 7.0.15 release, all platforms
      boinc_core_release_7_0_15

    /
        configure.ac
        version.h

David  9 Feb 2012
    - client (Unix): don't print misleading "task exited with no finish file"
        message if task actually called boinc_temporary_exit().

    client/
        app_start.cpp
        app_control.cpp

David  9 Feb 2012
    - storage stuff

    vda/
        vdad.cpp
        vdad_lib.cpp,h
        ssim.cpp
        makefile

Charlie 10 Feb 2012
    - client: If OpenCL but no CAL or no CUDA, copy GPU model name from OpenCL so 
        it will apppear in the host table's serialnum attributes (requested by 
        Oliver Bock.)

    client/
        coproc_detect.cpp

Charlie 11 Feb 2012
    - MGR: Fix a bug which pushed modal dialogs (Attach Wizard) to rear when 
        Manager process was brought to front from behind (Mac only.)  This 
        bug was probably introduced in Z-order tweak of 23 Jan 2012.

    clientgui/
        BOINCGUIApp.cpp

David  12 Feb 2012
    - client: zero PROJECT::last_upload_start on reset,
        so that we can fetch work immediately
    - client: in PERS_FILE_XFER::create_xfer(),
        check for already-existing file before seeing we're allowed to start a new xfer
    - client: in PERS_FILE_XFER::create_xfer(),
        if an async verify is in progress, mark PERS_FILE_XFER as done.

    client/
        client_state.cpp
        log_flags.cpp
        pers_file_xfer.cpp

David  12 Feb 2012
    - storage stuff
    - client: message tweak

    lib/
        crypt_prog.cpp
        susp.cpp (deleted)
    vda/
        vda_lib2.cpp (new)
        vda_lib.h
        ssim.cpp
        makefile
    client/
        cpu_sched.cpp

Charlie 13 Feb 2012
    - MGR: Fix bad <organization_help_url> in Progress Through Processor's 
        skin files provided by Matt Blumberg on 9 December 2011.

    clientgui/skins/Progress Thru Processors/
        skin.xml

Charlie 13 Feb 2012
    - client: Try to fix incorrect NVIDIA device number in OpenCL descriptions. 

    client/
        coproc_detect.cpp

Charlie 13 Feb 2012
    - MGR: Update <organization_*> tags in 3 branded skins (GR, PtP, CE) to 
        new values from Matt Blumberg.

    clientgui/skins/
        GridRepublic/
            skin.xml
        Progress Thru Processors/
            skin.xml
        Charity Engine/
            skin.xml

Charlie 13 Feb 2012
    - Mac sandbox: In initial permissions check when launching Manager or Client, 
        don't check project-created subdirectories under project or slot 
        directories because we have not told projects these must be readable and 
        executable by group.
    
    client/
        check_security.cpp

David  14 Feb 2012
    - scheduler: fix bug that broke broadcast jobs (from Kevin)

    sched/
        sched_shmem.cpp

David  14 Feb 2012
    - assimilator: when enumerating results for a WU, check retval.
        Otherwise we might get a partial list,
        which screws up assimilation logic.

    sched/
        assimilator.cpp
    lib/
        hostinfo.h

David  14 Feb 2012
    - admin web: fix error when showing unsent results

    html/inc/
        db_ops.inc

Charlie 14 Feb 2012
    - API: Remove apparently unnecessary include of carbon.h (requested 
        by Bernd Machenschalk.)

    api/
        boinc_api.h
    clientscr/
        gfx_switcher.cpp

David  14 Feb 2012
    - storage stuff

    vda/
        vdad.cpp
        vda_lib.h

David  14 Feb 2012
    - client: instead of saying "comm deferred",
        say "project backoff XXX.XX".

    client/
        work_fetch.cpp

David  14 Feb 2012
    - client: more tweaks to work-fetch messages

    client/
        work_fetch.cpp

David  15 Feb 2012
    - web: in user search, show most recent rather than oldest users
    - web: don't show URL in account page if expavg_credit < 1.
        This discourages a type of spam.

    html/
        inc/
            user.inc
        user/
            user_search.php

David  15 Feb 2012
    - client: msg tweak

    client/
        work_fetch.cpp

David  15 Feb 2012
    - lib: change get_mac_address() to avoid sprintf(buf, "%s...", buf);
        use strcat instead
    - client: don't use get_mac_address() to create host CPIDs
        (we have plenty of other info to make them unique)
    - storage stuff

    db/
        schema_vda.sql
    lib/
        mac_address.cpp
        Makefile.am
    vda/
        vda_lib2.cpp
        vda_lib.h
    client/
        hostinfo_network.cpp

David  16 Feb 2012
    - client: fetch work from backup (zero resource share) projects
        only if a device instance is idle

    client/
        work_fetch.cpp

David  16 Feb 2012
    - web: change wording of buffer-size prefs

    html/inc/
        prefs.inc
    sched/
        sched_types.h
    vda/
        sched_vda.cpp

Charlie 16 Feb 2012
    - client: Remove some temporary debugging code.

    client/
        coproc_detect.cpp

David  16 Feb 2012
    - storage stuff (work in progress)
    - small code shuffle

    db/
        boinc_db.h
    sched/
        delete_file.cpp
    tools/
        backend_lib.cpp,h
    lib/
        str_util.h
    vda/
        sched_vda.cpp
        makefile

Charlie 16 Feb 2012
    - client: Always use GPU model name from OpenCL if available for ATI / AMD 
        GPUs because (we believe) it is more reliable and user-friendly.

    client/
        coproc_detect.cpp

David  17 Feb 2012
    - client: fix bug where WCG downloads were getting wrong size errors.
        To be honest, I don't know that the problem was or why my change fixed it.
    client/
        http_curl.cpp

Charlie 17 Feb 2012
    - client: Prevent an unlikely but possible crash.

    client/
        coproc_detect.cpp

Charlie 17 Feb 2012
    - MGR: Fix a Mac-only bug which showed Event Log if About BOINC is selected 
        from task bar menu when BOINC is hidden.

    clientgui/
        BOINCGUIApp.cpp
        BOINCTaskBar.cpp

Rom    17 Feb 2012
    - Tag for 7.0.16 release, all platforms
      boinc_core_release_7_0_16

    /
        configure.ac
        version.h

David  17 Feb 2012
    - db_purge: when deleting a workunit record,
        delete any assignments that refer to it

    db/
        db_base.cpp,h
    sched/
        db_purge.cpp

David  17 Feb 2012
    - server: add volunteer data archival to the build system

    sched/
        sched_config.cpp,h
        Makefile.am
    configure.ac
    Makefile.am
    vda/
        Makefile.am new
        makefile (renamed to makefile_orig)

Charlie 17 Feb 2012
    - Mac: Fix back trace to work under OS > 10.5.
    (Checked in to boinc_core_release_7_0_16 tag)

    lib/
        mac/
            mac_backtrace.cpp

Charlie 18 Feb 2012
    - client: Fix OpenCL NVIDIA GPU detection when CUDA is not present.

    client/
        coproc_detect.cpp

David  18 Feb 2012
    - client: tweak to work-fetch policy:
        if we're making a scheduler RPC to a project for reasons
        other than work fetch,
        and we're deciding whether to ask for work, ignore hysteresis;
        i.e. ask for work even if we're above the min buffer
        (idea from John McLeod).

    client/
        work_fetch.cpp,h
        cs_scheduler.cpp
    sched/
        feeder.cpp
    vda/
        vdad.cpp

David  19 Feb 2012
    - client: fix bug in notices where, after a notice is deleted,
        the notices tab refreshes once/second forever after

    client/
        cs_notice.cpp

Rom    20 Feb 2012
    - Tag for 7.0.17 release, all platforms
      boinc_core_release_7_0_17

    /
        configure.ac
        version.h

David  20 Feb 2012
    - client: message tweaks
    - scheduler: fix crash when use <enable_assignment>

    sched/
        db_purge.cpp
        sched_assign.cpp
    client/
        work_fetch.cpp

David  20 Feb 2012
    - Manager/Client: fix bugs in GUI RPC that prevented
        updates to proxy info from being saved by client

    lib/
        gui_rpc_client_print.cpp
        gui_rpc_client_ops.cpp
        gui_rpc_client.h
    client/
        boinc_cmd.cpp

David  20 Feb 2012
    - Manager: compile fix

    clientgui/
        MainDocument.cpp

David  20 Feb 2012
    - scheduler: fix a couple of assigned-job bugs
        (need "where" at start of enumerate() clause!)

    sched/
        sched_util.cpp
        sched_assign.cpp

David  20 Feb 2012
    - client: define a "arrived-first" order on results
        in which the tiebreaker is MD5 of name.
        That way the order is stable
        (it doesn't change from one run of the client to the next)
        and it doesn't grep results with similar names
        (and hence for the same app).
        This ordering is used for
        1) the order of display in the manager
        2) the job scheduler's notion of FIFO

    client/
        client_types.h
        cs_statefile.cpp
        cpu_sched.cpp

Charlie 20 Feb 2012
    - client: Fix OpenCL NVIDIA GPU enumeration bug I introduced 
        with last checkin.

    client/
        coproc_detect.cpp

Charlie 20 Feb 2012
    - Tag for 7.0.18 release, all platforms
      boinc_core_release_7_0_18

    /
        configure.ac
        version.h

Charlie 20 Feb 2012
    - Mac installer: Update copyright notice from 2009 to 2012.

    clientgui/
        mac/
        SetVersion.cpp

David  21 Feb 2012
    - storage stuff

    db/
        schema_vda.sql
    py/Boinc/
        setup_project.py
    vda/
        vda.cpp
        vda_lib.cpp,h
        vda_lib2.cpp
        vdad.cpp
        ssim.cpp

Rom    21 Feb 2012
    - Vbox: Include date component in log messages to ease debugging long
        running VM tasks.
    
    samples/vboxwrapper/
        vbox.cpp
        vboxwrapper.cpp, .h

David  22 Feb 2012
    - scheduler: in version selection, when deciding which version is fastest,
        we multiple projected FLOPS by a normal random var
        with mean 1 and stddev 0.1.
        Make the stddev configurable; in particular it can be zero.

    db/
        boinc_db.h
        schema_vda.sql
    sched/
        sched_config.cpp,h
        sched_version.cpp
    vda/
        vdad.cpp

David  22 Feb 2012
    - client: change the job scheduling policy for MT jobs.
        The old policy avoided running an N-CPU job unless N CPUs were free.
        This could result in idle CPUs for long periods; for example:
        on a 4-CPU machine, suppose you have a long 1-CPU job in EDF mode,
        and some 4-CPU jobs.
        3 CPUs will be idle until the 1-CPU job finishes.
        Furthermore, the work fetch mechanism won't try to get
        jobs (possibly non-MT) from other projects,
        because the RR simulation doesn't reflect the scheduling
        policy's exclusion principle.

        The change: schedule jobs until ncpus_used >= ncpus.
        E.g. in the above situation run the 1- and 4-CPU jobs together.
        In extreme cases we might run 3 1-CPU jobs and the 4-CPU job.
        This will degrade the performance of the 4-CPU job,
        but that's probably better than having idle CPUs.

    client/
        cpu_sched.cpp

David  22 Feb 2012
    - scheduler: tell the user if we're not sending work because
        VirtualBox is not installed

    sched/
        sched_customize.cpp

David  22 Feb 2012
    - scheduler and create_work: fix bugs that caused targeted jobs
        to be sent to non-targeted hosts.
        The feeder was erroneously putting targeted jobs
        in the shared mem cache.
        Changes:
        - The feeder only enumerates jobs for which
            workunit.transitioner_flags is zero.
            NOTE: this field is nonzero iff the job is assigned.
        - create_work: when creating an assigned jobs,
            set workunit.transitioner_flags appropriately

    db/
        boinc_db.cpp,h
        schema.sql
    sched/
        sched_array.cpp
    tools/
        create_work.cpp

David  22 Feb 2012
    - API, client, and Manager: add an optional "reason" argument to
        boinc_temporary_exit(),
        explaining why the app is exiting.
        Convey this to the client, and then to the Manager,
        and display it there and in the log.

    clientgui/
        MainDocument.cpp
    lib/
        gui_rpc_client_ops.cpp
        gui_rpc_client.h
    api/
        boinc_api.cpp,h
    client/
        client_types.cpp,h
        app.h
        app_control.cpp

David  22 Feb 2012
    - client: fix an instance of
        sprintf(buf, "%s...", buf)
        on Unix

    client/
        hostinfo_unix.cpp

Charlie 22 Feb 2012
    - API: fix compile error on Mac.

    api/
        macglutfix.m

Charlie 22 Feb 2012
    - client: When available, use total RAM value from CAL for all ATI 
        OpenCL GPUs, not only for the "best" GPU, so the descriptions 
        show this value.
    
    client/
        coproc_detect.cpp

David  22 Feb 2012
    - server: split out the "antique file deletion" feature of
        file_deleter.cpp into a separate program,
        since it blocks normal file deletion while it's running.
        From Bernd.
    - storage stuff

    db/
        boinc_db.cpp,h
        schema_vda.sql
    sched/
        file_deleter.cpp
        antique_file_deleter.cpp (new)
        Makefile.am
    vda/
        vdad.cpp
        vda_lib.cpp
        vda_lib2.cpp
        vda.cpp

David  22 Feb 2012
    - install antique file deleter as periodic task (24 hours)
        when create new project

    sched/
        antique_file_deleter.cpp
    tools/
        make_project
    py/Boinc/
        setup_project.py

Charlie 23 Feb 2012
    - MGR: Update <organization_help_url> in Progress Through Processor's 
        skin file again as requested by Matt Blumberg on 17 February 2012.

    clientgui/skins/Progress Thru Processors/
        skin.xml

Charlie 24 Feb 2012
    - Mac installer: Create RealName field for users boinc_master and 
        boinc_project and set it to empty string (following new advice from 
        Apple Developer technical Suport.)

    clientgui/
        mac/
            SetupSecurity.cpp

Rom    24 Feb 2012
    - MGR: Rename the "Remaining" column to "Remaining (Estimated)" in the
        Advanced GUI/Work view.
    
    clientgui/
        ViewWork.cpp

David  24 Feb 2012
    - client: amend checkin of 18 Feb to not request work if
        work buffer is above upper limit

    client/
        work_fetch.cpp

David  24 Feb 2012
    - storage stuff

    vda/
        vdad.cpp
        vda.cpp
        vda_lib2.cpp
        vda_lib.h

David  24 Feb 2012
    - storage stuff

    db/
        boinc_db.h
        schema_vda.sql
    sched/
        delete_file.cpp
        put_file.cpp
        get_file.cpp
    tools/
        backend_lib.cpp,h
    vda/
        vda.cpp
        vda_policy.cpp,h (new)
        vda_lib.cpp,h
        Makefile.am
        ssim.cpp

David  24 Feb 2012
    - scheduler: when choosing the best app version,
        by default we skip app versions that use a resource
        for which work has not been requested.
        This is determined by the "check_req" arg to get_app_version().
        This flag is cleared whenever we want to send a job
        regardless of whether a requested resource can be used:
        namely, when resending lost jobs, and when sending assigned jobs.

        Fix a bug that could skip unrequested versions even
        when check_req is false.

        NOTES:

        1) The current semantics aren't right.
        When check_req is false, we selected the fastest of all app versions,
        including those for which no work is requested.
        Instead, we should select the fastest of the versions
        for which work is requested if there are any;
        otherwise, select the fastest version.

        2) The mechanism isn't implemented for anonymous platform.
        It should be.

        3) If we've cached an answer (including NULL) for a given
        value of check_req, that answer may be wrong for a different value.

    sched/
        sched_version.cpp

Bernd  27 feb 2012
    - db_purge: record result and workunit name in index file

    sched/
        db_purge.cpp

Bernd  27 feb 2012
    - validator: output the version string even when not in project directory

    sched/
        validator.cpp

Bernd  27 feb 2012
    - scheduler: allow to configure userids for which the scheduler should
        not scan the host table. This was previously hardcoded for
        Einstein@home to prevent some users with many (identical) hosts
        from flooding the DB with slow queries. Now add
        <dont_search_host_for_userid>userid</dont_search_host_for_userid>
        to the project config (in config.xml) for each such userid.

    sched/
        sched_config.h
        sched_config.cpp
        handle_request.cpp

Bernd  27 Feb 2012
    - scheduler: fix typo in previous commit (patch was using old parser)

    sched/
        sched_config.cpp

Bernd  27 Feb 2012
    - scheduler: the scheduler (stderr) log is buffered to keep the output of
        one instance together in the scheduler.log when multiple instances are
        running. Currently the buffer has a fixed size of 32768 charaters.
        On one hand with much debug output this buffer may turn out to be
        too small. OTOH the log of this instance is completely lost in case
        of a crash, which doesn't help with debugging. Thus make the
        scheduler log buffer size configurable using the tag
        <scheduler_log_buffer> in project config. The default value is
        still the old size (32768), set it to 0 to disable buffering
        completely, e.g. for debugging.

    sched/
        sched_config.h
        sched_config.cpp
        sched_main.cpp

Bernd  27 Feb 2012
    - scheduler: Another feature for debugging the scheduler.
        Previously (little known) the scheduler could be hacked to preserve
        the sched_request.xml and sched_reply.xml in own directories
        (you had to modify the initial value of use_files in sched_main.cpp).
        This feature could now be switched on and off on the fly just by
        changing the project config.
        When there is an (existing) directory configured as
        <debug_req_reply_dir>, each schduler instance will write three
        files in there: PID_C_sched.log, PID_C_sched_request.xml and (if all
        goes well) PID_C_sched_reply.xml. PID is the process id of this
        scheduler instance, C is an internal counter within the process if
        FCGI is used. The sched.log will contain nothing else than the
        pid and the IP address of the client. This should allow for
        identifying the scheduler instance responsible for a given
        apache error log message ("premature end of script headers") when
        a scheduler crashed. sched_request.xml (obviously) is the scheduler
        request, and if the scheduler doesn't crash in between, there will
        also be the reply to the client kept in sched_reply.xml
        Remove the <debug_req_reply_dir> tag from the project config
        to turn this feature off.

    sched/
        sched_config.h
        sched_config.cpp
        sched_main.cpp

Rytis  27 Feb 2012
    - change antique_file_deleter logic not to delete files that still have
        workunit records

    sched/
        antique_file_deleter.cpp

David  27 Feb 2012
    - VDA: add some log messages
    - scheduler: add VDA
    - client, web: change default prefs to min_buf=.1 days, max_buf=.5 days
    - scheduler: app plan function for vbox requires 7.0+ client

    Makefile.incl
    sched/
        antique_file_deleter.cpp
        sched_config.cpp,h
        sched_customize.cpp
        handle_request.cpp
    html/inc/
        prefs.inc
    lib/
        prefs.cpp
    vda/
        vda.cpp
        sched_vda.cpp,h

Charlie 28 Feb 2012
    - MGR: Change strings in Simple View to match changes in Advanced View: 
        "Remaining" -> "Remaining (Estimated)", "Home page" instead of project 
        name in web links.

    clientgui/
        sg_ProjectWebSitesPopup.cpp
        sg_TaskPanel.cpp

David  28 Feb 2012
    - storage stuff

    db/
        boinc_db.cpp,h
        schema_vda.sql
    sched/
        sched_types.cpp,h
    vda/
        sched_vda.cpp

David  28 Feb 2012
    - storage stuff.  Getting there.

    db/
        boinc_db.cpp
    sched/
        handle_request.cpp
    vda/
        vdad.cpp
        vda_policy.h
        sched_vda.cpp
        vda.cpp

David  29 Feb 2012
    - wrapper: compute final CPU time correctly for multi-process apps
    - storage stuff

    db/
        boinc_db.cpp,h
        schema_vda.sql
    samples/wrapper/
        wrapper.cpp
    vda/
        vda_lib.cpp,h
        sched_vda.cpp
        vda.cpp
        ssim.cpp

Charlie 29 Feb 2012
    - client: On Mac only, get ATI RAM sizes from OpenGL.

    client/
        coproc_detect.cpp
    lib/
        coproc.h
    mac_build/
        boinc.xcodeproj/
            project.pbxproj

Rom    29 Feb 2012
    - VBOX: Implement an exponential backoff scheme of sleeping between
        commands if a session lock error has been detected.  Cap the overall
        delay to 30 seconds total for a single command.

        Experiments performed by jujube(T4T) suggest changing the sleep interval
        to an exponential style backoff would increase our chances of recovering in
        situations where the previous lock is held by a previous instance of
        vboxmanage whos instance data hasn't been cleaned up within vboxsvc yet.

    client/
        vbox.cpp

David  1 Mar 2012
    - client: fix crashing bug when there is 1 instance of a resources.
        I'm not sure how this ever worked.

    client/
        work_fetch.h
    sched/
        feeder.cpp
    vda/
        storage.txt

Rom    2 Mar 2012
    - Tag for 7.0.19 release, all platforms
      boinc_core_release_7_0_19

    /
        configure.ac
        version.h

Charlie 3 Mar 2012
    - Mac installer: Utility shell script creates users & groups boinc_master 
        and boinc_project with IDs at 501 or above; also creates RealName field 
        for users boinc_master and boinc_project and sets it to empty string 
        (following advice from Apple Developer technical Suport.)

    mac_build/
        Mac_SA_Secure.sh

David  3 Mar 2012
    - Manager: small code cleanup
    client/
        client_state.cpp
    clientgui/
        DltItemProperties.cpp,h

David  3 Mar 2012
    - Manager: in Project Properties page,
        show if a GPU type is excluded by configuration
    - client: don't fetch work for a resource type if all instances
        of that type are excluded
    - web: don't use filter_var(, FILTER_SANITIZE_STRING)
        to strip HTML tags from a string.
        This escapes singles quotes also.
        Use strip_tags() instead.

    clientgui/
        DltItemProperties.cpp
    html/inc/
        util.inc
    lib/
        gui_rpc_client_ops.cpp
        gui_rpc_client.h

David  3 Mar 2012
    - LAMMPS job submission: set rsc_fpops_bound to 20 times rsc_fpops_est
    html/user/
        lammps.php

David  4 Mar 2012
    - web: open BBCode instructions in new window (or tab).
        Otherwise, on IE, you lose the text you already entered
        when you go back.

    html/inc/
        util.inc

Bernd  5 Mar 2012
    - scheduler: fix/augment file_deleter usage message

    sched/
        file_deleter.cpp

David  5 Mar 2012
    - LAMMPS: fix code formatting

    html/user/
        lammps.php

David  8 Mar 2012
    - API: fix various bugs related to process control and critical sections.
    - client: code cleanup (no functional change)

    api/
        boinc_api.cpp
        windows_opengl.cpp
    client/
        app.cpp
        app_control.cpp
    vda/
        *
    
Rom    8 Mar 2012
    - VBOX: Parse the vboxmanage error code for *nix as well.
    - VBOX: Switch to using status.suspend_request instead of status.suspend
        when determining when to suspend/resume a VM.  status.suspended is
        now only changed when direct_process_action is set to true.

    samples/vboxwrapper/
        vboxwrapper.cpp
        vbox.cpp

David  9 Mar 2012
    - API: remove BOINC_STATUS::suspend_request;
        it's an implementation thing, not intended for export.
        Fix a related bug.

    samples/vboxwrapper/
        vboxwrapper.cpp
    api/
        boinc_api.cpp
    vda/
        vda_lib.cpp

Rom    9 Mar 2012
    - VBOX: Setting the CPU Execution Cap should be done with the controlvm
        command after the VM has entered a running state instead of using
        modifyvm.
    
    samples/vboxwrapper/
        vbox.cpp

David  9 Mar 2012
    - web: allow a project to specify 2 stylesheets

    html/
        inc/
            util.inc
        project.sample/
            project.inc

Rom    9 Mar 2012
    - VBOX: Allow the CPU execution cap to be set back to 100% after it had
        alreadly been set lower.

    samples/vboxwrapper/
        vbox.cpp
        vboxwrapper.cpp

David  10 Mar 2012
    - storage: add some code

    vda/
        vda_lib.cpp,h
        ssim.cpp
        vdad.cpp

David  10 Mar 2012
    - forgot to add files

    vda/
        stats.cpp,h (new)

Bernd  12 Mar 2012
    - scheduler: remove lock file when scheduler caught SIGTERM

    sched/
        handle_request.h
        sched_main.cpp

Rom    12 Mar 2012
    - VBOX: Only attempt to reset throttle values if the VM is in
        a running state, otherwise controlvm throws an error.
    
    samples/vboxsamples/
        vboxwrapper.cpp

Rom    12 Mar 2012
    - VBOX: If a VM fails to start because the machine is low on memory,
        temporarily exit so BOINC can reschedule it for a later time.
        If the problem doesn't go away it'll just time out eventually anyway.
    
    samples/vboxsamples/
        vboxwrapper.cpp

David  12 Mar 2012
    - server: allow <db_host> to include a :port

    db/
        db_base.cpp

David  12 Mar 2012
    - client: msg tweak and fix compile warnings

    client/
        client_types.cpp
        coproc_detect.cpp
        work_fetch.h
    lib/
        coproc.h
        str_util.cpp

Charlie 12 Mar 2012
    - client: fix compile errors.

    client/
        client_types.cpp

Charlie 12 Mar 2012
    - client: In COPROCS::get_ati_mem_size_from_opengl() on Mac, compare ATI 
        model names from OpenGL with those from IOKit only if coproc_debug 
        flag is set.

    client/
        coproc_detect.cpp

Charlie 12 Mar 2012
    - VBOX: Fix typo in Mac wrapper name (1686 -> i686).

    samples/vboxwrapper/
        vboxwrapper.xcodeproj
            project.pbxproj

David  13 Mar 2012
    - scheduler: do homogeneous app version check before rereading WU
        as well as after.

    sched/
        sched_send.cpp,h

David  13 Mar 2012
    - transitioner: don't clear a WU's HR and HAV class if there are
        timed-out instances; they could still be returned.

    sched/
        transitioner.cpp

Charlie 14 Mar 2012
    - MGR: fix French translations of Remaining (estimated).

    locale/fr/
        BOINC_Manager.po

Charlie 14 Mar 2012
    - client: When comparing ATI model names from OpenCL and IOKit on a 
        Mac, substitute "AMD" for "ATI" because sometimes one API returns 
        "ATI" but the other API returns "AMD".

    client/
        coproc_detect.cpp

Rom    14 Mar 2012
    - VBOX: Use the boinc_temporary_exit API properly.  Wait for 5 minutes
       before allowing another attempt to start the VM when the hypervisor
       cannot allocate enough memory.
    - VBOX: Print out a trace statement about the suspend/resume directive
       from the vboxwrapper perspective.  This in conjuction with the
       BOINC API trace statements should provide a better idea with
       what is going on.
   
    samples/vboxwrapper
        vboxwrapper.cpp

David  14 Mar 2012
    - scheduler: add an alternative way of defining app plan functions
        that uses an XML configuration file;
        see http://boinc.berkeley.edu/trac/wiki/AppPlanConfig
        From Bernd.

    sched/
        sched_customize.cpp
        plan_class_spec.cpp,h
        Makefile.am

David  14 Mar 2012
    - scheduler: code cleanup for the above

    sched/
        plan_class_spec.cpp,h

Charlie 14 Mar 2012
    - client: On Mac only, update ATI available RAM after getting ATI total 
        RAM size from OpenGL.

    client/
        coproc_detect.cpp

David  14 Mar 2012
    - scheduler: fix FCGI compile

    vda/
        sched_vda.cpp

David  14 Mar 2012
    - client: on each scheduler RPC,
        make sure that files flagged as executable in the reply,
        and that are present, are actually executable.

    client/
        client_types.cpp

David  15 Mar 2012
    - client: when killing a task, don't delete its shmem or change its state.
        These mess up the logic for dealing with exited processes,
        resulting in incorrect log messages.

    client/
        app.cpp
        app_control.cpp

David  15 Mar 2012
    - scheduler: when HR is being used,
        make per-HR slot allocation an option rather than the default.
        Kevin reported that slot allocation wasn't working for WCG.
        The default is now no slot allocation,
        and use the regular result enumeration function
        rather than the once that scans the entire table.
        The config flag for enabling slot allocation is <hr_allocate_slots/>.

    sched/
        sched_config.cpp,h
        feeder.cpp
        hr_info.cpp

Rom    15 Mar 2012
    - VBOX: Give the VM process a short priority boost when responding
        to a quit request.  On older XP machines it might speed up the memory
        dump to disk.
    - client: Increase the quit request timeout from 10 seconds to 60 seconds for
        machines running VMs and slow disk drives.  It should give the VM enough
        time to gracefully shutdown and not give boinc reason to kill the wrapper.

    client/
        app.h
    samples/vboxwrapper/
        vbox.cpp, .h
        vboxwrapper.cpp

Rom    16 Mar 2012
    - Tag for 7.0.21 release, all platforms
      boinc_core_release_7_0_21

    /
        configure.ac
        version.h

David  17 Mar 2012
    - client: use %g to format job resources (#CPUs, #GPUs).
        This suppresses trailing zeroes and (if integer) the .

    client/
        client_types.cpp

David  17 Mar 2012
    - client: changes to job scheduling policy:
        - fix bug that could greatly overcommit CPUs
            if there are several EDF jobs and several non-EDF GPU jobs.
        - don't overcommit CPUs if any job is MT (MT means avg_ncpus > 1).
            For example, on a 4-CPU machine we will run:
                a 0.5-CPU GPU job and 4 1-CPU jobs
                but not
                a 0.5-CPU GPU job and 1 4-CPU job
    client/
        cpu_sched.cpp

Charlie 18 Mar 2012
    - MGR: Fix a Mac-only bug which sometimes failed to show the snooze icon 
        after closing and opening the Manager windows.  This was caused by  
        having a second instance of CTaskBarIcon.

    clientgui/
        BOINCBaseFrame.cpp
        BOINCGUIApp.cpp,.h
        mac/
            MacSysMenu.cpp

Rom    19 Mar 2012
    - Tag for 7.0.22 release, all platforms
      boinc_core_release_7_0_22

    /
        configure.ac
        version.h

David  16 Mar 2012
    - client: small changes to make client compile on Android,
        and to report the platform as "arm-android".
        From Carl Christensen.
    - Add a script for building BOINC and library dependencies on Android
        From Peter Hanappe.

    lib/
        mac_address.cpp
    client/
        android/
            AndroidBuild.sh (new)
        cs_platforms.cpp
        hostinfo_unix.cpp

David  19 Mar 2011
    - client: job scheduling policy tweak:
        if CPUs are fully committed (e.g. with EDF jobs)
        allow GPU jobs but only up to CPU usage of ncpus+1

    client/
        cpu_sched.cpp

David  19 Mar 2011
    - client: Don't include VBox executive processes as non-BOINC CPU time.
        On some systems they use significant CPU time while VMs are running.
        TODO: do this only if we're actually running a VBox app

    lib/
        procinfo.cpp

David  19 Mar 2011
    - client: if an app process exits because of a signal,
        don't show the "no finish file" message;
        not sure why this was there in the first place.
    - client: if an app process exits because of a signal,
        show the signal correctly

    client/
        app_control.cpp

<<<<<<< HEAD
=======
David  19 Mar 2012
    - scheduler: if we can't resend a job (e.g. it's for an app
        for which the anonymous-platform client doesn't have a version)
        mark it as sent so the transitioner can do its thing

    sched/
        sched_resend.cpp

Rom    20 Mar 2012
    - VBOX: Make it explicitly clear what the result of a start/stop
        request was.  Hopefully this will give us insight into whether
        the core client is terminating the wrapper or something else is
        going on.
    - VBOX: Shorten the command execution timeout to 45 seconds.
    - VBOX: Don't attempt to re-execute the close/savestate commands.

    samples/vboxwrapper/
        vbox.cpp

Rom    20 Mar 2012
    - VBOX: On successful completion, create the same output file that
        the CernVMWrapper would.  This allows both wrapppers to work with
        the same BOINC job generation system.

    samples/vboxwrapper/
        vbox.cpp

>>>>>>> 5cbdbe79
David  20 Mar 2012
    - client: report completed results if a time-of-day network suspend is
        scheduled within the next 30 minutes

    client/
        app.h
        client_state.h
        cs_prefs.cpp
        cs_scheduler.cpp
        app_control.cpp
    lib/
        prefs.cpp,h

Rom    20 Mar 2012
    - client: Initialize buffer which is used to hold the temporary exit reason.
        If somebody didn't populate the reason when calling boinc_temporary_exit
        the buffer contained junk.

    client/
        app_control.cpp

David  21 Mar 2012
    - client: set file ownership and permissions after an async verify.
        This was presumably the cause of the recent Einstein@home problem.
    - client: set file ownership and permissions after an async copy.
    - client: set file ownership and permissions after a
        regular (non-async) copy.

        The latter 2 bugs would affect a VM app that copies
        its executable to slot/x/shared

    client/
        client_types.cpp,h
        async_file.cpp,h
        app_start.cpp

Rom    21 Mar 2012
    - VBOX: Introduce the use of VM snapshots as a form of checkpoint.
        - Perform snapshots at most once every ten minutes.
        - Client suspend/resume messages behave the same.
        - Client no heartbeat/quit messages cause the wrapper to just
          poweroff the VM.
    
        On startup check to see if the last checkpoint time is greater than 0,
        if so, start from the most recent snapshot.
    - VBOX: If we receieve the status message of no heartbeat or quit, set
        the temporary delay to 5 minutes.  If the wrapper is terminated during
        the middle of a snapshot, hopefully this will give VirtualBox enough
        time to complete the snapshot.  Restarting the BOINC job should then
        poweroff the VM and restore from the last snapshot.

    samples/vboxwrapper/
        vbox.cpp, .h
        vboxwrapper.cpp

David  21 Mar 2012
    - client: change timeout for job quit/abort from 60 back to 15
        (time between sending app a quit/abort message
        and, if not exited yet, killing it)
    - client: if app has reported an "other PID"
        (e.g., vboxwrapper reports the VBoxHeadless PID)
        then include it (along with descendants) in the
        list of processes we kill when killing the job.

    client/
        app.h
        app_control.cpp

Rom    23 Mar 2012
    - Tag for 7.0.23 release, all platforms
      boinc_core_release_7_0_23

    /
        configure.ac
        version.h

Rom    21 Mar 2012
    - VBOX: Before attempting to take the snapshot for a VM, pause it first.
        This changes the snapshot type from a live snapshot to an online
        snapshot.  Presumably difference might make it easier to do and
        prevent the VM from asserting.
    
    samples/vboxwrapper/
        vbox.cpp, .h

Rom    22 Mar 2012
    - VBOX: Detect another form of out of memory error from VirtualBox.
        Reschedule the job for some time in the future when there might
        be enough memory.
    - VBOX: Resume the VM's execution after the creation of the snapshot
        but before we attempt to delete the previous, now stale, snapshot.
    - VBOX: Treat the 'livesnapshotting', 'deletingsnapshotlive', and
        'deletingsnapshotlivepaused' states as online states.
    
    samples/vboxwrapper/
        vbox.cpp
        vboxwrapper.cpp

Rom    22 Mar 2012
    - VBOX: Do not treat the timeout error as a fatal error when attempting
        to delete stale snapshots.  Slower machines can take longer than
        45 seconds to complete the deletion of old snapshots.

    samples/vboxwrapper/
        vbox.cpp

David  22 Mar 2012
    - client/server: add optional <dont_use_dcf/> to schedule reply.
        If set, client won't use DCF for this project.
        Make this the default in server code;
        we now do runtime estimation entirely on the server side,
        and the client-side mechanism is counterproductive.

    sched/
        sched_types.cpp,h
    client/
        client_types.cpp,h
        scheduler_op.cpp,h
        work_fetch.cpp
        cs_scheduler.cpp
        cpu_sched.cpp

David  23 Mar 2012
    - server: is_project_dir() was checking that cgi-bin is a directory.
        This doesn't work if it's a symlink to a dir.
        Check for that too.

    lib/
        filesys.cpp,h
    sched/
        sched_config.cpp

David  23 Mar 2012
    - client: if a job calls boinc_temporary_exit() 100 times, abort it.
        Otherwise it could keep doing it forever
        (e.g. if there's not ever enough available GPU RAM)

    client/
        app.h
        app_control.cpp

David  23 Mar 2012
    - scheduler: fix bug that could cause zero credit for
        the first few jobs of a new application
        (in wu_estimated_pfc(), only multiply by app.min_avg_pfc
        if it's nonzero).

    sched/
        credit.cpp

David  23 Mar 2012
    - client/server: estimate FLOPS for NVIDIA GPUs with
        compute capability 3.x.
        Not sure if the parameters are right
        (128 cores/proc, 2 flops/clock)
        but they're better than nothing.
    - web: don't allow user names that have leading or trailing white space,
        or HTML tags, or are empty

    html/
        inc/
            user.inc
        user/
            openid_login.php
            create_account_action.php
            edit_user_info_action.php
            create_account.php
    lib/
        coproc.cpp
        error_numbers.h
    client/
        coproc_detect.cpp

Rytis  24 Mar 2012
    - web: fix previous commit.

    html/
        inc/
            user.inc

David  25 Mar 2012
    - compile fix for redhat, from Steffen Moller

    clientgui/gtk/
        taskbarex.cpp,h

David  26 Mar 2012
    - scheduler: enforce app_version.max_core_version

    sched/
        sched_version.cpp

David  26 Mar 2012
    - client: report results if CPU suspend pending in next 30 min

    client/
        cs_scheduler.cpp

David  26 Mar 2012
    - client: set PROJECT::last_upload_start whenever an upload starts,
        not just when a result becomes ready to upload.
        Fix bug where a scheduler RPC to report results is done
        even though uploads are active.
    - client: cpu_sched_debug enables messages about not scheduling jobs
        because of insufficient RAM
    
    client/
        pers_file_xfer.cpp
        cpu_sched.cpp

David  26 Mar 2012
    - web: add script for replacing blank user names with the user ID

    html/ops/
        fix_blank_user_names.php

David  26 Mar 2012
    - client/server: set cores/proc for NVIDIA compute capability 3.0 to 192
        Why can't NVIDIA provide an API for this?????

    lib/
        coproc.cpp

David  27 Mar 2012
    - client: fix typo that prevented GPU jobs from running
        if CPUs were filled with EDF jobs

    client/
        cpu_sched.cpp

David  27 Mar 2012
    - client: fix bug where if we sent app a <quit> message,
        and it timed out and we killed it, we'd treat it as a job error.
        (This was a major bug).
    - API: remove BOINC_STATUS::suspend_request.
        I meant to do this before.

    api/
        boinc_api.h
    client/
        app_control.cpp

David  27 Mar 2012
    - client: fix bug in reading reason for temporary exit
    - lib: fix a valgrind warning

    lib/
        parse.cpp
    client/
        app_control.cpp

David  27 Mar 2012
    - scheduler: zero host.nsame_ip_addr if IP addr differs from previous

    sched/
        handle_request.cpp

David  27 Mar 2012
    - client/scheduler: fix error in NVIDIA peak flops calculation

    lib/
        coproc.cpp


Charlie 29 Mar 2012
    - Mac installer: When checking for duplicate group membership entries, 
        count only whole words (preceded and followed by white space) so
        that if we have both 'jon' and 'jones' we don't count 'jon' twice.
    - Mac uninstaller: Use Directory Services to find the user names of 
        all human users instead of stepping through the entries in the 
        /Users directory.

    mac_installer/
        PostInstall.cpp
        Uninstall.cpp

Charlie 29 Mar 2012
    - client: Fix idle detection during fast user switching.  See comments 
        in HOST_INFO::users_idle() for details.

    client/
        hostinfo_unix.cpp

Rom    30 Mar 2012
    - Tag for 7.0.24 release, all platforms
      boinc_core_release_7_0_24

    /
        configure.ac
        version.h

Charlie 31 Mar 2012
    - MGR: Revert my changes of 18 March to Mac Task Bar Icon because the 
        second instance is needed to handle our Dock menu.  Fix the earlier 
        problem of losing the suspended icon by ensuring that we always 
        call the same instance of CTaskBarIcon::SetIcon().

    clientgui/
        BOINCBaseFrame.cpp
        BOINCGUIApp.cpp,.h
        BOINCTaskBar.cpp,.h
        mac/
            MacSysMenu.cpp,.h

Charlie 31 Mar 2012
    - Tag for 7.0.25 release, all platforms
      boinc_core_release_7_0_25

    /
        configure.ac
        version.h

David  30 Mar 2012
    - client simulator: compile fixes

    client/
        sim.cpp
        sim_util.cpp
        client_types.cpp
        cs_scheduler.cpp
        app.cpp

David  2 Apr 2012
    - client: change some unsigned int to size_t in our versions
        of NVIDIA APIs.  This apparently caused crashes
        (in app, not client, which I don't understand) for Einstein@Home.
        From Steffen Moller.

    lib/
        coproc.h
    client/
        coproc_detect.cpp

David  2 Apr 2012
    - client: don't write deviceHandle to NVIDIA XML description.
        Um, pointers don't have any meaning outside the process

    lib/
        coproc.cpp

David  9 Apr 2012
    - client: if we fetch a master file and it contains no scheduler URLs,
        show a message of class INTERNAL_ERROR
    - client/scheduler: make CUDA_DEVICE_PROP.totalGlobalMem a double,
        and remove dtotalGlobalMem.
        Although NVIDIA reports RAM size as a size_t,
        there's no reason to store it as an integer after that.

    lib/
        coproc.cpp,h
    client/
        coproc_detect.cpp
        scheduler_op.cpp

Charlie 12 Apr 2012
    - web: separate Intel-only from Universal (PowerPC & Intel) clients 
        on download-all page so that PowerPC clients don't tell users 
        to upgrade to intel-only version.

    doc/
        versions.inc

David  13 Apr 2012
    - client: add PID to random stuff used to make host CPID,
        in case running multiple clients on same host

    client/
        hostinfo_network.cpp

Rom    16 Apr 2012
    - Tag for 7.0.26 release, all platforms
      boinc_core_release_7_0_26

    /
        configure.ac
        version.h

David  17 Apr 2012
    - client: only send active tasks in get_simple_gui_info GUI RPC

    client/
        client_types.h
        gui_rpc_server_ops.cpp

David  19 Apr 2012
    - client: remove <std_debug> log flag
    - client: remove <zero_debts> config option

    lib/
        cc_config.cpp,h
    client/
        log_flags.cpp

Rom    19 Apr 2012
    - Update copyrights.

    client/win/
        boinc_cli.rc
        boinc_cmd.rc
        boinc_log.rc
    clientctrl/
        boincsvcctrl.rc
    clientgui/
        BOINCGUIApp.rc
        DlgAbout.cpp
    clientscr/
        boinc_ss.rc
        boinc_ss_opengl.rc
    clienttray/
        boinc_tray.rc

David  20 Apr 2012
    - client: add <suspend_debug> log flag

	client/
		cs_prefs.cpp
    lib/
        cc_config.cpp,h

David  20 Apr 2012
    - client: add <suspend_debug> log flag

    client/
        cs_prefs.cpp

David  20 Apr 2012
    - client/server: remove assert()s from message log code

    lib/
        msg_log.cpp

Rom    20 Apr 2012
    - MGR: Show() does not restore the window state from a minimized state.  Use
        maximize(false) to handle that situation.
    
    clientgui/
        BOINCBaseFrame.cpp
        BOINCGUIApp.cpp

David  20 Apr 2012
    - client: if we're contacting a project to ask it for work
        of a particular processor type,
        ask it for work of other types only if we're below
        max buffer for those types.

    client/
        work_fetch.cpp
        cs_prefs.cpp

David  21 Apr 2012
    - client: fix bug that could erroneously cause a GPU to
        be "blocked by config file".

    client/
        work_fetch.cpp
        coproc_detect.cpp

Rom    23 Apr 2012
    - client: fix function prototypes for CUDA detection.

    client/
        coproc_detect.cpp

David  23 Apr 2012
    - client: fix bug that caused a project's jobs to all be run EDF
        if the project has the <dont_use_dcf> flag set.

    client/
        cpu_sched.cpp

Rom    24 Apr 2012
    - WINSETUP: Fix long standing installer bug where we were attempting
        to add the boinc_master account to the boinc_admins group when
        installing in the non-service install mode.  boinc_master is only
        created during service installs.  This was causing a setup failure
        on Windows 8. As far as I can tell it should have also been failing
        on Win7 and WinVista.
    
    win_build/installerv2/redist/Windows/Win32/
        boinccas.dll
        boinccas95.dll
    win_build/installerv2/redist/Windows/x64/
        boinccas.dll
        boinccas95.dll

David  25 Apr 2012
    - client: when showing how much work a scheduler request returned,
        scale by availability (as is done to show the amount of the request)
    - client in account manager request, <not_started_dur> and
        <in_progress_dur> are in wall time, not run time
        (i.e. scale them by availability)

    Note: there's some confusion in the code between runtime and wall time,
        where in general wall time = runtime / availability.
        New convention: let's use "runtime" for the former,
        and "duration" for the latter.

    client/
        client_types.cpp,h
        time_stats.h
        work_fetch.cpp
        rr_sim.cpp
        cs_scheduler.cpp
        cpu_sched.cpp

David  25 Apr 2012
    - client: fix crashing bug that happened when a scheduler reply
        had a parse error, and it included project files.
        While parsing the scheduler reply we'd add FILE_REFs to
        PROJECT::project_files,
        but wouldn't link them to FILE_INFOs since this is done
        only if the reply parses correctly.
        The next garbage_collect() would dereference these NULL pointers.

        Solution: parse the FILE_REFS into SCHEDULER_REPLY::project_files.
        Copy this to PROJECT::project_files only if the reply parses.

    client/
        client_types.cpp,h
        scheduler_op.cpp,h
        cs_scheduler.cpp
        cs_statefile.cpp

David  25 Apr 2012
    - Bad logic in Win code:
        if you have
            *pbuf = HeapAlloc(...)
        then you need
            if (*pbuf == NULL)
        not
            if (pbuf == NULL)
    - various code cleanups

    from Steffen Moeller

    lib/
        diagnostics_win.cpp
        procinfo_win.cpp
    client/
        coproc_detect.cpp
        client_types.cpp

David  26 Apr 2012
    - client: enforce <no_gpus> in config file not just at startup,
        but also when config file is re-read.

    client/
        log_flags.cpp

David  26 Apr 2012
    - A first attempt to fix the bug where apps die with exit(1)
        (whereas they didn't do this w/ older clients).
        On Windows, the client uses TerminateProcess(h, 1) to kill processes;
        the 1 is the exit code the process will appear to have.

        So instead, add a "will_restart" bool arg to the various kill
        functions, and if set use 0 (= STATUS_SUCCESS),
        otherwise use EXIT_ABORTED_BY_CLIENT.

        Note: in principle this shouldn't make any difference
        for quitting tasks,
        since handle_exited_app() checks for task state QUIT_PENDING
        and ignores the exit code in that case.
        The only place I can see where it would make any difference
        is when we kill a process because it hasn't been handling
        queued shared-memory messages for 180 seconds.

    - client: add more info to the message about an exited app

    - client: function return values (ERR_*) are different from
        process exit codes (EXIT_*).
        But in many places we were using return values as exit codes.
        Fix these.
        Also, break out the different types of limits a job can exceed
        (time, disk, memory) into difference exit codes.

    lib/
        error_numbers.h
    client/
        client_state.cpp
        app.h
        gui_rpc_server_ops.cpp
        cs_apps.cpp
        client_types.cpp
        cs_scheduler.cpp
        app_control.cpp

David  27 Apr 2012
    - compile fix

    lib/
        str_util.cpp

Rom    27 Apr 2012
    - WINSCR: Use the DefProcHandler function when processing WM_CLOSE/WM_DESTROY
        window messages.  In effect, let Windows do the default thing.  This removes
        the hacks which kept the screensaver running with old versions of
        Microsoft's keyboard/mouse driver software installed.
    
    clientscr/
        screensaver_win.cpp, .h

David  30 Apr 2012
    - client: if acct mgr sends us an account with no authenticator,
        show an error message instead of trying to attach

    client/
        acct_mgr.cpp

David  30 Apr 2012
    - client: code cleanup.  Move RESULT and PROJECT to separate files

    client/
        project.cpp,h (new)
        result.cpp,h (new)
        *.cpp

David  30 Apr 2012
    - client: minor code shuffle

    client/
        project.cpp
        result.cpp
        client_state.h
        cs_scheduler.cpp
        cpu_sched.cpp

David  30 Apr 2012
    - client: if an app version needs OpenCL/CUDA/CAL,
        make sure that the GPU supports it
        (fix bug where sometimes, e.g. CUDA detection fails
        but OpenCL succeeds, and we have a CUDA app).

    client/
        client_types.cpp

Charlie 30 Apr 2012
    - lib: Fix compile break on Mac.

    lib/
        str_replace.h

Charlie 30 Apr 2012
    - Mac: Update XCode project with new source files.

    mac_build/
        boinc.xcodeproj/
            project.pbxproj

David  1 May 2012
    - Manager: message tweak
    - add new files to Win project

    clientgui/
        MainDocument.cpp
    win_build/
        boinc_cli.vcproj

Rom    2 May 2012
    - Tag for 7.0.27 release, all platforms
      boinc_core_release_7_0_27

    /
        configure.ac
        version.h

Charlie 3 May 2012
    - Mac installer: changes for OS 10.8 compatibility.

    mac_installer/
        PostInstall.cpp
        Uninstall.cpp

Charlie 6 May 2012
    - Mac installer: changes for OS 10.8 compatibility.

    mac_installer/
        PostInstall.cpp
        Uninstall.cpp

Charlie 10 May 2012
    - MGR: Eliminate QuickDraw calls for OS 10.8 compatibility.

    clientgui/
        BOINCGUIApp.cpp
        DlgEventLog.cpp
        DlgitemProperties.cpp
        sg_DlgMessages.cpp
        mac/
            MacGUI.cpp,.h

David  6 May 2012
    - client: fix bug where coproc name could be set incorrectly when:
        a) there are multiple GPU vendors
        b) one of them is detected via OpenCL but not "native" (CUDA/CAL)

    client/
        coproc_detect.cpp

Bernd  7 May 2012
    - lib: added function secs_to_hmsf() which converts (double) seconds
        to a string 0h00m00s00

    lib/
        str_util.cpp, .h

David  9 May 2012
    - C++ code: use MAXPATHLEN for char arrays that hold paths

    (many .cpp files)

David  9 May 2012
    - compile fix

    api/
        boinc_opencl.cpp,h

David  9 May 2012
    - Win compile fixes

    lib/
        boinc_win.h
        filesys.cpp
    samples/vboxwrapper/
        vboxwrapper.cpp

Rom    9 May 2012
    - lib: Fix a bug where information that was meant for stdout was
        being written to stderr instead.
    - lib: Keep track of the rough estimate of stdout and stderr by
        incrementing internal variables instead of doing a stat on
        each log write.  stat() on Windows is converted to a FindFirstFile()
        call which in turn looks up the file size information in the
        directory structure file system entry.  The directory structure 
        information is only updated periodically.  This lead to larger
        than expected log file for both the manager and core client.
        
        This has the added advantage of reducing the overall number of
        file I/O operations when logging information.
        
    lib/
        diagnostics.cpp

David  10 May 2012
    - diagnostics lib:
        - store file sizes as double rather than int
        - if we're appending to log files, initialize the
            size variables to the current size
        - check return value of fprintf, only increment size if it's +
        - when rotate log file, reset size var to zero

    lib/
        diagnostics.cpp

David  13 May 2012
    - lib: down case processor features

    lib/
        hostinfo.cpp

Rom    15 May 2012
    - MGR: Add OpenCL icon to the ProjectInfo wizard page.

    clientgui/
        ProjectInfoPage.cpp, .h
    clientgui/res/
        openclicon.xpm
    clientgui/res/templates/
        openclicon.png
    lib/
        diagnostics.cpp

Rom    15 May 2012
    - MGR: Fix the icon we use to represent OpenCL.
    - client: Update the stock all_project_list.xml file we send out
        with new client software.

    clientgui/res/
        openclicon.xpm
    win_build/installerv2/redist/
        all_projects_list.xml

Rom    2 May 2012
    - Tag for 7.0.28 release, all platforms
      boinc_core_release_7_0_28

    /
        configure.ac
        version.h

Charlie 13 June 2012
    - client: Reverse my logic of 16 Feb 2012: we now always use GPU model 
        name determined from CAL TargetID (if available) for OpenCL model  
        name of ATI / AMD GPUs because (we believe) it is more user-friendly.

    client/
        coproc_detect.cpp

Charlie 16 June 2012
    - Mac installer: Fix bugs I introduced on May 3 and May 6.

    mac_installer/
        PostInstall.cpp
        Uninstall.cpp

Charlie 18 June 2012
    - Mac installer: Create or delete Login Items and set screensaver 
        properly when installing for multiple users on OS 10.7, 10.8.

    mac_installer/
        PostInstall.cpp
        Uninstall.cpp

Charlie 18 June 2012
    - Tag for 7.0.29 release, Macintosh only
      boinc_core_release_7_0_29

    /
        configure.ac
        version.h

Rom    18 May 2012
    - MGR: Remove the visuals in the wizard for multi-core and opencl.  This area
        will get a bunch of work in a future commit.
        
    clientgui/
        ProjectInfoPage.cpp, .h
    clientgui/res/
        openclicon.xpm (deleted)
        multicore.xpm (deleted)

Rom    18 May 2012
    - MGR: Fix build breaks
    
    clientgui/
        AccountManagerInfoPage.cpp
    clientgui/
        ProjectListCtrl.cpp, .h

Rom    21 May 2012
    - MGR: Fix menu redraw issue under Ubuntu's new interface.
      fixes #1180
      (From Huibert)

    clientgui/
        AdvancedFrame.cpp

Rom    30 May 2012
    - MGR: Wait until there is valid data in the list box before processing
        the OnProjectSelected() event.
        
    clientgui/
        ProjectInfoPage.cpp

David  14 June 2012
    - client: 
        - added the definitions for the new Windows 7/2008r2 preSP1
            and Windows 8/2012 SKUs based on the winnt.h
            from the Windows 8 RC SKD (also added as proof)
        - added the detection for some more Windows SKU

    client/
        hostinfo_win.cpp

David  18 June 2012
    - client: split GPU detection code into separate files

    lib/
        coproc.h
    client/
        gpu.h (new)
        gpu_opencl.cpp (new)
        gpu_amd.cpp (new)
        gpu_nvidia.cpp (new)
        coproc_detect.cpp
        Makefile.am

David  18 June 2012
    - client: rename coproc_detect.cpp to gpu_detect.cpp

    client/
        gpu_detect.cpp,h
        Makefile.am

David  18 June 2012
    - client: compile fixes

    client/
        gpu_opencl.cpp
        gpu_amd.cpp
        gpu_nvidia.cpp
    lib/
        coproc.cpp,h

David  18 June 2012
    - win compile fixes

    client/
        gpu_nvidia.cpp
    win_build/
        boinc_cli.vcproj

David  18 June 2012
    - client: for NVIDIA, make an array of the PCI info
        for all usable GPUs

    client/
        gpu_nvidia.cpp

David  18 June 2012
    - client: it's possible for a host to get app versions for
        a given app that have different platforms and different version #s.
        The client was erroneously deleting the one w/ the lower version
        when it was no longer in use.
        Fix: in garbage collection, consider one version to supercede another
        only if they have the same platform

    client/
        client_state.cpp
    vda/
        ssim.cpp

David  19 June 2012
	- client: AMD GPU detection addition (from [P3D] Crashtest)

	client/
		gpu_amd.cpp

Charlie 20 June 2012
    - Mac: Update XCode project with new source files.

       mac_build/
        boinc.xcodeproj/
            project.pbxproj

Charlie 21 June 2012
    - Mac: Fix displayed names of BOINC installer, uninstaller, etc.

    clientgui/
        mac/
            SetVersion.cpp
    mac_build/
        boinc.xcodeproj/
            project.pbxproj

Charlie 22 June 2012
    - Mac: Code sign the BOINC installer and uninstaller if we have a 
        valid code signing identity.  Code signing using a registered 
        Apple Developer ID is necessary for GateKeeper with default 
        settings to allow running downloaded applications under OS 10.8.
    
    mac_installer/
        release_boinc.sh

David  22 June 2012
	- client: AMD GPU detection addition (from [P3D] Crashtest)

	client/
		gpu_amd.cpp

Charlie 26 June 2012
    - Mac client: Upgrade to curl 7.26.60 and c-ares 1.9.1.
    
     mac_build/
        boinc.xcodeproj/
            project.pbxproj
        buildc_ares.sh
        buildcurl.sh
        HowToBuildBOINC_XCode.rtf
        setupforBOINC.sh

Rom    27 June 2012
    - Tag for 7.0.30 release, all platforms
      boinc_core_release_7_0_30

    /
        configure.ac
        version.h

Charlie 28 June 2012
    - Mac client: Update wxMac build script for partial compatibility 
        with OS 10.8 and XCode 4.5. See comments in script for details.

     mac_build/
        buildWxMac.sh

David  29 June 2012
    - client: add missing end tag for <pci_info>.  Doh!

    lib/
        coproc.cpp

David  1 July 2012
    - When the client makes a scheduler RPC without requesting work,
        and there's a simple reason
        (e.g. the project is suspended, no-new-tasks, downloads stalled, etc.)
        show it in the event lot.
        If the reason is more complex, don't try to explain.

    client/
        work_fetch.cpp,h
        scheduler_op.cpp

David  2 July 2012
    - client: in the job scheduler, there's a check to prevent
        overcommitting the CPUs if an MT is scheduled.
        Skip this check for GPU jobs.

    client/
        cpu_sched.cpp

Rom    2 July 2012
    - Tag for 7.0.31 release, all platforms
      boinc_core_release_7_0_31

    /
        configure.ac
        version.h

David  26 June 2012
    - client: keep track of the fraction of time that
        1) a network connection is available and
        2) network communication is allowed and
        3) CPU computation is allowed
    - If an app version is marked as needs_network,
        use the above fraction in estimating its rate of progress
    - replace "core client" with "client" in comments.

    client/
        client_state.h
        cs_files.cpp
        rr_sim.cpp
        app_start.cpp
        gui_rpc_server_ops.cpp
        boinc_cmd.cpp
        app_control.cpp
        time_state.cpp,h
        boinc_log.cpp
        sandbox.cpp
        check_state.cpp
        main.cpp
        work_fetch.cpp
        gui_rpc_server.cpp
    lib/
        coproc.cpp

Charlie 26 June 2012
    - Mac client: build libssl.a and libcrypto.a from openssl 1.0.1c and 
        do static links instead of a dynamic links with Apple-supplied 
        dynamic libraries.
    
     mac_build/
        boinc.xcodeproj/
            project.pbxproj
        buildopenssl.sh (new)
        HowToBuildBOINC_XCode.rtf
        setupforBOINC.sh

David  28 June 2012
    - client: when estimating FLOPS for an anonymous-platform app version
        for which no estimate has been supplied by user,
        use (CPU speed)*(cpu_usage + 10*gpu_usage)
        (add the 10*)

    lib/
        common_defs.h
        str_util.cpp
    client/
        client_state.cpp

David  2 July 2012
    - Compile fixes for Fedora core 17.  From Christian B.  Fixes #1194.
    - Fix various #include issues.

    CODING STYLE LAW (minimal inclusion principle):
        If foo.cpp requires <blah.h>,
        #include <blah.h> in foo.cpp, NOT foo.h

    various/
        various

David  2 July 2012
    - more code cleanup

    lib/
        various

Charlie 3 July 2012
    - Mac: fix build break.

    client/
        cpu_sched.cpp

David  3 July 2012
	- Client (Win): in file_size(), use _stat64() instead of stat().
		Otherwise it doesn't work for files >= 2GB
	- Client: TIME_STATS::trim_stats_log() wasn't working because
		it's called in the constructor of TIME_STATS,
		which is called before we've done a chdir() to the data dir.

	Note: for this reason, no disk access should be done in constructors
	of global objects.  A quick scan found no instances of this.

	client/
		client_state.cpp
		time_stats.cpp,h
	lib/
		filesys.cpp

Charlie 3 July 2012
    - Mac client: Update Xcode project for compatibility with Xcode 4.3.2 
        and Xcode 4.5.  (Checked into 7.0.31 tag.)

     mac_build/
        boinc.xcodeproj/
            project.pbxproj

David  5 July 2012
    - client: remove "device" entry from CUDA_DEVICE_PROP,
        and change types of mem-size fields from int to double.
        These fields are size_t in NVIDIA's version of this;
        however, cuDeviceGetAttribute() returns them as int,
        so I don't see where this makes any difference.
    - client: fix bug in handling of <no_rsc_apps> element.


    lib/
        coproc.cpp,h
    client/
        gui_nvidia.cpp
        work_fetch.cpp
        scheduler_op.cpp

Charlie 5 July 2012
    - Mac: update script which builds our installer to work with Xcode 4.3 
        for Lion and later.  Because PackageMaker is now distributed 
        separately from Xcode, we emulate it using low-level tools.
        
    mac_installer/
        release_boinc.sh

Charlie 5 July 2012
    - Mac: update build script to work with Xcode 4.3 for Lion and later.  
        Xcode and the Mac OS X SDKs are no longer installed at fixed locations.
        
    mac_build/
        buildWxMac.sh

David  10 July 2012
    - client: small code cleanup, no functional change

    client/
        time_stats.cpp

Charlie 10 July 2012
    - Mac: update build scripts, source files and Xcode project to allow 
        building with Xcode 4.3 under OS 10.7.x Lion and Xcode 4.4GM under 
        OS 10.8 Mountain Lion and Xcode 4.5 under OS 10.8 Mountain Lion.
        Xcode and the Mac OS X SDKs are no longer installed at fixed locations.

    clientgui/
        mac/
            MacBitmapCompboBox.cpp
            MacSysMenu.cpp
    clientscr/
        Mac_Saver_ModuleView.m
    mac_build/
        boinc.xcodeproj/
            project.pbxproj
        buildc_ares.sh
        buildcurl.sh
        buildopenssl.sh
        BuildMacBOINC.sh
        HowToBuildBOINC_XCode.rtf

Charlie 12 July 2012
    - Mac: update sample code to allow building with Xcode 4.3 under 
	OS 10.7.x Lion and with Xcode 4.4 GM seed under OS 10.8 Mountain 
	Lion GM seed and to eliminate compiler warnings.

    samples/
        example_app/
            MakeMacExample.sh
            Makefile_mac
            Makefile_mac2
            uc_graphics.cpp
        mac_build/
            UpperCase2.xcodeproj/
                project.pbxproj
        vboxwrapper/
            BuildMacVboxWrapper.sh (new)
            Makefile_mac (new)
            vboxwrapper.xcodeproj/
                project.pbxproj
        wrapper/
            BuildMacWrapper.sh

David  16 July 2012
    - lib: treat MINGW32 like CYGWIN32 (in 1 place - should do everywhere?)
        from Oliver

    lib/
        filesys.cpp

David  17 July 2012
    - client: delete sticky files when reset project

    client/
        client_state.cpp

David  17 July 2012
	- client: if we get a job for which a GPU is missing,
		keep the RESULT record so that we can report it to the scheduler.
		Otherwise we'll keep getting the same job if the project has
		<resend_lost_results> set.

	client/
		cs_scheduler.cpp

Charlie 17 July 2012
    - Mac: Minor corrections to documentation and sample code.
    
    mac_build/
        HowToBuildBOINC_XCode.rtf
    samples/
        example_app/
            Makefile_mac2

Rom    18 July 2012
    - client: Re-introduce the WM_QUERYENDSESSION window message handler to
        the power management window proc, it was removed during one of the Win9x
        code scrubs.  When we see it, inform the client it is time to shutdown.

    client/
        sysmon_win.cpp

Charlie 18 July 2012
    - lib: Adjust #include files as requested by Oliver Bock.
    
    lib/
<<<<<<< HEAD
        procinfo_mac.cpp

=======
        diagnostics.cpp

Rom    15 May 2012
    - Normalize the way E@H returns OpenCL information to the client
        software.
        
    doc/
        get_platforms.inc

Rom    15 May 2012
    - MGR: Fix the icon we use to represent OpenCL.
    - client: Update the stock all_project_list.xml file we send out
        with new client software.

    clientgui/res/
        openclicon.xpm
    win_build/installerv2/redist/
        all_projects_list.xml

David  18 May 2012
    - client/API/vboxwrapper: add an optional <vbox_window> element
        to cc_config.xml.
        If present, run VMs without the --headless option.

    client/
        app_start.cpp
    lib/
        app_ipc.cpp,h
        cc_config.cpp,h
    samples/vboxwrapper/
        vbox.cpp,h
        vboxwrapper.cpp

David  18 May 2012
    - web: show "run beta apps?" project pref if the project
        has any beta applications
        (don't require project to specify this in project_specific_prefs.inc)

    html/project.sample/
        project_specific_prefs.inc

David  18 May 2012
    - web: fix PHP warnings by calling date_default_timezone_set().
        Set it to the timezone specified by the constant TIMEZONE
        (in project.inc) or "UTC" if none specified.
    - web: fix bugs in submit.php
    html/
        inc/
            submit_util.inc
            util.inc
        user/
            submit.php

David  18 May 2012
    - scheduler: add a lot more debug messages if <debug_array> is set

    sched/
        sched_array.cpp

David  18 May 2012
    - vboxwrapper: don't run headful if client is sandboxed (it won't work).
    samples/vboxwrapper/
        vboxwrapper.cpp

Rom    18 May 2012
    - MGR: Remove the visuals in the wizard for multi-core and opencl.  This area
        will get a bunch of work in a future commit.
        
    clientgui/
        ProjectInfoPage.cpp, .h
    clientgui/res/
        openclicon.xpm (deleted)
        multicore.xpm (deleted)
     
David  18 May 2012
    - client: show <vbox_window> option in log,
        and give warning if include this while in sandbox mode
    - web: update URLs for BOINCstats
    html/inc/
        stats_sites.inc
    client/
        log_flags.cpp

Charlie 18 May 2012
    - VBOX: Fix Mac compiler warnings (deprecated conversion from string constant 
        to 'char*').

    samples/vboxwrapper/
        vboxwrapper.cpp

Rom    18 May 2012
    - MGR: Fix build breaks
    
    clientgui/
        AccountManagerInfoPage.cpp
    clientgui/
        ProjectListCtrl.cpp, .h

David  20 May 2012
    - API: add boinc_network_usage();
        lets an application report its network usage to BOINC,
        and hence take it into account with monthly limits etc.
    - API: get rid of deprecated boinc_ops_per_cpu_sec(),
        boinc_ops_cumulative(), and
        boinc_set_credit_claim();
    - admin web: update manage_apps.php;
        add the ability to set homogeneous app version

    html/ops/
        manage_apps.php
    api/
        boinc_api.cpp,h

Rom    21 May 2012
    - MGR: Fix menu redraw issue under Ubuntu's new interface.
      fixes #1180
      (From Huibert)

    clientgui/
        AdvancedFrame.cpp

David  22 May 2012
    - add script to repair damaged user.global_prefs fields
    - compile warning fixes

    sched/
        delete_file.cpp
        sched_version.cpp
    html/ops/
        fix_venue.php
    vda/
        stats.cpp
        ssim.php

David  23 May 2012
    - server daemons: add daemon_sleep(n), which sleeps for n secs
        but checks for the "stop_daemons" trigger file every 1 sec.
        Use this instead of sleep() in daemons.
        This will speed up bin/stop.

    sched/
        sched_util.cpp,h
        (daemons).cpp

David  23 May 2012
    - get rid of BOINC_SOCKLEN_T stuff; just use socklen_t

    configure.ac
    lib/
        network.h

David  23 May 2012
    - server: make fix_venue.php work faster

    html/
        inc/
            boinc_db.inc
        ops/
            fix_venue.php

David  25 May 2012
    - server: rename fix_venue.php to fix_prefs.php

    html/ops/
        fix_prefs.php

David  25 May 2012
    - admin web: add a function for "revalidating" a given set of jobs.
        This reruns validation for instances that are successful
        but marked as invalid or inconclusive.
        Use this if you changed your validator to be more permissive,
        and you want to grant credit for instances that were
        originally marked as invalid.

    html/ops/
        index.php
        revalidate.php (new)
    db/
        boinc_db_types.h

David  25 May 2012
    - fix typos in two PHP scripts

    html/ops/
        repair_forums.php
        notify.php

David  26 May 2012
    - web: don't truncate thread titles

    html/user/
        forum_forum.php

David  26 May 2012
    - web: increase size of thread title input field to 80

    html/user/
        team_forum.php
        forum_post.php

David  26 May 2012
    - web RPC: make am_set_info available by POST as well as GET,
        since its args can be too long for a URL

    html/user/
        am_set_info.php

David  26 May 2012
    - admin web: fix revalidated script

    html/ops/
        revalidate.cpp

David  26 May 2012
    - web RPC: in am_set_info, if both GET and POST args are present, use POST

    html/user/
        am_set_info.php

David  28 May 2012
    - user web: job submission home page has
        1) links to job submission pages for relevant apps
        2) links to Admin pages for relevant apps

    html/user/
        submit.php

David  28 May 2012
    - fix tools/manage_privileges script

    html/
        inc/
            submit_db.inc
        user/
            manage_project.inc

David  28 May 2012
    - web: allow users with admin privileges to abort or retire batches

    html/user/
        submit.php

David  28 May 2012
    - feeder: if we purge a stale job, and it's commited to an HR class,
        un-commit it since that's probably the reason why it's stuck
        (and it may never get unstuck)

    sched/
        feeder.cpp

Rom    30 May 2012
    - MGR: Wait until there is valid data in the list box before processing
        the OnProjectSelected() event.
        
    clientgui/
        ProjectInfoPage.cpp

David  3 June 2012
    - scheduler: various fixes to plan_class_spec.cpp; from Bernd
    - admin web: don't include the project's stylesheet,
        which may assume a layout not used by admin pages

    sched/
        plan_class_spec.cpp
    html/inc/
        util.inc
        util_ops.inc

David  4 June 2012
    - scheduler: if we truncate the # of results accepted
        (like we're doing in SETI@home)
        don't resend lost results since we don't know what they are

    sched/
        handle_request.cpp
        sched_types.cpp,h

David  4 June 2012
    - DB: add project_state and description fields to batch table.
        Both are for use by project.
    - job submission file sandbox: don't delete physical file
        when delete sandbox entry.
        We'll have to figure out how to garbage-collect physical files.
    - LAMMPS job submission:
        use the 50th-percentile host,not 0th

    html/
        user/
            sandbox.php
            lammps.php
        ops/
            db_update.php
    db/
        schema.sql
        boinc_db_types.h

Wenjing  5 June 2012
    - web: don't allow a sandbox file to be deleted if it's used
        by an in-progress batch.
        NOTE: this logic checks only 1 job from the batch,
        so it assumes that all jobs have the same input files.

    html/
        user/
            sandbox.php
        inc/
            sandbox.inc

David  5 June 2012
    - scheduler: debug plan_class_spec a little.
        Add an #ifdef'd main program in plan_class_spec.cpp,
        and a makefile, for testing purposes.

    sched/
        sched_main.cpp
        plan_class_spec.cpp,h
        makefile_plan_class_spec
        sched_types.cpp
    client/
        coproc_detect.cpp
    lib/
        coproc.cpp

David  5 June 2012
    - scheduler: add Vbox stuff to plan_class_spec

    sched/
        plan_class_spec.cpp,h

David  5 June 2012
    - scheduler: add example plan_class_spec.xml
    - scheduler: change gpu_type from "ati" to "amd" in plan class spec

    sched/
        plan_class_spec.cpp
        plan_class_spec.xml.sample

Bernd  6 Jun 2012
    - scheduler: moved client version check to be last of the checks
        performed for a particular app version. It is not necessary
        to tell the user to upgrade the client just to suite the needs of
        a particular app version if this app version requires resources
        that the host dosn't have or didn't request work for.

        Actually I don't think it's good to tell the user he needs to
        upgrade the client if there is only one particular app version
        that requires a more recent one than he has. I think that the
        purpose of the g_wreq->outdated_client flag was checking the
        min_core_version in the project configuration. For this the 
        flag and the notice/message that it triggers is still ok. But
        in the app version checks setting this flag leads to misleading
        messages in most cases, so I commented that out for now.

        I'm not sure, though, that both of these measurements are needed.

    sched/
        sched_version.cpp

Bernd  6 Jun 2012
    - scheduler: minor fixes to plan_clas_spec:
      - consistently accept both 'ati' and 'amd' for AMD/ATI plan classes
      - in OpenCL plan classes always use device memory reported via OpenCL
        (might be different e.g. from what's available/reported via CUDA)
      - comment formatting

    sched/
        plan_class_spec.cpp

David  6 June 2012
    - scheduler: add <need_ati_libs> option

    sched/
        plan_class_spec.cpp,h
        handle_request.cpp
        sched_config.h

David  7 June 2012
    - scheduler: add max_results_accepted config option.
        Limits mem usage by the scheduler, can prevent crashes.

    sched/
        sched_config.cpp,h
        sched_types.cpp

David  7 June 2012
    - scheduler: add <min_cal_target>, <max_cal_target>
        to plan class XML spec options;
        lets you specify a range of ATI GPU models to use

    sched/
        plan_class.cpp,h
        sched_config.cpp,h

David  9 June 2012
    - fixes of various (non-critical) fd and memory leaks.
        Fixes #1188.  From Julien.
    - fix bugs in setting scheduler output buffer size
    - code formatting

    client/
        hostinfo_unix_test.cpp
    apps/
        concat.cpp
    api/
        make_app_icon_h.cpp
        texfont.cpp
        texture.cpp
        tgalib.cpp
    vda/
        vdad.cpp
        vda_policy.cpp
    sched/
        sched_driver.cpp
        feeder.cpp
        credit_test.cpp
        sched_main.cpp

Bernd  10 Jun 2012
    - API: fix for C-mode compilation of boinc_api.h
        moved app_ipc.h inclusion outside __cplusplus
        since it contains important C mode prototypes
        (boinc_resolve_filename() etc.)

    api/
        boinc_api.h

Bernd  11 Jun 2012
    - API: fix #2 for C-mode compilation of boinc_api.h
        app_ipc.h didn't cleanly compile in C-mode either,
        had to fix this, too.

    lib/
        app_ipc.h

Rom    12 Jun 2012
    - Make things build again on Mac OSX 10.8 using the autoconf
        framework.
      (From Oliver Bock)
      
    /
        configure.ac  

David  13 June 2012
    - scheduler: remove <dont_use_dcf/> from scheduler reply for now;
        the 7.0.25 client has a bug that causes jobs
        to run EDF if this flag is present.

    sched/
        sched_types.cpp

Charlie 13 June 2012
    - client: Reverse my logic of 16 Feb 2012: we now always use GPU model 
        name determined from CAL TargetID (if available) for OpenCL model  
        name of ATI / AMD GPUs because (we believe) it is more user-friendly.

    client/
        coproc_detect.cpp

David  14 June 2012
    - scheduler: send <dont_use_dcf> only if client is 7.0.28 or later.

    sched/
        sched_types.cpp
    vda/
        ssim.cpp
        vdad.cpp
        des.h
        stats.cpp,h
        vda_lib.cpp,h

David  14 June 2012
    - client: 
        - added the definitions for the new Windows 7/2008r2 preSP1
            and Windows 8/2012 SKUs based on the winnt.h
            from the Windows 8 RC SKD (also added as proof)
        - added the detection for some more Windows SKU
        - Updates provided by Teamwork of Planet3Dnow.de to coproc_detect.cpp
            - added CAL_TARGET_ID 21 as : AMD Radeon HD 78x0 series (Pitcairn)
        (from [P3D] Crashtest)

    client/
        coproc_detect.cpp
        hostinfo_win.cpp

David  14 June 2012
    - client, GUI RPC: detect and export the PCI bus, device, and domain #s.
    - scheduler: increase #GPU limit from 8 to 64

    lib/
        coproc.cpp,h
    client/
        coproc_detect.cpp
    sched/
        sched_send.cpp
    vda/
        vda_lib.cpp,h
        ssim.cpp

Charlie 16 June 2012
    - Mac installer: Fix bugs I introduced on May 3 and May 6.

    mac_installer/
        PostInstall.cpp
        Uninstall.cpp

Charlie 18 June 2012
    - Mac installer: Create or delete Login Items and set screensaver 
        properly when installing for multiple users on OS 10.7, 10.8.

    mac_installer/
        PostInstall.cpp
        Uninstall.cpp

David  18 June 2012
    - client: it's possible for a host to get app versions for
        a given app that have different platforms and different version #s.
        The client was erroneously deleting the one w/ the lower version
        when it was no longer in use.
        Fix: in garbage collection, consider one version to supercede another
        only if they have the same platform

    client/
        client_state.cpp
    vda/
        ssim.cpp

David  18 June 2012
    - client: split GPU detection code into separate files

    lib/
        coproc.h
    client/
        gpu.h (new)
        gpu_opencl.cpp (new)
        gpu_amd.cpp (new)
        gpu_nvidia.cpp (new)
        coproc_detect.cpp
        Makefile.am

David  18 June 2012
    - client: rename coproc_detect.cpp to gpu_detect.cpp

    client/
        gpu_detect.cpp,h
        Makefile.am

David  18 June 2012
    - client: compile fixes

    client/
        gpu_opencl.cpp
        gpu_amd.cpp
        gpu_nvidia.cpp
    lib/
        coproc.cpp,h

David  18 June 2012
    - win compile fixes

    client/
        gpu_nvidia.cpp
    win_build/
        boinc_cli.vcproj

David  18 June 2012
    - client: for NVIDIA, make an array of the PCI info
        for all usable GPUs

    client/
        gpu_nvidia.cpp

David  19 June 2012
	- client: AMD GPU detection addition (from [P3D] Crashtest)

	client/
		gpu_amd.cpp

Charlie 20 June 2012
    - Mac: Update XCode project with new source files.

    mac_build/
        boinc.xcodeproj/
            project.pbxproj

David  20 June 2012
    - fix configure error on Linux.
        I think the AC_PROG_OBJCXX should be limited to Mac somehow

    configure.ac

David  20 June 2012
    - web: fix BOINCStats link for host details

    html/inc/
        stats_sites.inc

David  20 June 2012
    - API, Linux: increase timer thread stack size from 16K to 32K.
        Apparently new use of MAXPATHLEN can cause overflow.
        Fixes #1191

    api/
        boinc_api.cpp

Charlie 21 June 2012
    - Mac: Fix displayed names of BOINC installer, uninstaller, etc.

    clientgui/
        mac/
            SetVersion.cpp
    mac_build/
        boinc.xcodeproj/
            project.pbxproj

David  21 June 2012
    - web: server status page should show elapsed time, not CPU time

    html/user/
        server_status.php

Charlie 22 June 2012
    - Mac: Code sign the BOINC installer and uninstaller if we have a 
        valid code signing identity.  Code signing using a registered 
        Apple Developer ID is necessary for GateKeeper with default 
        settings to allow running downloaded applications under OS 10.8.
    
    mac_installer/
        release_boinc.sh

David  22 June 2012
	- client: AMD GPU detection addition (from [P3D] Crashtest)

	client/
		gpu_amd.cpp

David  25 June 2012
    - scheduler: add support for Intel GPUs, and restructure things
        to make it easier to add other GPU types in the future

    sched/
        sched_customize.cpp,h
        sched_shmem.cpp
        plan_class_spec.cpp
        sched_types.cpp,h
        sched_version.cpp
        sched_send.cpp
    lib/
        coproc.cpp,h

David  25 June 2012
    - Unix build: fix typo

    configure.ac

David  25 June 2012
    - Unix build: fix for Mac OS X (from Oliver)

    configure.ac

Charlie 26 June 2012
    - Mac client: Upgrade to curl 7.26.60 and c-ares 1.9.1.
    
     mac_build/
        boinc.xcodeproj/
            project.pbxproj
        buildc_ares.sh
        buildcurl.sh
        HowToBuildBOINC_XCode.rtf
        setupforBOINC.sh

Charlie 26 June 2012
    - Mac client: build libssl.a and libcrypto.a from openssl 1.0.1c and 
        do static links instead of a dynamic links with Apple-supplied 
        dynamic libraries.
    
     mac_build/
        boinc.xcodeproj/
            project.pbxproj
        buildopenssl.sh (new)
        HowToBuildBOINC_XCode.rtf
        setupforBOINC.sh

David  26 June 2012
    - client: keep track of the fraction of time that
        1) a network connection is available and
        2) network communication is allowed and
        3) CPU computation is allowed
    - If an app version is marked as needs_network,
        use the above fraction in estimating its rate of progress
    - replace "core client" with "client" in comments.
    - scheduler: message tweaks

    client/
        client_state.h
        cs_files.cpp
        rr_sim.cpp
        app_start.cpp
        gui_rpc_server_ops.cpp
        boinc_cmd.cpp
        app_control.cpp
        time_state.cpp,h
        boinc_log.cpp
        sandbox.cpp
        check_state.cpp
        main.cpp
        work_fetch.cpp
        gui_rpc_server.cpp
    sched/
        sched_send.cpp
    lib/
        coproc.cpp

David  26 June 2012
    - Unix build tweaks.  Fixes #1193 (I think)

    m4/
        boinc_check_fcgi.m4
        libcurl.m4
        

David  26 June 2012
    - Unix build: remove "if" around AC_PROG_OBJCXX;
        apparently this is needed for Gentoo build.
        You may need a recent automake for this to work.
        Fixes #1193.

    configure.ac

David  26 June 2012
    - Unix build tweak

    configure.ac

Charlie 28 June 2012
    - Mac client: Update wxMac build script for partial compatibility 
        with OS 10.8 and XCode 4.5. See comments in script for details.

     mac_build/
        buildWxMac.sh

David  28 June 2012
    - client: when estimating FLOPS for an anonymous-platform app version
        for which no estimate has been supplied by user,
        use (CPU speed)*(cpu_usage + 10*gpu_usage)
        (add the 10*)

    lib/
        common_defs.h
        str_util.cpp
    client/
        client_state.cpp
    sched/
        transitioner.cpp

David  28 June 2012
    - web: when showing a batch, recompute and update its fraction done
    - feeder: don't enumerate results for WUs with nonzero error_mask
    - scheduler: in slow_check(), make sure the WU error_mask is still zero

    html/user/
        submit.php
    db/
        boinc_db.cpp
    sched/
        sched_array.cpp

David  29 June 2012
    - client: add missing end tag for <pci_info>.  Doh!
    - validator: add some sanity-checking for credit,
        to prevent granting 1e38 credit.
        max_granted_credit now defaults to the equivalent of 1 TeraFLOP-year.
        Instances that exceed this are not counted in the credit
        calculation, and a critical-mode log message is written
    - wrapper: remove wall_cpu_time; not used anymore

    html/user/
        host_app_versions.cpp
    samples/wrapper/
        wrapper.cpp
    sched/
        validator.cpp
        credit.cpp
    lib/
        coproc.cpp

David  1 July 2012
    - When the client makes a scheduler RPC without requesting work,
        and there's a simple reason
        (e.g. the project is suspended, no-new-tasks, downloads stalled, etc.)
        show it in the event lot.
        If the reason is more complex, don't try to explain.

    client/
        work_fetch.cpp,h
        scheduler_op.cpp

David  2 July 2012
    - client: in the job scheduler, there's a check to prevent
        overcommitting the CPUs if an MT is scheduled.
        Skip this check for GPU jobs.

    client/
        cpu_sched.cpp

David  2 July 2012
    - Compile fixes for Fedora core 17.  From Christian B.  Fixes #1194.
    - Fix various #include issues.

    CODING STYLE LAW (minimal inclusion principle):
        If foo.cpp requires <blah.h>,
        #include <blah.h> in foo.cpp, NOT foo.h

    various/
        various

David  2 July 2012
    - more code cleanup

    vda/
        ssim.cpp
    sched/
        plan_class_spec.cpp
    lib/
        various

David  2 July 2012
    - Unix build: fix problem with Debian automated builds; from Steffen M

    configure.ac

Charlie 3 July 2012
    - Mac: fix build break.

    client/
        cpu_sched.cpp

Charlie 3 July 2012
    - Mac client: Update Xcode project for compatibility with Xcode 4.3.2 
        and Xcode 4.5.

     mac_build/
        boinc.xcodeproj/
            project.pbxproj

David  3 July 2012
	- Client (Win): in file_size(), use _stat64() instead of stat().
		Otherwise it doesn't work for files >= 2GB
	- Client: TIME_STATS::trim_stats_log() wasn't working because
		it's called in the constructor of TIME_STATS,
		which is called before we've done a chdir() to the data dir.

	Note: for this reason, no disk access should be done in constructors
	of global objects.  A quick scan found no instances of this.

	client/
		client_state.cpp
		time_stats.cpp,h
	lib/
		filesys.cpp

Charlie 5 July 2012
    - Mac: update script which builds our installer to work with Xcode 4.3 
        for Lion and later.  Because PackageMaker is now distributed 
        separately from Xcode, we emulate it using low-level tools.
        
    mac_installer/
        release_boinc.sh

David  5 July 2012
    - client: remove "device" entry from CUDA_DEVICE_PROP,
        and change types of mem-size fields from int to double.
        These fields are size_t in NVIDIA's version of this;
        however, cuDeviceGetAttribute() returns them as int,
        so I don't see where this makes any difference.
    - client: fix bug in handling of <no_rsc_apps> element.
    - scheduler: message tweaks.
        Note: [foo] means that the message is enabled by <debug_foo>.


    lib/
        coproc.cpp,h
    client/
        gui_nvidia.cpp
        work_fetch.cpp
        scheduler_op.cpp
    db/
        boinc_db_types.h
        boind_db.h
    vda/
        sched_vda.cpp
    sched/
        plan_class_spec.cpp
        sched_types.cpp

Charlie 5 July 2012
    - Mac: update build scripts to work with Xcode 4.3 for Lion and later.  
        Xcode and the Mac OS X SDKs are no longer installed at fixed locations.
        
    mac_build/
        boinc.xcodeproj/
            project.pbxproj
        buildc_ares.sh
        buildcurl.sh
        buildopenssl.sh
        BuildMacBOINC.sh
        buildWxMac.sh
        HowToBuildBOINC_XCode.rtf
        
David  7 July 2012
    - distributed storage: move chunk_size to VDA_FILE.
        Add some missing code.

    sched/
        sched_types.cpp,h
    db/
        boinc_db_types.h
        boinc_db.cpp
        schema_vda.sql
    vda/
        vda_lib.cpp,h
        vda.cpp
        vdad.cpp
        ssim.cpp
        sched_vda.cpp
    html/user/img/
        star.gif

Charlie 10 July 2012
    - Mac: update build scripts, source files and Xcode project to allow 
        building with Xcode 4.3 under OS 10.7.x Lion and Xcode 4.5 under
        OS 10.8 Mountain Lion.
        
    clientgui/
        mac/
            MacBitmapCompboBox.cpp
            MacSysMenu.cpp
    clientscr/
        Mac_Saver_ModuleView.m
    mac_build/
        boinc.xcodeproj/
            project.pbxproj
        buildc_ares.sh
        buildcurl.sh
        buildopenssl.sh
        BuildMacBOINC.sh
        HowToBuildBOINC_XCode.rtf

David  10 July 2012
    - Unix: include db/boinc_db_types.h in installed headers
    - client: small code cleanup, no functional change

    db/
        Makefile.am
    client/
        time_stats.cpp

David  10 July 2012
    - web: show job status correctly for new exit codes

    html/inc/
        result.inc

David  10 July 2012
    - user web: add "posts per page" pref for message boards;
        get rid of existing funky page-limit prefs

    html/
        inc/
            forum.inc
        user/
            edit_forum_preferences*.php
            forum_reply.php
            forum_thread.php

Charlie 11 July 2012
    - Mac: update sample code to allow building with Xcode 4.3 and 
        to eliminate compiler warnings.

    samples/
        example_app/
            MakeMacExample.sh
            Makefile_mac
            Makefile_mac2
            uc2_graphics.cpp
        mac_build/
            UpperCase2.xcodeproj/
                project.pbxproj
        vboxwrapper/
            BuildMacVboxWrapper.sh (new)
            Makefile_mac (new)
            vboxwrapper.xcodeproj/
                project.pbxproj
        wrapper/
            BuildMacWrapper.sh

David  11 July 2012
    - web: improve forum pagination

    client/
        client_msgs.cpp
    html/
        inc/
            forum.inc
        user/
            forum_forum.php
            forum_reply.php
            forum_threads.php

David  11 July 2012
    - web: forum fixes
    
    html/
        inc/
            forum.inc
        user/
            forum_forum.php

Charlie 12 July 2012
    - Mac: update sample code to allow building with Xcode 4.4 GM seed
        under OS 10.8 GM seed.

    samples/
        example_app/
            MakeMacExample.sh
        mac_build/
            UpperCase2.xcodeproj/
                project.pbxproj
        vboxwrapper/
            BuildMacVboxWrapper.sh
            vboxwrapper.xcodeproj/
                project.pbxproj
        wrapper/
            BuildMacWrapper.sh

David  12 July 2012
    - web: make "jump to first unread" work with pagination

    html/
        inc/
            forum.inc
        user/
            forum_thread.php

David  12 July 2012
    - web: make links to specific posts work with pagination

    html/
        inc/
            forum.inc
        user/
            forum_thread.php

David  12 July 2012
    - web: don't try to update thread last-read-time if not logged in

    html/inc/
        forum.inc

David  13 July 2012
    - web: when posting to a thread, show a page of its most recent posts 
    - feeder: add --by_batch option: interleaves jobs from different batches.
        From Jack Harris.

    sched/
        feeder.cpp
    html/user/
        forum_reply.php
        forum_user_posts.php

David  13 July 2012
    - web: after post to a thread, show a page of the most recent posts
        (but don't change user's sort prefs)

    html/user/
        forum_thread.php
        forum_reply.php

David  13 July 2012
    - web: use &middot; instead of | as a separator

    html/inc/
        result.inc

David  16 July 2012
    - lib: treat MINGW32 like CYGWIN32 (in 1 place - should do everywhere?)
        from Oliver

    lib/
        filesys.cpp
    db/
        schema_vda.sql
    sched/
        Makefile.am
    html/ops/
        manage_apps.php
    vda/
        sched_vda.cpp

David  16 July 2012
    - web: make "jump to first unread" work for threads that
        haven't been viewed before

    html/inc/
        forum.inc

Charlie 17 July 2012
    - Mac: Minor corrections to documentation and sample code.
    
    mac_build/
        HowToBuildBOINC_XCode.rtf
    samples/
        example_app/
            Makefile_mac2

David  17 July 2012
    - compile fix (from Oliver)

    api/
        boinc_api.h

David  17 July 2012
    - client: delete sticky files when reset project

    client/
        client_state.cpp

David  17 July 2012
	- client: if we get a job for which a GPU is missing,
		keep the RESULT record so that we can report it to the scheduler.
		Otherwise we'll keep getting the same job if the project has
		<resend_lost_results> set.

	client/
		cs_scheduler.cpp

Charlie 18 July 2012
    - lib: Adjust #include files as requested by Oliver Bock.
    
    lib/
        procinfo_mac.cpp


Bernd  18 July 2012
    - API: fix Makefile.mingw
        - allow to augment CFLAGS and CXXFLAGS
        - allow to at least set DEBUG flags externally, such that
            backtrace flags can be used
        - minor textual fixes (whitespace error, typo in comment)

    lib/
        Makefile.mingw

Rom    18 July 2012
    - client: Re-introduce the WM_QUERYENDSESSION window message handler to
        the power management window proc, it was removed during one of the Win9x
        code scrubs.  When we see it, inform the client it is time to shutdown.

    client/
        sysmon_win.cpp

>>>>>>> 5cbdbe79
David  21 July 2012
    - lib: fix typo

    lib/
        coproc.cpp

David  21 July 2012
<<<<<<< HEAD
=======
    - client simulator: fix build breaks

    client/
        makefile_sim
        sim.cpp
        sim_util.cpp

David  21 July 2012
>>>>>>> 5cbdbe79
    - client: don't request work for backup project for a processor type
        unless there are idle instances of that type
        
    client/
        work_fetch.cpp

David  23 July 2012
<<<<<<< HEAD
=======
    - volunteer storage: implement "vda status" command

    vda/
        vda_lib.cpp,h
        vda_lib2.cpp (new)
        vdad.cpp
        vda.cpp
        Makefile.am
    db/
        boinc_db_types.h

David  23 July 2012
>>>>>>> 5cbdbe79
	- client: improve "new version available" notice

	client/
		current_version.cpp

<<<<<<< HEAD
Charlie 27 July 2012
    - Mac: Eliminate extra output from wxMac build script.
    
     mac_build/
        buildWxMac.sh
=======
David  25 July 2012
    - volunteer data storage: intermediate checkin

    vda/
        vda.cpp
        ssim.cpp
        vdad.cpp
        sched_vda.cpp
        vda_lib2.cpp
    db/
        boinc_db_types.h
        boinc_db.cpp
        schema_vda.sql

Charlie 26 July 2012
    - Mac: fix a typo in build script.
    
     mac_build/
        setupForBOINC.sh

Charlie 27 July 2012
    - Mac: create build scripts for FreeType-2.4.10 and FTGL-2.1.3-rc5 
        libraries; eliminate extra output from wxMac build script.
    
     mac_build/
        buildfreetype.sh (new)
        buildFTGL.sh (new)
        buildWxMac.sh
        setupforBOINC.sh
>>>>>>> 5cbdbe79

Rom    30 July 2012
    - MGR: Use the same fix for the simple gui that we used on the advanced
        gui with regards to the menu on Ubuntu's interface.

    clientgui/
        sg_BoincSimpleFrame.cpp

<<<<<<< HEAD
Rom    30 July 2012
    - Tag for 7.0.32 release, all platforms
      boinc_core_release_7_0_32

    /
        configure.ac
        version.h

Rom    1 Aug 2012
    - Fix build breaks for server components.
    
    db/
        boinc_db.h
        boinc_db_types.h
    sched/
        plan_class_spec.cpp
    vda/
        ssim.cpp

Rom    1 Aug 2012
    - Tag for 7.0.33 release, all platforms
      boinc_core_release_7_0_33

    /
        configure.ac
        version.h

=======
David  1 Aug 2012
    - web: after post to a thread, show thread in user's chosen order
        instead of newest first.

    db/
        db_base.cpp,h
    html/
        inc/
            forum.inc
        user/
            forum_reply.php
    vda/
        vda_lib.cpp
        vdad.cpp
        sched_vda.cpp
        vda_lib2.cpp

David  1 Aug 2012
    - code cleanup: in foo.cpp, include foo.h first

    lib/
        *cpp

David  1 Aug 2012
    - use <cmath> instead of <math.h>.  Seems to be needed on Debian.

    sched/
        credit.cpp
        plan_class_spec.cpp
        sched_driver.cpp
        feeder.cpp
    vda/
        ssim.cpp

>>>>>>> 5cbdbe79
Charlie 1 Aug 2012
    - API, SCR: Switch from *.txf fonts to TrueType fonts in graphics 
        applications, ensuring that all related files have no licensing 
        issues.
        
    /
        COPYRIGHT
    api/
        gutil/cpp,.h
        ttfont.cpp,.h
        texfont.cpp,.h (deleted)
        texture.cpp,.h (deleted)
        txf_util.cpp,.h (deleted)
        txf/
            *.txf (deleted)
        ttf/
            courier_bold (deleted)
            helvetica (deleted)
            README (deleted)
            liberation-fonts-ttf-2.00.0/ (added)
                AUTHORS (added)
                CHANGELOG (added)
                LICENSE (added)
                README (added)
                *.ttf (added)
    clientscr/
        ss_app.cpp
    mac_build/
        boinc.xcodeproj/
            project.pbxproj
    mac_installer/
        release_boinc.sh

Charlie 2 Aug 2012
    - Mac: Update scripts for building branded installers to allow 
        building with Xcode 4.3 under OS 10.7.x Lion; change names of 
        branded installers from "*macOSX_universal" to "*macOSX_i686" 
        since we no longer support PowerPC Macs.
        
    mac_installer/
        make_CharityEngine.sh
        make_GridRepublic.sh
        make_ProgThruProc.sh

<<<<<<< HEAD
=======
David  2 Aug 2012
    - scheduler: compile fixes for FCGI

    sched/
        hr_info.cpp
    html/inc/
        forum.inc
    lib/
        util.cpp
        filesys.cpp

>>>>>>> 5cbdbe79
Rom    2 Aug 2012
    - SS: Update project files to use FreeType and FTGL on Windows.

    api/
        ttfont.cpp, .h
    clientscr/
        ss_app.cpp
    win_build/
        boinc_ss.vcproj
        libgraphics2.vcproj

<<<<<<< HEAD
=======
Eric K  2 Aug 2012
    - scheduler, validator: Modified credit granting for "appox credit" 
      result to weight results by proximity to the average estimate. This 
      reduces the number of results that are granted extremely low credit 
      when a new app_version is released and (I hope) improves work/duration
      estimates by speeding up the convergence of app versions stats. I may
      try using this in lieu of low_average for normal result, but haven't yet.

>>>>>>> 5cbdbe79
Charlie 3 Aug 2012
    - Sample Graphics app: Switch from *.txf fonts to TrueType fonts.
    samples/
        example_app/
            MakeMacExample.sh
            Makefile_mac
            Makefile_mac2
            uc2_graphics.cpp
        mac_build/
            UpperCase2.xcodeproj/
                project.pbxproj

<<<<<<< HEAD
Charlie 3 Aug 2012
    - Mac: Update build instructions and build script.

    mac_build/
        HowToBuildBOINC_XCode.rtf
        setupforBOINC.sh
=======
Rom    3 Aug 2012
    - VBOX: Do not perform the hardware virtualization check when the
        guest VM is 64-bit.  64-bit guest vms require hardware virtualization
        and should fail without it.
    - VBOX: Implement the <copy_to_shared/> directive in the vbox_job.xml file.
        if <copy_to_shared>init_data.xml</copy_to_shared> is set, the wrapper will
        copy the init_data.xml file to the shared directory before the VM is launched.
        
    samples/vboxwrapper/
        vbox.cpp
        vboxwrapper.cpp

David  3 Aug 2012
    - volunteer storage.  Seems to be working, at least in simulation

    vda/
        vda_lib2.cpp
        vda_lib.cpp,h
        stats.cpp
        ssim.cpp
        vdad.cpp
>>>>>>> 5cbdbe79

Rom    3 Aug 2012
    - WIN: Make the example graphics application build again.
    - WIN: Get rid of the linker warnings for both the default screensaver and
        the example graphics application

    win_build/
        boinc_ss.vcproj
        uc2_graphics.vcproj

David  3 Aug 2012
    - API: remove support for BMP and TGA image files;
        the code to parse these had no license info.
        Only JPEG is supported now.

    api/
        Makefile.am
        bmplib.cpp,h (removed)
<<<<<<< HEAD
        tgalib.cpp,h (removed)
        gutil.cpp

=======
        tgalib.cpp,h
        gutil.cpp

Charlie 3 Aug 2012
    - API: remove references to removed files bmplib.h and tgalib.h.
    
    api/
        gutil_text.cpp

Charlie 3 Aug 2012
    - Mac: Update build instructions and build script.

    mac_build/
        HowToBuildBOINC_XCode.rtf
        setupforBOINC.sh
    
David  3 Aug 2012
    - Client: initial checkin for Android version.  From Joachim Fritzsch.

    lib/
        common_defs.h
        prefs.cpp,h
        android_log.h (new)
        network.cpp
        shmem.h
        hostinfo.h
        str_util.cpp
        synch.cpp
    client/
        hostinfo_unix.cpp
        client_msgs.cpp
        cs_prefs.cpp
        main.cpp
        hostinfo_network.cpp

David  3 Aug 2012
    - client: other Android stuff, from Joachim

    client/
        cs_platforms.cpp
    lib/
        md5_file.cpp

David  3 Aug 2012
    - scheduler: fix message typo

    sched/
        sched_send.cpp

Rom    6 Aug 2012
    - WIN: Don't include the newer DBGHELP symbols in MinGW64.
        (From Oliver Bock)
        
    lib/
        stackwalker_imports.h

>>>>>>> 5cbdbe79
David  6 Aug 2012
	- client: fix error in runtime estimation for active tasks

	client/
		work_fetch.cpp

Rom    7 Aug 2012
    - MGR: Enforce the 0..10 day limit on the connect interval for the
        advanced preferences dialog.  At some point we should rename
        it.

    clientgui/
        DlgAdvPreferences.cpp

Rom    7 Aug 2012
    - API: Remove ttfont.cpp from Makefile.am.  Apps should include it
        in there Makefile as needed.

    api/
        Makefile.am

Rom    7 Aug 2012
    - WINSCR: Fix problem with the screensaver needlessly cycling in
        preview mode.  Ugh.

    clientscr/
        screensaver_win.cpp

<<<<<<< HEAD
=======
David  7 Aug 2012
    - client: parse <network_wifi_only> in prefs
    - server: compile fix

    lib/
        prefs.cpp
    vda/
        vda.cpp
        ssim.cpp
        vdad.cpp
        vda_lib2.cpp

>>>>>>> 5cbdbe79
Charlie 7 Aug 2012
    - WIN: Remove reference to deleted tgalib.cpp file.

    win_build/
        libgraphics2.vcproj

David  8 Aug 2012
<<<<<<< HEAD
=======
    - server: volunteer storage bug fixes.
        Note to self: jerasure's decoder program loops or crashs
            if there are no missing chunks.
    vda/
        vda_lib.cpp,h
        vda.cpp
        sched_vda.cpp
        vda_lib2.cpp
    db/
        boinc_db_types.h

David  8 Aug 2012
>>>>>>> 5cbdbe79
    - Client/manager: there was a bug because some code was writing
        "cpu" in XML, and other code was looking for "CPU".
        To fix this and prevent similar problems,
        processor type names are now encapsulated in proc_type_name_xml().
        Code should use this rather than having hard-wired names.
        Redefine: GPU_TYPE_* as macros that call proc_type_name_xml().

    client/
        client_types.cpp
        client_state.cpp
    clientgui/
        DlgItemProperties.cpp
    sched/
        sched_version.cpp
    lib/
        gui_rpc_client_ops.cpp
        coproc.cpp,h

Charlie 8 Aug 2012
    - MGR: Fix build break.
    
     clientgui/
        DlgItemProperties.cpp

<<<<<<< HEAD
=======
Eric K  8 Aug 2012
    - LIB: Added conditional printf to the message log class, since most 
      scheduler log output seems to be conditional on config parameters 
      such as config.debug_version_select.

    lib/
        msg_log.{h.cpp}

Eric K  8 Aug 2012
    - Credit is more stable when pegged_avg() is used.
    - When a normal and an approx result are compared the normal result 
      now gets double weight in a pegged_avg() with any approx results. 
      "Normal mode" GPU results are frequently resulting in bad credit 
      values for yet undetermined reasons. Since GPUs are so fast, there 
      can be a lot of bad values in a short time. Including the prior 
      average and another result even seems to prevent this in many case.
    - Replaced many of the if { msg_log.printf } with msg_log.cond_printf()
    - Accidentally changed some of the formatting when trying a new editor 
      that apparently autoformats. Sorry for the extra diff lines.
    - There's a problem with pfc calculation for hosts whose credit 
      calculation fails the sanity check. This has been a problem for 
      a long time. Because the result fails the sanity check, the 
      host_app_version pfc is never updated. Because hav.pfc is never 
      updated, the credit calculation continues to be wrong. 
    - This change is subject to review. Use with caution.

    sched/
        credit.cpp
   
>>>>>>> 5cbdbe79
David  10 Aug 2012
    - client: when we're making a scheduler RPC
        for a reason other than work fetch,
        and we're deciding whether to piggyback a work request,
        skip the checks for hysteresis (buffer < min)
        and for per-resource backoff time.
        These checks are there only to limit the rate of RPCs,
        which is not relevant since we're doing one any.

        This fixes a bug where a project w/ sporadic jobs specifies
        a next_rpc_delay to ensure regular polling from clients.
        When these polls occur they should request work regardless of backoff.

    client/
        work_fetch.cpp,h

David  10 Aug 2012
    - client: tweak to the above: never ask for work if buffer > max.
        This is needed to prevent projects that use next_rpc_delay
        from queuing unbounded work.

    client/
        work_fetch.cpp

<<<<<<< HEAD
David  13 Aug 2012
    - client: treat all 4xx HTTP errors as permanent
    - code cleanup

=======
David  10 Aug 2012
    - API: add boinc_set_min_checkpoint_period(int).
        Lets application specify a min checkpoint interval.
        The actual min checkpoint interval is the max of this
        and the user-specified pref for min disk interval.

    api/
        boinc_api.cpp,h

David  10 Aug 2012
    - server: fix bug in restrict_wu_to_user() that caused it
        to go into infinite loop

    sched/
        sched_util.cpp

David  10 Aug 2012
    - client: Android-related tweaks, from Joachim

    client/
        main.cpp
    lib/
        synch.cpp
        android_log.h

David  10 Aug 2012
    - lib: switch include order to the way it was (general to specific).
        Should fix MinGW compile

    lib/
        *.cpp

David  10 Aug 2012
    - server: compile fix

    lib/
        synch.cpp

David  11 Aug 2012
    - db_purge: fix typo that cause bad DB query when using assignments

    sched/
        db_purge.cpp
    vda/
        vda.cpp
        vda_lib.cpp,h
        vda_lib2.cpp
        vda_policy.cpp
        ssim.cpp

David  13 Aug 2012
    - client: treat all 4xx HTTP errors as permanent
    - code cleanup
    - API: increase a buffer in timer_handler() from 256 to 512.

    sched/
        credit.cpp
>>>>>>> 5cbdbe79
    lib/
        msg_log.cpp,h
    client/
        http_curl.cpp
<<<<<<< HEAD

Charlie 14 Aug 2012
    - Mac installer: Fixes for short (posix) user names containing spaces.
    
    mac_installer/
        PostInstall.cpp
        release_boinc.sh
        Uninstall.cpp
=======
    api/
        boinc_api.cpp

Rom    13 Aug 2012
    - WINSETUP: Provide the ability to create the acct_mgr_login.xml from
        from the command line.  Useful for mass deployments within companies
        and charities.

    win_build/installerv2/redist/Windows/src/boinccas/
        boinccas.rc
        boinccas95.def
        boinccas95.vcproj
        CACreateAcctMgrLoginFile.cpp, .h
        CACreateProjectInitFile.cpp
    win_build/installerv2/redist/Windows/Win32/
        boinccas.dll
        boinccas95.dll
    win_build/installerv2/redist/Windows/x64/
        boinccas.dll
        boinccas95.dll
>>>>>>> 5cbdbe79
<|MERGE_RESOLUTION|>--- conflicted
+++ resolved
@@ -12,7 +12,7 @@
     - OPS: Update failure_result_summary_by_platform.php to include
         plan class information.
     - OPS: Update error code translation table
-
+    
     html/inc
         result.inc
     html/ops
@@ -40,7 +40,7 @@
         thinks we have crashed.
     - VBOX: Strip carriage returns from all the vboxmanage output on
         Windows.
-
+    
     samples/vboxwrapper/
         vbox.cpp, .h
         vboxwrapper.cpp
@@ -90,7 +90,7 @@
         extract the hypervisor system log.
     - VBOX: Report the hypervisor system log with any failed vboxmanage
         command that happens during the phase where we setup the VM.
-
+    
     samples/vboxwrapper/
         vbox.cpp, .h
 
@@ -125,7 +125,7 @@
 
     client/
         coproc_detect.cpp
-
+    
 Rom    3 Jan 2012
     - VBOX: Per tester feedback, at an hourly status report to track
         network usage.
@@ -140,6 +140,7 @@
     - VBOX: Change the session lock text to make it clearer that the
         use of other VirtualBox management tools can cause a problem.
 
+    
     samples/vboxwrapper/
         vbox.cpp, .h
         vboxwrapper.cpp
@@ -2371,7 +2372,7 @@
         coproc_detect.cpp
     lib/
         coproc.h
-    mac_build/
+     mac_build/
         boinc.xcodeproj/
             project.pbxproj
 
@@ -2390,7 +2391,7 @@
 
 David  1 Mar 2012
     - client: fix crashing bug when there is 1 instance of a resources.
-        I'm not sure how this ever worked.
+        I'm not sure how this every worked.
 
     client/
         work_fetch.h
@@ -2802,36 +2803,6 @@
     client/
         app_control.cpp
 
-<<<<<<< HEAD
-=======
-David  19 Mar 2012
-    - scheduler: if we can't resend a job (e.g. it's for an app
-        for which the anonymous-platform client doesn't have a version)
-        mark it as sent so the transitioner can do its thing
-
-    sched/
-        sched_resend.cpp
-
-Rom    20 Mar 2012
-    - VBOX: Make it explicitly clear what the result of a start/stop
-        request was.  Hopefully this will give us insight into whether
-        the core client is terminating the wrapper or something else is
-        going on.
-    - VBOX: Shorten the command execution timeout to 45 seconds.
-    - VBOX: Don't attempt to re-execute the close/savestate commands.
-
-    samples/vboxwrapper/
-        vbox.cpp
-
-Rom    20 Mar 2012
-    - VBOX: On successful completion, create the same output file that
-        the CernVMWrapper would.  This allows both wrapppers to work with
-        the same BOINC job generation system.
-
-    samples/vboxwrapper/
-        vbox.cpp
-
->>>>>>> 5cbdbe79
 David  20 Mar 2012
     - client: report completed results if a time-of-day network suspend is
         scheduled within the next 30 minutes
@@ -3477,7 +3448,7 @@
 Charlie 30 Apr 2012
     - Mac: Update XCode project with new source files.
 
-    mac_build/
+       mac_build/
         boinc.xcodeproj/
             project.pbxproj
 
@@ -4072,1171 +4043,8 @@
     - lib: Adjust #include files as requested by Oliver Bock.
     
     lib/
-<<<<<<< HEAD
         procinfo_mac.cpp
 
-=======
-        diagnostics.cpp
-
-Rom    15 May 2012
-    - Normalize the way E@H returns OpenCL information to the client
-        software.
-        
-    doc/
-        get_platforms.inc
-
-Rom    15 May 2012
-    - MGR: Fix the icon we use to represent OpenCL.
-    - client: Update the stock all_project_list.xml file we send out
-        with new client software.
-
-    clientgui/res/
-        openclicon.xpm
-    win_build/installerv2/redist/
-        all_projects_list.xml
-
-David  18 May 2012
-    - client/API/vboxwrapper: add an optional <vbox_window> element
-        to cc_config.xml.
-        If present, run VMs without the --headless option.
-
-    client/
-        app_start.cpp
-    lib/
-        app_ipc.cpp,h
-        cc_config.cpp,h
-    samples/vboxwrapper/
-        vbox.cpp,h
-        vboxwrapper.cpp
-
-David  18 May 2012
-    - web: show "run beta apps?" project pref if the project
-        has any beta applications
-        (don't require project to specify this in project_specific_prefs.inc)
-
-    html/project.sample/
-        project_specific_prefs.inc
-
-David  18 May 2012
-    - web: fix PHP warnings by calling date_default_timezone_set().
-        Set it to the timezone specified by the constant TIMEZONE
-        (in project.inc) or "UTC" if none specified.
-    - web: fix bugs in submit.php
-    html/
-        inc/
-            submit_util.inc
-            util.inc
-        user/
-            submit.php
-
-David  18 May 2012
-    - scheduler: add a lot more debug messages if <debug_array> is set
-
-    sched/
-        sched_array.cpp
-
-David  18 May 2012
-    - vboxwrapper: don't run headful if client is sandboxed (it won't work).
-    samples/vboxwrapper/
-        vboxwrapper.cpp
-
-Rom    18 May 2012
-    - MGR: Remove the visuals in the wizard for multi-core and opencl.  This area
-        will get a bunch of work in a future commit.
-        
-    clientgui/
-        ProjectInfoPage.cpp, .h
-    clientgui/res/
-        openclicon.xpm (deleted)
-        multicore.xpm (deleted)
-     
-David  18 May 2012
-    - client: show <vbox_window> option in log,
-        and give warning if include this while in sandbox mode
-    - web: update URLs for BOINCstats
-    html/inc/
-        stats_sites.inc
-    client/
-        log_flags.cpp
-
-Charlie 18 May 2012
-    - VBOX: Fix Mac compiler warnings (deprecated conversion from string constant 
-        to 'char*').
-
-    samples/vboxwrapper/
-        vboxwrapper.cpp
-
-Rom    18 May 2012
-    - MGR: Fix build breaks
-    
-    clientgui/
-        AccountManagerInfoPage.cpp
-    clientgui/
-        ProjectListCtrl.cpp, .h
-
-David  20 May 2012
-    - API: add boinc_network_usage();
-        lets an application report its network usage to BOINC,
-        and hence take it into account with monthly limits etc.
-    - API: get rid of deprecated boinc_ops_per_cpu_sec(),
-        boinc_ops_cumulative(), and
-        boinc_set_credit_claim();
-    - admin web: update manage_apps.php;
-        add the ability to set homogeneous app version
-
-    html/ops/
-        manage_apps.php
-    api/
-        boinc_api.cpp,h
-
-Rom    21 May 2012
-    - MGR: Fix menu redraw issue under Ubuntu's new interface.
-      fixes #1180
-      (From Huibert)
-
-    clientgui/
-        AdvancedFrame.cpp
-
-David  22 May 2012
-    - add script to repair damaged user.global_prefs fields
-    - compile warning fixes
-
-    sched/
-        delete_file.cpp
-        sched_version.cpp
-    html/ops/
-        fix_venue.php
-    vda/
-        stats.cpp
-        ssim.php
-
-David  23 May 2012
-    - server daemons: add daemon_sleep(n), which sleeps for n secs
-        but checks for the "stop_daemons" trigger file every 1 sec.
-        Use this instead of sleep() in daemons.
-        This will speed up bin/stop.
-
-    sched/
-        sched_util.cpp,h
-        (daemons).cpp
-
-David  23 May 2012
-    - get rid of BOINC_SOCKLEN_T stuff; just use socklen_t
-
-    configure.ac
-    lib/
-        network.h
-
-David  23 May 2012
-    - server: make fix_venue.php work faster
-
-    html/
-        inc/
-            boinc_db.inc
-        ops/
-            fix_venue.php
-
-David  25 May 2012
-    - server: rename fix_venue.php to fix_prefs.php
-
-    html/ops/
-        fix_prefs.php
-
-David  25 May 2012
-    - admin web: add a function for "revalidating" a given set of jobs.
-        This reruns validation for instances that are successful
-        but marked as invalid or inconclusive.
-        Use this if you changed your validator to be more permissive,
-        and you want to grant credit for instances that were
-        originally marked as invalid.
-
-    html/ops/
-        index.php
-        revalidate.php (new)
-    db/
-        boinc_db_types.h
-
-David  25 May 2012
-    - fix typos in two PHP scripts
-
-    html/ops/
-        repair_forums.php
-        notify.php
-
-David  26 May 2012
-    - web: don't truncate thread titles
-
-    html/user/
-        forum_forum.php
-
-David  26 May 2012
-    - web: increase size of thread title input field to 80
-
-    html/user/
-        team_forum.php
-        forum_post.php
-
-David  26 May 2012
-    - web RPC: make am_set_info available by POST as well as GET,
-        since its args can be too long for a URL
-
-    html/user/
-        am_set_info.php
-
-David  26 May 2012
-    - admin web: fix revalidated script
-
-    html/ops/
-        revalidate.cpp
-
-David  26 May 2012
-    - web RPC: in am_set_info, if both GET and POST args are present, use POST
-
-    html/user/
-        am_set_info.php
-
-David  28 May 2012
-    - user web: job submission home page has
-        1) links to job submission pages for relevant apps
-        2) links to Admin pages for relevant apps
-
-    html/user/
-        submit.php
-
-David  28 May 2012
-    - fix tools/manage_privileges script
-
-    html/
-        inc/
-            submit_db.inc
-        user/
-            manage_project.inc
-
-David  28 May 2012
-    - web: allow users with admin privileges to abort or retire batches
-
-    html/user/
-        submit.php
-
-David  28 May 2012
-    - feeder: if we purge a stale job, and it's commited to an HR class,
-        un-commit it since that's probably the reason why it's stuck
-        (and it may never get unstuck)
-
-    sched/
-        feeder.cpp
-
-Rom    30 May 2012
-    - MGR: Wait until there is valid data in the list box before processing
-        the OnProjectSelected() event.
-        
-    clientgui/
-        ProjectInfoPage.cpp
-
-David  3 June 2012
-    - scheduler: various fixes to plan_class_spec.cpp; from Bernd
-    - admin web: don't include the project's stylesheet,
-        which may assume a layout not used by admin pages
-
-    sched/
-        plan_class_spec.cpp
-    html/inc/
-        util.inc
-        util_ops.inc
-
-David  4 June 2012
-    - scheduler: if we truncate the # of results accepted
-        (like we're doing in SETI@home)
-        don't resend lost results since we don't know what they are
-
-    sched/
-        handle_request.cpp
-        sched_types.cpp,h
-
-David  4 June 2012
-    - DB: add project_state and description fields to batch table.
-        Both are for use by project.
-    - job submission file sandbox: don't delete physical file
-        when delete sandbox entry.
-        We'll have to figure out how to garbage-collect physical files.
-    - LAMMPS job submission:
-        use the 50th-percentile host,not 0th
-
-    html/
-        user/
-            sandbox.php
-            lammps.php
-        ops/
-            db_update.php
-    db/
-        schema.sql
-        boinc_db_types.h
-
-Wenjing  5 June 2012
-    - web: don't allow a sandbox file to be deleted if it's used
-        by an in-progress batch.
-        NOTE: this logic checks only 1 job from the batch,
-        so it assumes that all jobs have the same input files.
-
-    html/
-        user/
-            sandbox.php
-        inc/
-            sandbox.inc
-
-David  5 June 2012
-    - scheduler: debug plan_class_spec a little.
-        Add an #ifdef'd main program in plan_class_spec.cpp,
-        and a makefile, for testing purposes.
-
-    sched/
-        sched_main.cpp
-        plan_class_spec.cpp,h
-        makefile_plan_class_spec
-        sched_types.cpp
-    client/
-        coproc_detect.cpp
-    lib/
-        coproc.cpp
-
-David  5 June 2012
-    - scheduler: add Vbox stuff to plan_class_spec
-
-    sched/
-        plan_class_spec.cpp,h
-
-David  5 June 2012
-    - scheduler: add example plan_class_spec.xml
-    - scheduler: change gpu_type from "ati" to "amd" in plan class spec
-
-    sched/
-        plan_class_spec.cpp
-        plan_class_spec.xml.sample
-
-Bernd  6 Jun 2012
-    - scheduler: moved client version check to be last of the checks
-        performed for a particular app version. It is not necessary
-        to tell the user to upgrade the client just to suite the needs of
-        a particular app version if this app version requires resources
-        that the host dosn't have or didn't request work for.
-
-        Actually I don't think it's good to tell the user he needs to
-        upgrade the client if there is only one particular app version
-        that requires a more recent one than he has. I think that the
-        purpose of the g_wreq->outdated_client flag was checking the
-        min_core_version in the project configuration. For this the 
-        flag and the notice/message that it triggers is still ok. But
-        in the app version checks setting this flag leads to misleading
-        messages in most cases, so I commented that out for now.
-
-        I'm not sure, though, that both of these measurements are needed.
-
-    sched/
-        sched_version.cpp
-
-Bernd  6 Jun 2012
-    - scheduler: minor fixes to plan_clas_spec:
-      - consistently accept both 'ati' and 'amd' for AMD/ATI plan classes
-      - in OpenCL plan classes always use device memory reported via OpenCL
-        (might be different e.g. from what's available/reported via CUDA)
-      - comment formatting
-
-    sched/
-        plan_class_spec.cpp
-
-David  6 June 2012
-    - scheduler: add <need_ati_libs> option
-
-    sched/
-        plan_class_spec.cpp,h
-        handle_request.cpp
-        sched_config.h
-
-David  7 June 2012
-    - scheduler: add max_results_accepted config option.
-        Limits mem usage by the scheduler, can prevent crashes.
-
-    sched/
-        sched_config.cpp,h
-        sched_types.cpp
-
-David  7 June 2012
-    - scheduler: add <min_cal_target>, <max_cal_target>
-        to plan class XML spec options;
-        lets you specify a range of ATI GPU models to use
-
-    sched/
-        plan_class.cpp,h
-        sched_config.cpp,h
-
-David  9 June 2012
-    - fixes of various (non-critical) fd and memory leaks.
-        Fixes #1188.  From Julien.
-    - fix bugs in setting scheduler output buffer size
-    - code formatting
-
-    client/
-        hostinfo_unix_test.cpp
-    apps/
-        concat.cpp
-    api/
-        make_app_icon_h.cpp
-        texfont.cpp
-        texture.cpp
-        tgalib.cpp
-    vda/
-        vdad.cpp
-        vda_policy.cpp
-    sched/
-        sched_driver.cpp
-        feeder.cpp
-        credit_test.cpp
-        sched_main.cpp
-
-Bernd  10 Jun 2012
-    - API: fix for C-mode compilation of boinc_api.h
-        moved app_ipc.h inclusion outside __cplusplus
-        since it contains important C mode prototypes
-        (boinc_resolve_filename() etc.)
-
-    api/
-        boinc_api.h
-
-Bernd  11 Jun 2012
-    - API: fix #2 for C-mode compilation of boinc_api.h
-        app_ipc.h didn't cleanly compile in C-mode either,
-        had to fix this, too.
-
-    lib/
-        app_ipc.h
-
-Rom    12 Jun 2012
-    - Make things build again on Mac OSX 10.8 using the autoconf
-        framework.
-      (From Oliver Bock)
-      
-    /
-        configure.ac  
-
-David  13 June 2012
-    - scheduler: remove <dont_use_dcf/> from scheduler reply for now;
-        the 7.0.25 client has a bug that causes jobs
-        to run EDF if this flag is present.
-
-    sched/
-        sched_types.cpp
-
-Charlie 13 June 2012
-    - client: Reverse my logic of 16 Feb 2012: we now always use GPU model 
-        name determined from CAL TargetID (if available) for OpenCL model  
-        name of ATI / AMD GPUs because (we believe) it is more user-friendly.
-
-    client/
-        coproc_detect.cpp
-
-David  14 June 2012
-    - scheduler: send <dont_use_dcf> only if client is 7.0.28 or later.
-
-    sched/
-        sched_types.cpp
-    vda/
-        ssim.cpp
-        vdad.cpp
-        des.h
-        stats.cpp,h
-        vda_lib.cpp,h
-
-David  14 June 2012
-    - client: 
-        - added the definitions for the new Windows 7/2008r2 preSP1
-            and Windows 8/2012 SKUs based on the winnt.h
-            from the Windows 8 RC SKD (also added as proof)
-        - added the detection for some more Windows SKU
-        - Updates provided by Teamwork of Planet3Dnow.de to coproc_detect.cpp
-            - added CAL_TARGET_ID 21 as : AMD Radeon HD 78x0 series (Pitcairn)
-        (from [P3D] Crashtest)
-
-    client/
-        coproc_detect.cpp
-        hostinfo_win.cpp
-
-David  14 June 2012
-    - client, GUI RPC: detect and export the PCI bus, device, and domain #s.
-    - scheduler: increase #GPU limit from 8 to 64
-
-    lib/
-        coproc.cpp,h
-    client/
-        coproc_detect.cpp
-    sched/
-        sched_send.cpp
-    vda/
-        vda_lib.cpp,h
-        ssim.cpp
-
-Charlie 16 June 2012
-    - Mac installer: Fix bugs I introduced on May 3 and May 6.
-
-    mac_installer/
-        PostInstall.cpp
-        Uninstall.cpp
-
-Charlie 18 June 2012
-    - Mac installer: Create or delete Login Items and set screensaver 
-        properly when installing for multiple users on OS 10.7, 10.8.
-
-    mac_installer/
-        PostInstall.cpp
-        Uninstall.cpp
-
-David  18 June 2012
-    - client: it's possible for a host to get app versions for
-        a given app that have different platforms and different version #s.
-        The client was erroneously deleting the one w/ the lower version
-        when it was no longer in use.
-        Fix: in garbage collection, consider one version to supercede another
-        only if they have the same platform
-
-    client/
-        client_state.cpp
-    vda/
-        ssim.cpp
-
-David  18 June 2012
-    - client: split GPU detection code into separate files
-
-    lib/
-        coproc.h
-    client/
-        gpu.h (new)
-        gpu_opencl.cpp (new)
-        gpu_amd.cpp (new)
-        gpu_nvidia.cpp (new)
-        coproc_detect.cpp
-        Makefile.am
-
-David  18 June 2012
-    - client: rename coproc_detect.cpp to gpu_detect.cpp
-
-    client/
-        gpu_detect.cpp,h
-        Makefile.am
-
-David  18 June 2012
-    - client: compile fixes
-
-    client/
-        gpu_opencl.cpp
-        gpu_amd.cpp
-        gpu_nvidia.cpp
-    lib/
-        coproc.cpp,h
-
-David  18 June 2012
-    - win compile fixes
-
-    client/
-        gpu_nvidia.cpp
-    win_build/
-        boinc_cli.vcproj
-
-David  18 June 2012
-    - client: for NVIDIA, make an array of the PCI info
-        for all usable GPUs
-
-    client/
-        gpu_nvidia.cpp
-
-David  19 June 2012
-	- client: AMD GPU detection addition (from [P3D] Crashtest)
-
-	client/
-		gpu_amd.cpp
-
-Charlie 20 June 2012
-    - Mac: Update XCode project with new source files.
-
-    mac_build/
-        boinc.xcodeproj/
-            project.pbxproj
-
-David  20 June 2012
-    - fix configure error on Linux.
-        I think the AC_PROG_OBJCXX should be limited to Mac somehow
-
-    configure.ac
-
-David  20 June 2012
-    - web: fix BOINCStats link for host details
-
-    html/inc/
-        stats_sites.inc
-
-David  20 June 2012
-    - API, Linux: increase timer thread stack size from 16K to 32K.
-        Apparently new use of MAXPATHLEN can cause overflow.
-        Fixes #1191
-
-    api/
-        boinc_api.cpp
-
-Charlie 21 June 2012
-    - Mac: Fix displayed names of BOINC installer, uninstaller, etc.
-
-    clientgui/
-        mac/
-            SetVersion.cpp
-    mac_build/
-        boinc.xcodeproj/
-            project.pbxproj
-
-David  21 June 2012
-    - web: server status page should show elapsed time, not CPU time
-
-    html/user/
-        server_status.php
-
-Charlie 22 June 2012
-    - Mac: Code sign the BOINC installer and uninstaller if we have a 
-        valid code signing identity.  Code signing using a registered 
-        Apple Developer ID is necessary for GateKeeper with default 
-        settings to allow running downloaded applications under OS 10.8.
-    
-    mac_installer/
-        release_boinc.sh
-
-David  22 June 2012
-	- client: AMD GPU detection addition (from [P3D] Crashtest)
-
-	client/
-		gpu_amd.cpp
-
-David  25 June 2012
-    - scheduler: add support for Intel GPUs, and restructure things
-        to make it easier to add other GPU types in the future
-
-    sched/
-        sched_customize.cpp,h
-        sched_shmem.cpp
-        plan_class_spec.cpp
-        sched_types.cpp,h
-        sched_version.cpp
-        sched_send.cpp
-    lib/
-        coproc.cpp,h
-
-David  25 June 2012
-    - Unix build: fix typo
-
-    configure.ac
-
-David  25 June 2012
-    - Unix build: fix for Mac OS X (from Oliver)
-
-    configure.ac
-
-Charlie 26 June 2012
-    - Mac client: Upgrade to curl 7.26.60 and c-ares 1.9.1.
-    
-     mac_build/
-        boinc.xcodeproj/
-            project.pbxproj
-        buildc_ares.sh
-        buildcurl.sh
-        HowToBuildBOINC_XCode.rtf
-        setupforBOINC.sh
-
-Charlie 26 June 2012
-    - Mac client: build libssl.a and libcrypto.a from openssl 1.0.1c and 
-        do static links instead of a dynamic links with Apple-supplied 
-        dynamic libraries.
-    
-     mac_build/
-        boinc.xcodeproj/
-            project.pbxproj
-        buildopenssl.sh (new)
-        HowToBuildBOINC_XCode.rtf
-        setupforBOINC.sh
-
-David  26 June 2012
-    - client: keep track of the fraction of time that
-        1) a network connection is available and
-        2) network communication is allowed and
-        3) CPU computation is allowed
-    - If an app version is marked as needs_network,
-        use the above fraction in estimating its rate of progress
-    - replace "core client" with "client" in comments.
-    - scheduler: message tweaks
-
-    client/
-        client_state.h
-        cs_files.cpp
-        rr_sim.cpp
-        app_start.cpp
-        gui_rpc_server_ops.cpp
-        boinc_cmd.cpp
-        app_control.cpp
-        time_state.cpp,h
-        boinc_log.cpp
-        sandbox.cpp
-        check_state.cpp
-        main.cpp
-        work_fetch.cpp
-        gui_rpc_server.cpp
-    sched/
-        sched_send.cpp
-    lib/
-        coproc.cpp
-
-David  26 June 2012
-    - Unix build tweaks.  Fixes #1193 (I think)
-
-    m4/
-        boinc_check_fcgi.m4
-        libcurl.m4
-        
-
-David  26 June 2012
-    - Unix build: remove "if" around AC_PROG_OBJCXX;
-        apparently this is needed for Gentoo build.
-        You may need a recent automake for this to work.
-        Fixes #1193.
-
-    configure.ac
-
-David  26 June 2012
-    - Unix build tweak
-
-    configure.ac
-
-Charlie 28 June 2012
-    - Mac client: Update wxMac build script for partial compatibility 
-        with OS 10.8 and XCode 4.5. See comments in script for details.
-
-     mac_build/
-        buildWxMac.sh
-
-David  28 June 2012
-    - client: when estimating FLOPS for an anonymous-platform app version
-        for which no estimate has been supplied by user,
-        use (CPU speed)*(cpu_usage + 10*gpu_usage)
-        (add the 10*)
-
-    lib/
-        common_defs.h
-        str_util.cpp
-    client/
-        client_state.cpp
-    sched/
-        transitioner.cpp
-
-David  28 June 2012
-    - web: when showing a batch, recompute and update its fraction done
-    - feeder: don't enumerate results for WUs with nonzero error_mask
-    - scheduler: in slow_check(), make sure the WU error_mask is still zero
-
-    html/user/
-        submit.php
-    db/
-        boinc_db.cpp
-    sched/
-        sched_array.cpp
-
-David  29 June 2012
-    - client: add missing end tag for <pci_info>.  Doh!
-    - validator: add some sanity-checking for credit,
-        to prevent granting 1e38 credit.
-        max_granted_credit now defaults to the equivalent of 1 TeraFLOP-year.
-        Instances that exceed this are not counted in the credit
-        calculation, and a critical-mode log message is written
-    - wrapper: remove wall_cpu_time; not used anymore
-
-    html/user/
-        host_app_versions.cpp
-    samples/wrapper/
-        wrapper.cpp
-    sched/
-        validator.cpp
-        credit.cpp
-    lib/
-        coproc.cpp
-
-David  1 July 2012
-    - When the client makes a scheduler RPC without requesting work,
-        and there's a simple reason
-        (e.g. the project is suspended, no-new-tasks, downloads stalled, etc.)
-        show it in the event lot.
-        If the reason is more complex, don't try to explain.
-
-    client/
-        work_fetch.cpp,h
-        scheduler_op.cpp
-
-David  2 July 2012
-    - client: in the job scheduler, there's a check to prevent
-        overcommitting the CPUs if an MT is scheduled.
-        Skip this check for GPU jobs.
-
-    client/
-        cpu_sched.cpp
-
-David  2 July 2012
-    - Compile fixes for Fedora core 17.  From Christian B.  Fixes #1194.
-    - Fix various #include issues.
-
-    CODING STYLE LAW (minimal inclusion principle):
-        If foo.cpp requires <blah.h>,
-        #include <blah.h> in foo.cpp, NOT foo.h
-
-    various/
-        various
-
-David  2 July 2012
-    - more code cleanup
-
-    vda/
-        ssim.cpp
-    sched/
-        plan_class_spec.cpp
-    lib/
-        various
-
-David  2 July 2012
-    - Unix build: fix problem with Debian automated builds; from Steffen M
-
-    configure.ac
-
-Charlie 3 July 2012
-    - Mac: fix build break.
-
-    client/
-        cpu_sched.cpp
-
-Charlie 3 July 2012
-    - Mac client: Update Xcode project for compatibility with Xcode 4.3.2 
-        and Xcode 4.5.
-
-     mac_build/
-        boinc.xcodeproj/
-            project.pbxproj
-
-David  3 July 2012
-	- Client (Win): in file_size(), use _stat64() instead of stat().
-		Otherwise it doesn't work for files >= 2GB
-	- Client: TIME_STATS::trim_stats_log() wasn't working because
-		it's called in the constructor of TIME_STATS,
-		which is called before we've done a chdir() to the data dir.
-
-	Note: for this reason, no disk access should be done in constructors
-	of global objects.  A quick scan found no instances of this.
-
-	client/
-		client_state.cpp
-		time_stats.cpp,h
-	lib/
-		filesys.cpp
-
-Charlie 5 July 2012
-    - Mac: update script which builds our installer to work with Xcode 4.3 
-        for Lion and later.  Because PackageMaker is now distributed 
-        separately from Xcode, we emulate it using low-level tools.
-        
-    mac_installer/
-        release_boinc.sh
-
-David  5 July 2012
-    - client: remove "device" entry from CUDA_DEVICE_PROP,
-        and change types of mem-size fields from int to double.
-        These fields are size_t in NVIDIA's version of this;
-        however, cuDeviceGetAttribute() returns them as int,
-        so I don't see where this makes any difference.
-    - client: fix bug in handling of <no_rsc_apps> element.
-    - scheduler: message tweaks.
-        Note: [foo] means that the message is enabled by <debug_foo>.
-
-
-    lib/
-        coproc.cpp,h
-    client/
-        gui_nvidia.cpp
-        work_fetch.cpp
-        scheduler_op.cpp
-    db/
-        boinc_db_types.h
-        boind_db.h
-    vda/
-        sched_vda.cpp
-    sched/
-        plan_class_spec.cpp
-        sched_types.cpp
-
-Charlie 5 July 2012
-    - Mac: update build scripts to work with Xcode 4.3 for Lion and later.  
-        Xcode and the Mac OS X SDKs are no longer installed at fixed locations.
-        
-    mac_build/
-        boinc.xcodeproj/
-            project.pbxproj
-        buildc_ares.sh
-        buildcurl.sh
-        buildopenssl.sh
-        BuildMacBOINC.sh
-        buildWxMac.sh
-        HowToBuildBOINC_XCode.rtf
-        
-David  7 July 2012
-    - distributed storage: move chunk_size to VDA_FILE.
-        Add some missing code.
-
-    sched/
-        sched_types.cpp,h
-    db/
-        boinc_db_types.h
-        boinc_db.cpp
-        schema_vda.sql
-    vda/
-        vda_lib.cpp,h
-        vda.cpp
-        vdad.cpp
-        ssim.cpp
-        sched_vda.cpp
-    html/user/img/
-        star.gif
-
-Charlie 10 July 2012
-    - Mac: update build scripts, source files and Xcode project to allow 
-        building with Xcode 4.3 under OS 10.7.x Lion and Xcode 4.5 under
-        OS 10.8 Mountain Lion.
-        
-    clientgui/
-        mac/
-            MacBitmapCompboBox.cpp
-            MacSysMenu.cpp
-    clientscr/
-        Mac_Saver_ModuleView.m
-    mac_build/
-        boinc.xcodeproj/
-            project.pbxproj
-        buildc_ares.sh
-        buildcurl.sh
-        buildopenssl.sh
-        BuildMacBOINC.sh
-        HowToBuildBOINC_XCode.rtf
-
-David  10 July 2012
-    - Unix: include db/boinc_db_types.h in installed headers
-    - client: small code cleanup, no functional change
-
-    db/
-        Makefile.am
-    client/
-        time_stats.cpp
-
-David  10 July 2012
-    - web: show job status correctly for new exit codes
-
-    html/inc/
-        result.inc
-
-David  10 July 2012
-    - user web: add "posts per page" pref for message boards;
-        get rid of existing funky page-limit prefs
-
-    html/
-        inc/
-            forum.inc
-        user/
-            edit_forum_preferences*.php
-            forum_reply.php
-            forum_thread.php
-
-Charlie 11 July 2012
-    - Mac: update sample code to allow building with Xcode 4.3 and 
-        to eliminate compiler warnings.
-
-    samples/
-        example_app/
-            MakeMacExample.sh
-            Makefile_mac
-            Makefile_mac2
-            uc2_graphics.cpp
-        mac_build/
-            UpperCase2.xcodeproj/
-                project.pbxproj
-        vboxwrapper/
-            BuildMacVboxWrapper.sh (new)
-            Makefile_mac (new)
-            vboxwrapper.xcodeproj/
-                project.pbxproj
-        wrapper/
-            BuildMacWrapper.sh
-
-David  11 July 2012
-    - web: improve forum pagination
-
-    client/
-        client_msgs.cpp
-    html/
-        inc/
-            forum.inc
-        user/
-            forum_forum.php
-            forum_reply.php
-            forum_threads.php
-
-David  11 July 2012
-    - web: forum fixes
-    
-    html/
-        inc/
-            forum.inc
-        user/
-            forum_forum.php
-
-Charlie 12 July 2012
-    - Mac: update sample code to allow building with Xcode 4.4 GM seed
-        under OS 10.8 GM seed.
-
-    samples/
-        example_app/
-            MakeMacExample.sh
-        mac_build/
-            UpperCase2.xcodeproj/
-                project.pbxproj
-        vboxwrapper/
-            BuildMacVboxWrapper.sh
-            vboxwrapper.xcodeproj/
-                project.pbxproj
-        wrapper/
-            BuildMacWrapper.sh
-
-David  12 July 2012
-    - web: make "jump to first unread" work with pagination
-
-    html/
-        inc/
-            forum.inc
-        user/
-            forum_thread.php
-
-David  12 July 2012
-    - web: make links to specific posts work with pagination
-
-    html/
-        inc/
-            forum.inc
-        user/
-            forum_thread.php
-
-David  12 July 2012
-    - web: don't try to update thread last-read-time if not logged in
-
-    html/inc/
-        forum.inc
-
-David  13 July 2012
-    - web: when posting to a thread, show a page of its most recent posts 
-    - feeder: add --by_batch option: interleaves jobs from different batches.
-        From Jack Harris.
-
-    sched/
-        feeder.cpp
-    html/user/
-        forum_reply.php
-        forum_user_posts.php
-
-David  13 July 2012
-    - web: after post to a thread, show a page of the most recent posts
-        (but don't change user's sort prefs)
-
-    html/user/
-        forum_thread.php
-        forum_reply.php
-
-David  13 July 2012
-    - web: use &middot; instead of | as a separator
-
-    html/inc/
-        result.inc
-
-David  16 July 2012
-    - lib: treat MINGW32 like CYGWIN32 (in 1 place - should do everywhere?)
-        from Oliver
-
-    lib/
-        filesys.cpp
-    db/
-        schema_vda.sql
-    sched/
-        Makefile.am
-    html/ops/
-        manage_apps.php
-    vda/
-        sched_vda.cpp
-
-David  16 July 2012
-    - web: make "jump to first unread" work for threads that
-        haven't been viewed before
-
-    html/inc/
-        forum.inc
-
-Charlie 17 July 2012
-    - Mac: Minor corrections to documentation and sample code.
-    
-    mac_build/
-        HowToBuildBOINC_XCode.rtf
-    samples/
-        example_app/
-            Makefile_mac2
-
-David  17 July 2012
-    - compile fix (from Oliver)
-
-    api/
-        boinc_api.h
-
-David  17 July 2012
-    - client: delete sticky files when reset project
-
-    client/
-        client_state.cpp
-
-David  17 July 2012
-	- client: if we get a job for which a GPU is missing,
-		keep the RESULT record so that we can report it to the scheduler.
-		Otherwise we'll keep getting the same job if the project has
-		<resend_lost_results> set.
-
-	client/
-		cs_scheduler.cpp
-
-Charlie 18 July 2012
-    - lib: Adjust #include files as requested by Oliver Bock.
-    
-    lib/
-        procinfo_mac.cpp
-
-
-Bernd  18 July 2012
-    - API: fix Makefile.mingw
-        - allow to augment CFLAGS and CXXFLAGS
-        - allow to at least set DEBUG flags externally, such that
-            backtrace flags can be used
-        - minor textual fixes (whitespace error, typo in comment)
-
-    lib/
-        Makefile.mingw
-
-Rom    18 July 2012
-    - client: Re-introduce the WM_QUERYENDSESSION window message handler to
-        the power management window proc, it was removed during one of the Win9x
-        code scrubs.  When we see it, inform the client it is time to shutdown.
-
-    client/
-        sysmon_win.cpp
-
->>>>>>> 5cbdbe79
 David  21 July 2012
     - lib: fix typo
 
@@ -5244,17 +4052,6 @@
         coproc.cpp
 
 David  21 July 2012
-<<<<<<< HEAD
-=======
-    - client simulator: fix build breaks
-
-    client/
-        makefile_sim
-        sim.cpp
-        sim_util.cpp
-
-David  21 July 2012
->>>>>>> 5cbdbe79
     - client: don't request work for backup project for a processor type
         unless there are idle instances of that type
         
@@ -5262,63 +4059,16 @@
         work_fetch.cpp
 
 David  23 July 2012
-<<<<<<< HEAD
-=======
-    - volunteer storage: implement "vda status" command
-
-    vda/
-        vda_lib.cpp,h
-        vda_lib2.cpp (new)
-        vdad.cpp
-        vda.cpp
-        Makefile.am
-    db/
-        boinc_db_types.h
-
-David  23 July 2012
->>>>>>> 5cbdbe79
 	- client: improve "new version available" notice
 
 	client/
 		current_version.cpp
 
-<<<<<<< HEAD
 Charlie 27 July 2012
     - Mac: Eliminate extra output from wxMac build script.
     
      mac_build/
         buildWxMac.sh
-=======
-David  25 July 2012
-    - volunteer data storage: intermediate checkin
-
-    vda/
-        vda.cpp
-        ssim.cpp
-        vdad.cpp
-        sched_vda.cpp
-        vda_lib2.cpp
-    db/
-        boinc_db_types.h
-        boinc_db.cpp
-        schema_vda.sql
-
-Charlie 26 July 2012
-    - Mac: fix a typo in build script.
-    
-     mac_build/
-        setupForBOINC.sh
-
-Charlie 27 July 2012
-    - Mac: create build scripts for FreeType-2.4.10 and FTGL-2.1.3-rc5 
-        libraries; eliminate extra output from wxMac build script.
-    
-     mac_build/
-        buildfreetype.sh (new)
-        buildFTGL.sh (new)
-        buildWxMac.sh
-        setupforBOINC.sh
->>>>>>> 5cbdbe79
 
 Rom    30 July 2012
     - MGR: Use the same fix for the simple gui that we used on the advanced
@@ -5327,7 +4077,6 @@
     clientgui/
         sg_BoincSimpleFrame.cpp
 
-<<<<<<< HEAD
 Rom    30 July 2012
     - Tag for 7.0.32 release, all platforms
       boinc_core_release_7_0_32
@@ -5355,42 +4104,6 @@
         configure.ac
         version.h
 
-=======
-David  1 Aug 2012
-    - web: after post to a thread, show thread in user's chosen order
-        instead of newest first.
-
-    db/
-        db_base.cpp,h
-    html/
-        inc/
-            forum.inc
-        user/
-            forum_reply.php
-    vda/
-        vda_lib.cpp
-        vdad.cpp
-        sched_vda.cpp
-        vda_lib2.cpp
-
-David  1 Aug 2012
-    - code cleanup: in foo.cpp, include foo.h first
-
-    lib/
-        *cpp
-
-David  1 Aug 2012
-    - use <cmath> instead of <math.h>.  Seems to be needed on Debian.
-
-    sched/
-        credit.cpp
-        plan_class_spec.cpp
-        sched_driver.cpp
-        feeder.cpp
-    vda/
-        ssim.cpp
-
->>>>>>> 5cbdbe79
 Charlie 1 Aug 2012
     - API, SCR: Switch from *.txf fonts to TrueType fonts in graphics 
         applications, ensuring that all related files have no licensing 
@@ -5435,20 +4148,6 @@
         make_GridRepublic.sh
         make_ProgThruProc.sh
 
-<<<<<<< HEAD
-=======
-David  2 Aug 2012
-    - scheduler: compile fixes for FCGI
-
-    sched/
-        hr_info.cpp
-    html/inc/
-        forum.inc
-    lib/
-        util.cpp
-        filesys.cpp
-
->>>>>>> 5cbdbe79
 Rom    2 Aug 2012
     - SS: Update project files to use FreeType and FTGL on Windows.
 
@@ -5460,17 +4159,6 @@
         boinc_ss.vcproj
         libgraphics2.vcproj
 
-<<<<<<< HEAD
-=======
-Eric K  2 Aug 2012
-    - scheduler, validator: Modified credit granting for "appox credit" 
-      result to weight results by proximity to the average estimate. This 
-      reduces the number of results that are granted extremely low credit 
-      when a new app_version is released and (I hope) improves work/duration
-      estimates by speeding up the convergence of app versions stats. I may
-      try using this in lieu of low_average for normal result, but haven't yet.
-
->>>>>>> 5cbdbe79
 Charlie 3 Aug 2012
     - Sample Graphics app: Switch from *.txf fonts to TrueType fonts.
     samples/
@@ -5483,36 +4171,12 @@
             UpperCase2.xcodeproj/
                 project.pbxproj
 
-<<<<<<< HEAD
 Charlie 3 Aug 2012
     - Mac: Update build instructions and build script.
 
     mac_build/
         HowToBuildBOINC_XCode.rtf
         setupforBOINC.sh
-=======
-Rom    3 Aug 2012
-    - VBOX: Do not perform the hardware virtualization check when the
-        guest VM is 64-bit.  64-bit guest vms require hardware virtualization
-        and should fail without it.
-    - VBOX: Implement the <copy_to_shared/> directive in the vbox_job.xml file.
-        if <copy_to_shared>init_data.xml</copy_to_shared> is set, the wrapper will
-        copy the init_data.xml file to the shared directory before the VM is launched.
-        
-    samples/vboxwrapper/
-        vbox.cpp
-        vboxwrapper.cpp
-
-David  3 Aug 2012
-    - volunteer storage.  Seems to be working, at least in simulation
-
-    vda/
-        vda_lib2.cpp
-        vda_lib.cpp,h
-        stats.cpp
-        ssim.cpp
-        vdad.cpp
->>>>>>> 5cbdbe79
 
 Rom    3 Aug 2012
     - WIN: Make the example graphics application build again.
@@ -5531,68 +4195,9 @@
     api/
         Makefile.am
         bmplib.cpp,h (removed)
-<<<<<<< HEAD
         tgalib.cpp,h (removed)
         gutil.cpp
 
-=======
-        tgalib.cpp,h
-        gutil.cpp
-
-Charlie 3 Aug 2012
-    - API: remove references to removed files bmplib.h and tgalib.h.
-    
-    api/
-        gutil_text.cpp
-
-Charlie 3 Aug 2012
-    - Mac: Update build instructions and build script.
-
-    mac_build/
-        HowToBuildBOINC_XCode.rtf
-        setupforBOINC.sh
-    
-David  3 Aug 2012
-    - Client: initial checkin for Android version.  From Joachim Fritzsch.
-
-    lib/
-        common_defs.h
-        prefs.cpp,h
-        android_log.h (new)
-        network.cpp
-        shmem.h
-        hostinfo.h
-        str_util.cpp
-        synch.cpp
-    client/
-        hostinfo_unix.cpp
-        client_msgs.cpp
-        cs_prefs.cpp
-        main.cpp
-        hostinfo_network.cpp
-
-David  3 Aug 2012
-    - client: other Android stuff, from Joachim
-
-    client/
-        cs_platforms.cpp
-    lib/
-        md5_file.cpp
-
-David  3 Aug 2012
-    - scheduler: fix message typo
-
-    sched/
-        sched_send.cpp
-
-Rom    6 Aug 2012
-    - WIN: Don't include the newer DBGHELP symbols in MinGW64.
-        (From Oliver Bock)
-        
-    lib/
-        stackwalker_imports.h
-
->>>>>>> 5cbdbe79
 David  6 Aug 2012
 	- client: fix error in runtime estimation for active tasks
 
@@ -5621,21 +4226,6 @@
     clientscr/
         screensaver_win.cpp
 
-<<<<<<< HEAD
-=======
-David  7 Aug 2012
-    - client: parse <network_wifi_only> in prefs
-    - server: compile fix
-
-    lib/
-        prefs.cpp
-    vda/
-        vda.cpp
-        ssim.cpp
-        vdad.cpp
-        vda_lib2.cpp
-
->>>>>>> 5cbdbe79
 Charlie 7 Aug 2012
     - WIN: Remove reference to deleted tgalib.cpp file.
 
@@ -5643,21 +4233,6 @@
         libgraphics2.vcproj
 
 David  8 Aug 2012
-<<<<<<< HEAD
-=======
-    - server: volunteer storage bug fixes.
-        Note to self: jerasure's decoder program loops or crashs
-            if there are no missing chunks.
-    vda/
-        vda_lib.cpp,h
-        vda.cpp
-        sched_vda.cpp
-        vda_lib2.cpp
-    db/
-        boinc_db_types.h
-
-David  8 Aug 2012
->>>>>>> 5cbdbe79
     - Client/manager: there was a bug because some code was writing
         "cpu" in XML, and other code was looking for "CPU".
         To fix this and prevent similar problems,
@@ -5682,38 +4257,6 @@
      clientgui/
         DlgItemProperties.cpp
 
-<<<<<<< HEAD
-=======
-Eric K  8 Aug 2012
-    - LIB: Added conditional printf to the message log class, since most 
-      scheduler log output seems to be conditional on config parameters 
-      such as config.debug_version_select.
-
-    lib/
-        msg_log.{h.cpp}
-
-Eric K  8 Aug 2012
-    - Credit is more stable when pegged_avg() is used.
-    - When a normal and an approx result are compared the normal result 
-      now gets double weight in a pegged_avg() with any approx results. 
-      "Normal mode" GPU results are frequently resulting in bad credit 
-      values for yet undetermined reasons. Since GPUs are so fast, there 
-      can be a lot of bad values in a short time. Including the prior 
-      average and another result even seems to prevent this in many case.
-    - Replaced many of the if { msg_log.printf } with msg_log.cond_printf()
-    - Accidentally changed some of the formatting when trying a new editor 
-      that apparently autoformats. Sorry for the extra diff lines.
-    - There's a problem with pfc calculation for hosts whose credit 
-      calculation fails the sanity check. This has been a problem for 
-      a long time. Because the result fails the sanity check, the 
-      host_app_version pfc is never updated. Because hav.pfc is never 
-      updated, the credit calculation continues to be wrong. 
-    - This change is subject to review. Use with caution.
-
-    sched/
-        credit.cpp
-   
->>>>>>> 5cbdbe79
 David  10 Aug 2012
     - client: when we're making a scheduler RPC
         for a reason other than work fetch,
@@ -5738,86 +4281,14 @@
     client/
         work_fetch.cpp
 
-<<<<<<< HEAD
 David  13 Aug 2012
     - client: treat all 4xx HTTP errors as permanent
     - code cleanup
 
-=======
-David  10 Aug 2012
-    - API: add boinc_set_min_checkpoint_period(int).
-        Lets application specify a min checkpoint interval.
-        The actual min checkpoint interval is the max of this
-        and the user-specified pref for min disk interval.
-
-    api/
-        boinc_api.cpp,h
-
-David  10 Aug 2012
-    - server: fix bug in restrict_wu_to_user() that caused it
-        to go into infinite loop
-
-    sched/
-        sched_util.cpp
-
-David  10 Aug 2012
-    - client: Android-related tweaks, from Joachim
-
-    client/
-        main.cpp
-    lib/
-        synch.cpp
-        android_log.h
-
-David  10 Aug 2012
-    - lib: switch include order to the way it was (general to specific).
-        Should fix MinGW compile
-
-    lib/
-        *.cpp
-
-David  10 Aug 2012
-    - server: compile fix
-
-    lib/
-        synch.cpp
-
-David  11 Aug 2012
-    - db_purge: fix typo that cause bad DB query when using assignments
-
-    sched/
-        db_purge.cpp
-    vda/
-        vda.cpp
-        vda_lib.cpp,h
-        vda_lib2.cpp
-        vda_policy.cpp
-        ssim.cpp
-
-David  13 Aug 2012
-    - client: treat all 4xx HTTP errors as permanent
-    - code cleanup
-    - API: increase a buffer in timer_handler() from 256 to 512.
-
-    sched/
-        credit.cpp
->>>>>>> 5cbdbe79
     lib/
         msg_log.cpp,h
     client/
         http_curl.cpp
-<<<<<<< HEAD
-
-Charlie 14 Aug 2012
-    - Mac installer: Fixes for short (posix) user names containing spaces.
-    
-    mac_installer/
-        PostInstall.cpp
-        release_boinc.sh
-        Uninstall.cpp
-=======
-    api/
-        boinc_api.cpp
 
 Rom    13 Aug 2012
     - WINSETUP: Provide the ability to create the acct_mgr_login.xml from
@@ -5836,4 +4307,11 @@
     win_build/installerv2/redist/Windows/x64/
         boinccas.dll
         boinccas95.dll
->>>>>>> 5cbdbe79
+
+Charlie 14 Aug 2012
+    - Mac installer: Fixes for short (posix) user names containing spaces.
+    
+    mac_installer/
+        PostInstall.cpp
+        release_boinc.sh
+        Uninstall.cpp