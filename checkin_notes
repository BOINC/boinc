David  1 Jan 2012
    - remote job stuff

    html/
        inc/
            sandbox.inc
        user/
            lammps.php
            submit.php

Rom    1 Jan 2012
    - OPS: Update failure_result_summary_by_platform.php to include
        plan class information.
    - OPS: Update error code translation table

    html/inc
        result.inc
    html/ops
        failure_result_summary_by_platform.php

David  2 Jan 2012
    - ops: fix link in index page

    html/
        ops/
            index.php
        user/
            sandbox.php

Rom    2 Jan 2012
    - VBOX: If VirtualBox reports an error snag both the hypervisor system
        log as well as the VM execution log.  Maybe the hypervisor log
        will tell us what is up with the virtual floppy device.
    - VBOX: Don't retry commands that are expected to fail in normal use
        cases.  It slows down getting the VM up and running.
    - VBOX: After starting the VM, use a timed loop waiting for the initial
        VM state change instead of just waiting for 5 seconds.  Older
        machines can take longer than 5 seconds to switch from poweroff
        to starting.  If we hit the main poll loop in that state the wrapper
        thinks we have crashed.
    - VBOX: Strip carriage returns from all the vboxmanage output on
        Windows.

    samples/vboxwrapper/
        vbox.cpp, .h
        vboxwrapper.cpp

David  2 Jan 2012
    - client: compute projects' disk share (based on resource share).
        Report it (along with disk usage) in scheduler request messages.
        This will allow the scheduler to send file-delete commands
        if the project is using more than its share.
    - client: add <disk_usage_debug> log flag
    - create_work: add --help, show --command_line option

    tools/
        create_work.cpp
    html/
        inc/
            util.inc
        user/
            sandbox.php
    lib/
        cc_config.cpp,h
    client/
        client_types.h
        client_state.h
        cs_prefs.cpp
        cs_scheduler.cpp
        cpu_sched.cpp

David  2 Jan 2012
    - upgrade script:
        - prompt user for DB user/passwd if DB updates needed
        - error out immediately if any DB update fails
        Fixes #1169, #1170
    - create_work: check for duplicate <file_info>s in input template
        NOTE: the input template syntax is pretty clunky

    tools/
        process_input_template.cpp
    html/
        ops/
            upgrade_db.php
        inc/
            util_ops.inc

Rom    2 Jan 2012
    - VBOX: Fix crashing issue I introduced last night attempting to
        extract the hypervisor system log.
    - VBOX: Report the hypervisor system log with any failed vboxmanage
        command that happens during the phase where we setup the VM.

    samples/vboxwrapper/
        vbox.cpp, .h

David  3 Jan 2012
    - remote job submission: show input file links
    - ops: fix message: app.min_version applies to HR app versions,
        not client version

    html/
        ops/
            manage_apps.php
        user/
            submit.php
            sandbox.php

David  3 Jan 2012
    - LAMMPS

    html/user/
        lammps.php

David  3 Jan 2012
    - client: calculate disk share for zero-priority projects correctly

    client/
        cs_prefs.cpp

Rom    3 Jan 2012
    - client: Remove scaling factor for AMD OpenCL devices.  Latest
        generation of drivers now report the correct memory size.
        They didn't wait for the next OpenCL spec change.

    client/
        coproc_detect.cpp

Rom    3 Jan 2012
    - VBOX: Per tester feedback, at an hourly status report to track
        network usage.
    - VBOX: For errors where an error code is specified in the output,
        use that value when returning from vbm_open().  Make it easier
        to track failure rates by problem type in the ops pages.
        (Windows Only)
    - VBOX: Try making the process of extracting the hypervisor system
        log more robust, make a temp copy of it in the slot directory.
        Avoid exclusive file lock issues since VboxSvc will still be
        logging to it.
    - VBOX: Change the session lock text to make it clearer that the
        use of other VirtualBox management tools can cause a problem.

    samples/vboxwrapper/
        vbox.cpp, .h
        vboxwrapper.cpp

Rom    3 Jan 2012
    - VBOX: Restore the elapsed time from the checkpoint file instead of
        aid.starting_elapsed_time.  It appears some older client versions
        are giving erratic results.
    
    samples/vboxwrapper/
        vboxwrapper.cpp

Rom    4 Jan 2012
    - VBOX: Use strtol instead of atol to parse Vbox error codes from
        stderr/stdout output.
    - VBOX: Undo my reorg yesterday with regards to report_vm_pid and
        report_net_usage.
    - VBOX: Only report network usage in the status report if
        aid.global_prefs.daily_xfer_limit_mb is non-zero
    - VBOX: Add the VM log to the list of things reported on a start
        failure.  Hypervisor log suggests that it launched the VM but
        it failed unexpectedly.  So there might be cases where it
        actually exists.

    samples/vboxwrapper/
        vbox.cpp, .h
        vboxwrapper.cpp

Rom    4 Jan 2012
    - VBOX: Move start state change detection code from run() function to
        start() function and use similar code to handle stop as well.
    
        Weird stuff happens when people start/stop BOINC quickly,
        it looks as though the previous VM instance isn't shutdown before we
        attempt to start it again.  Hopefully enough of a wait is in there
        for the VM to fully halt before the wrapper is terminated.
    
    samples/vboxwrapper/
        vbox.cpp

Rom    4 Jan 2012
    - VBOX: Fix a crash bug if multiple virtual NICs are defined for a VM.
        I'm not sure what the heck happened.  It probably has something to
        do with my \r removal code on Windows.  Bugs hidden by other bugs
        I suppose.

    samples/vboxwrapper/
        vbox.cpp

Rom    5 Jan 2012
    - VBOX: Extract the various logs before attempting to cleanup if the
        registration process fails.
    
    samples/vboxwrapper/
        vboxwrapper.cpp

David  5 Jan 2012
    - GUI RPC: use new XML parser

    lib/
        gui_rpc_client_ops.cpp

Charlie 5 Jan 2012
    - client: Restore scaling factor for AMD OpenCL devices on Macs with 
        OpenCL version < 1.2.

    client/
        coproc_detect.cpp

Charlie 6 Jan 2012
    - Mac Installer: Changes for integrated BOINC+VirtualBox Mac installer.

    clientgui/
        mac/
            SetVersion.cpp
    mac_installer/
        Description.plist
        Installer.cpp
        release_boinc.sh

Rom    6 Jan 2012
    - MGR: Remove sash window divider between the task panel and list panel
        in the advanced view. Retain the ability to dynamically adjust the
        width of the task panel based on widest button.
    - LIB: Use parse string instead of copy contents for messages RPC.

    clientgui/
        BOINCBaseView.cpp, .h
        ViewNotices.cpp
        ViewResources.cpp
        ViewStatistics.cpp
    lib/
        gui_rpc_client_ops.cpp

Rom    6 Jan 2012
    - VBOX: Use sscanf instead of strtol to convert a hex string.
    - VBOX: Use new FloppyIO implementation that reports image
        creation errors.

    samples/vboxwrapper/
        floppyio.cpp, .h
        vbox.cpp

David  6 Jan 2012
    - manager: parse message contents with XML_PARSER::element_content().

    lib/
        gui_rpc_client_ops.cpp

David  6 Jan 2012
    - validator: for credit_from_runtime,
        use result.flops_estimate rather than host.p_fpops;
        otherwise it doesn't work for multicore apps.
        TODO: cheat-proofing

    sched/
        validator.cpp
    html/user/
        forum_thread.php

Rom    6 Jan 2012
    - MGR: Derive from the correct base class to make the sizers work
        properly.
    
    clientgui/
        BOINCBaseView.cpp, .h
        ViewNotices.cpp
        ViewResources.cpp

Rom    7 Jan 2012
    - VBOX: Sleep for the remainder of the polling period and not the
        whole poll period.

    samples/vboxwrapper/
        vbox.cpp, .h
        vboxwrapper.cpp, .h

David  7 Jan 2012
    - scheduler: change vbox_mt app plan function to use 1, 2 or 3 CPUs
        depending on how many the host has,
        and whether CPU VM extensions are present
        (this reflects the requirements of CernVM).

    db/
        boinc_db.h
    sched/
        sched_types.h
        sched_customize.cpp
        validator.cpp

Rom    8 Jan 2012
    - VBOX: Fix regression where the ERR_CPU_VM_EXTENSIONS_DISABLED error
        message wasn't being written to stderr when the VM extensions
        were disabled via the BIOS.
    
    samples/vboxwrapper/
        vboxwrapper.cpp

David  8 Jan 2012
    - scheduler: change vbox_mt plan function to use at most 2 cores, not 3
        (CERN doesn't actually need 3)

    sched/
        sched_customize.cpp

David  8 Jan 2012
    - client: reset ACTIVE_TASK::bytes_sent and bytes_received
        when the task is started or restarted

    client/
        app_start.cpp

Charlie 9 Jan 2012
    - client: OpenCL 1.1 has no API for determining available GPU RAM, so if 
        CAL is not present for ATI / AMD GPU or if CUDA is not present for 
        NVIDIA GPU, set available GPU RAM equal to total GPU RAM.

    client/
        coproc_detect.cpp

Rom    9 Jan 2012
    - VBOX: Fix one last regression related to failed start detection.  If
        only one CPU is allocated, manually disable VM hardware acceleration.
    
    samples/vboxwrapper/
        vbox.cpp

David  9 Jan 2012
    - scheduler: the p_fpops value reported by clients can't be trusted.
        Some credit cheats (e.g. with credit_by_runtime) can be done
        by reporting a huge value.
        Fix this by capping the value at 1.1 times the 95th percentile
        of host.p_fpops, taken over active hosts.

    db/
        boinc_db.cpp,h
    sched/
        census.cpp
        sched_types.cpp,h
        sched_shmem.cpp,h
        sched_util.cpp,h
        sched_customize.cpp
        feeder.cpp
        sched_version.cpp
        hr_info.cpp,h

Charlie 10 Jan 2012
    - client: Fix idle detection for Apple Remote Desktop and screen sharing 
        (VNC) under Mac OS 10.7.  See comments in HOST_INFO::users_idle() for 
        details.

    client/
        hostinfo_unix.cpp

David  10 Jan 2012
    - first stab at improving Disk View colors

    clientgui/
        ViewResources.cpp

Charlie 11 Jan 2012
    - Mgr: When launching Mac client as a daemon, allow time for it to start. 

    clientgui/
        BOINCClientManager.cpp

David  11 Jan 2012
    - vboxwrapper: add <pf_host_port> element to config file.
        Specifies host port # for port forwarding.
        If absent or zero, assign a port.

    samples/vboxwrapper
        vbox.cpp,h
        floppyio.cpp,h
        vboxwrapper.cpp

David  11 Jan 2012
    - API: respect direct_process_action even if multi_process is set

    api/
        boinc_api.cpp

David  12 Jan 2012
    - LAMMPS job submission: improve completion estimate

    html/
        inc/
            boinc_db.inc
        user/
            lammps.php

Rom    12 Jan 2012
    - VBOX: Enable remote desktop functionality for a VM that has
        <enable_remotedesktop/> specified in its vbox_job.xml file.
    
      NOTE: It does require the VirtualBox extension pack, but that
        is freely available on the VirtualBox download page.
    
    samples/vboxwrapper
        vbox.cpp, .h
        vboxwrapper.cpp, .h

Rom    12 Jan 2012
    - VBOX: Report the remote desktop connection information to the
        core client.  Next commit will create an extra "VM Console"
        button in the manager when detected.  Volunteers will just have
        to click the button to see what is going on with the VM.

    api/
        boinc_api.cpp, .h
    samples/vboxwrapper
        vbox.cpp, .h
        vboxwrapper.cpp, .h

Rom    12 Jan 2012
    - client: Add plumbing to support passing the remote desktop
        connection information to the manager
    - MGR: Add a "Show VM Console" button for those tasks which
        report a remote desktop port number.

    client/
        app.cpp, .h
        app_control.cpp
    clientgui/
        Events.h
        MainDocument.cpp, .h
        ViewWork.cpp, .h
    lib/
        gui_rpc_client.h
        gui_rpc_client_ops.cpp

Rom    12 Jan 2012
    - VBOX: Make sure the configured port numbers persist across
        restarts of the client software.  Remote desktop stopped
        working if the client software was restarted.

    samples/vboxwrapper
        vboxwrapper.cpp

Charlie 13 Jan 2012
    - client: Due to my changes of 10 Jan 2012, idle detection did not work 
        when BOINC was run as a pre-login daemon.  So use the old method 
        when running as a daemon.  This means that idle detection for Apple 
        Remote Desktop and screen sharing (VNC) under Mac OS 10.7 works only 
        when not running BOINC as a daemon.

    client/
        hostinfo_unix.cpp

Rom    13 Jan 2012
    - VBOX: Cleanup a few messages stating port numbers in the stderr spew.
    - VBOX: Send configuration settings in one message instead of piece meal.

    api/
        boinc_api.cpp, .h
    samples/vboxwrapper
        vboxwrapper.cpp

Rom    13 Jan 2012
    - VBOX: It helps to remove the older send msg routines. Oooops.

    samples/vboxwrapper
        vboxwrapper.cpp

David  13 Jan 2012
    - API: fix queueing problem for graphics-related messages
        (web graphics URL and remote desktop addr)
    - GUI RPC and API:
        change "remote_desktop_connection" to "remote_desktop_addr" everywhere.
        It's an address, not a connection.
    - vboxwrapper: log message cleanup

    api/
        boinc_api.cpp,h
    client/
        app.cpp,h
        app_control.cpp
    lib/
        gui_rpc_client_ops.cpp
        gui_rpc_client.h
        app_ipc.cpp,h
    samples/
        vboxwrapper.cpp

Rom    13 Jan 2012
    - MGR: Add RDP client support for Linux.

    clientgui/
        MainDocument.cpp

David  13 Jan 2012
    - file deleter: improved logging; from Oliver

    sched/
        file_deleter.cpp

Rom    13 Jan 2012
    - MGR: Launch the RDP client on Windows in full-screen mode to avoid
        a bug where the screen doesn't refresh and keyboard/mouse events
        don't manifest until you close down the client and restart it.
    
    clientgui/
        MainDocument.cpp

Charlie 13 Jan 2012
    - MGR: Add RDP client support for the Mac.  I have found no reliable way 
        to pass the IP address and port to Microsoft's Remote Desktop 
        Connection application for the Mac, so I'm using CoRD.  Unfortunately, 
        CoRD does not seem to be as reliable as I would like either.
    
    clientgui/
        MainDocument.cpp

Rom    13 Jan 2012
    NOTE: Some previously experimental features in the client software are
      now important to have for the 7.0 release.  The existing 7.0 branch
      will no longer be maintained, we'll create a new branch for the 7.0
      client line at a later date.

    - Tag for 7.0.8 release, all platforms
      boinc_core_release_7_0_8

    /
        configure.ac
        version.h

David  13 Jan 2012
    - The zip library was moved to a directory (project_depends)
        outside of BOINC, but the build files weren't made to work.
        Move the library back where it was before.

    configure.ac
    Makefile.am
    zip/*

David  13 Jan 2012
    - GUI RPC: add <xml> tag to the start of HTTP replies.

    client/
        gui_rpc_server_ops.cpp

David  14 Jan 2012
    - client: identify ATI 97x0 GPUs (from Jord)

    client/
        coproc_detect.cpp

David  14 Jan 2012
    - GUI RPC client: don't write spurious messages to stderr

    lib/
        gui_rpc_client_ops.cpp

Rom    14 Jan 2012
    - VBOX: Fix regression where the vm_name wasn't reset back to the
        current wu name after deregistering a stale VM.

    samples/vboxwrapper
        vbox.cpp, .h
        vboxwrapper.cpp

Rom    15 Jan 2012
    - VBOX: Add User ID and Host ID to the CERN data format.

    samples/vboxwrapper
        vboxwrapper.cpp

Rom    15 Jan 2012
    - MGR: Use rdesktop-vrdp on Linux, it is included with VirtualBox
        and meant for what we are trying to do.
    - MGR: Remove the fullscreen flag on Windows.  It might only be
        my machine which has refresh problems when launching in
        windowed mode.
    
    clientgui/
        MainDocument.cpp

David  15 Jan 2012
    - optimize strip_whitespace(); from Steffen Moller
    - storage simulator: generalize so you can use different
        coding parameters at different levels

    lib/
        str_util.cpp
    ssim/
        ssim.cpp

David  15 Jan 2012
    - storage simulator: compute fault tolerance correctly

    ssim/
        ssim.cpp

Charlie 16 Jan 2012
    - client, lib: Improve available GPU RAM detection, include it in 
        display of GPU description.
    
    client/
        coproc_detect.cpp
    lib/
        coproc.cpp,.h

Charlie 16 Jan 2012
    - client: Add logging message for insufficient GPU RAM details to 
        coproc_debug flag.

    client/
        cpu_sched.cpp

Rom    16 Jan 2012
    - Tag for 7.0.9 release, all platforms
      boinc_core_release_7_0_9

    /
        configure.ac
        version.h

Charlie 17 Jan 2012
    - Mac: In permissions error alert: show branded name; if permissions 
        error is in a subdirectory, show path to bad file or subdirectory.

    client/
        check_security.cpp
        sandbox.h
    clientgui/
        BOINCGUIApp.cpp
    mac_installer/
        PosInstall.cpp

Charlie 17 Jan 2012
    - client: Save all CUDA and CAL GPU info until done with OpenCL detection 
        so we have available GPU RAM for all OpenCL GPU descriptions.
    
    client/
        coproc_detect.cpp

Charlie 17 Jan 2012
    - Tag for 7.0.10 release, all platforms
      boinc_core_release_7_0_10

    /
        configure.ac
        version.h

Rom    17 Jan 2012
    - VBOX: Fix a regression I introduced on Saturday, is_vm_registered shouldn't
        be called when vm_name is empty.  Change it so that is references
        vm_master_name instead to get the correct name of the VM.
    - VBOX: Fix the logic that scan for the CR character and removes it.  Also fix
        the partial line inclusion when the various log files are greater than 16k.
        string.erase returns what the iterator value should be.
 
     samples/vboxwrapper
        vbox.cpp

David  17 Jan 2012
    - storage simulator work
    - lib: recent checkin broke strip_whitespace(string&).

    ssim/
        ssim.cpp
        plot
        ssim.php
    lib/
        str_util.cpp

David  18 Jan 2012
    - web: link between LAMMPS job submission page and file sandbox page

    html/user/
        lammps.php
        sandbox.php

Charlie 18 Jan 2012
    - client: add debugging aids to coproc_detect logic.
    
    client/
        coproc_detect.cpp

Charlie 18 Jan 2012
    - Tag for 7.0.11 release, all platforms
      boinc_core_release_7_0_11

    /
        configure.ac
        version.h

Charlie 18 Jan 2012
    - client: ATI available RAM is in bytes, not MB; if no CAL, don't divide 
        OpenCL global_mem_size by MEGA to fill in ATI available RAM.
        (Checked in to 7.0.11 tag.)
    
    client/
        coproc_detect.cpp

Rom    18 Jan 2012
    - VBOX: Fix another issue that was a result of Saturdays commit.  Make
        sure that the vm_name variable is populated with something useful if
        resuming from a previous execution of the wrapper.
 
     samples/vboxwrapper
        vbox.cpp

David  18 Jan 2012
    - WAP interface to credit info: return correct timestamp,
        and don't bother with caching.

    html/
        inc/
            wap.inc
        user/
            userw.php

Rom    18 Jan 2012
    - VBOX: Use the documented way to reset the UUID of a virtual hard
        disk.  Thanks Daniel.
    
     samples/vboxwrapper
        vbox.cpp

David  18 Jan 2012
    - Manager: in project web links, use "Home Page" instead of the
        project name (which could be very long)

    clientgui/
        BOINCBaseView.cpp

David  19 Jan 2012
    - client: parse HOST_INFO::p_vm_extensions_disabled correctly

    lib/
        hostinfo.cpp
        proxy_info.cpp
        gui_rpc_client_ops.cpp
        coproc.cpp
    version.h
    ssim/
        ssim.php

Charlie 19 Jan 2012
    - Mac installer: If installing under OS 10.4, create users and groups 
        boinc_master and boinc_project at first available UserIDs and 
        GroupIDs starting at 25 instead of 501 to prevent problems with 
        Accounts pane of System Preferences.

    clientgui/
        mac/
            SetupSecurity.cpp

David  19 Jan 2012
    - storage simulator work

    ssim/
        ssim.cpp
        ssim.php

Charlie 20 Jan 2012
    - client: Show GPU number in "GPU is OpenCL-capable" message.

    client/
        client_state.cpp

Charlie 20 Jan 2012
    - OpenCL: 
        Problem: Mac OpenCL does not recognize all NVIDIA GPUs returned 
        by CUDA.  Since there is no CAL for Mac, this is not an issue 
        for ATI / AMD GPUs.  On other platforms, the CUDA and CAL drivers 
        also provide OpenCL support, so we don't expect the problem there.
    
        Solution: I believe that CUDA and OpenCL return identical GPU 
        model names for the same GPU, and that both return the GPUs in the 
        same order (but with some possibly omitted from the OpenCL sequence.)
        We use that information to correlate the OpenCL data with CUDA data. 
        We use our internal CUDA device_num for the corresponding OpenCL 
        device, but add a new field opencl_device_index; the two fields are 
        equal unless we have CUDA devices not recognized by OpenCL.  We 
        add a new array opencl_device_indexes[] to the COPROC struct, 
        corresponding to the entries in device_nums[].
    
        The init_data.xml file now has a new field gpu_opencl_device_index.  
        If this field exists, the boinc_get_opencl_ids() API uses this to 
        find the cl_device_id and cl_platform_id, otherwise it continues 
        to use the value in gpu_device_num.
    
    api/
        boinc_opencl.cpp
    client/
        app_start.cpp
        coproc_detect.cpp
    lib/
        app_ipc.cpp,.h
        coproc.h

David  20 Jan 2012
    - volunteer data archival stuff

    ssim/
        vda.cpp,h (new)
        ssim.cpp
        makefile

David  20 Jan 2012
    - client: add a mechanism for restartable download of compressed files.
        (It turns out that the compression schemes supported by
        Apache and libcurl, suprisingly, aren't restartable.)

        if a <file_info> from the server contains <gzipped_url> tags,
        use those instead of the <url> tags,
        and flag the file as "download_gzipped".
        If this is the case, download NAME.gz and save it as NAME.gzt.
        When the download is complete, rename NAME.gzt to NAME.gz,
        and uncompress it to NAME.
        (this ensures that if NAME.gz is present, it's complete).
        Also do the uncompression, if needed, in verify_file().
        This ensures that the uncompression will eventually get done
        even if the client quits are crashes in the middle.

    - update_versions: if <gzip> is present in a <file_info>,
        add a gzipped copy in the download directory
        and add a <gzipped_url> elements to the app version's xml_doc.

    client/
        client_types.cpp,h
        file_xfer.cpp
        cs_files.cpp
    tools/
        update_versions

David  20 Jan 2012
    - feeder: if we're rereading the DB because of trigger file,
        do PERF_INFO::get_from_db() also.
        From Teemu Mannermaa.

    sched/
        feeder.cpp

David  20 Jan 2012
    - admin web: if change app or app version params,
        advise user to stop/restart the project

    html/ops/
        manage_apps.php
        manage_app_versions.php

Rom    21 Jan 2012
    - VBOX: Enable the wrapper to handle fractional CPU usage.  If
        the server specifies 1.1 CPUs used, allocate 2 CPUs to be used
        in VirtualBox.
    
    samples/vboxwrapper
        vboxwrapper.cpp

Rom    21 Jan 2012
    - sched: adjust the vbox??_mt plan classes to use 1.5 CPUs instead
        of the full 2 CPUs. Vboxwrapper uses ceil() to allocate enough
        whole CPUs for Virtualbox.  Ideally this will cause the BOINC
        client-side scheduler to use the remaining fraction of the CPU
        for GPU data transfer which will then free up one whole CPU for
        another job.  All without over-commiting anything.
    
    sched/
        sched_customize.cpp

David  22 Jan 2012
    - GUI RPC: switching to the new XML parser
        (which won't parse a double as an int)
        revealed a type mismatch in FILE_TRANSFER::next_request_time
        between client and server.

    db/
        boinc_db.cpp,h
        schema_vda.sql (new)
    lib/
        gui_rpc_client_ops.cpp
        gui_rpc_client.h
    ssim/
        vda.cpp
        vda_lib.cpp,h
        vda_transitioner.cpp
        makefile
    client/
        net_stats.cpp

David  22 Jan 2012
    - client: fix divide-by-zero bug in calculation of priority
        of projects with zero resource share

    client/
        cpu_sched.cpp

Rom    23 Jan 2012
    - MGR: Tweak the z-order of BOINC Manager owned windows a little bit.
        Image a case where BOINC Manager and the BOINC Manager event log
        live side-by-side or only slightly overlapped, and the user wants
        to use a full screen/maximized window.  If the bring the BOINC
        manager window back into focus while that app is still running
        make sure the event log comes forward as well.  The event log
        should appear behind the main window in the case they are
        overlapped.
    
    clientgui/
        BOINCGUIApp.cpp, .h

Rom    23 Jan 2012
    - client - Remove Mac OSX 10.3.9 hack, it is no longer needed.

    client/
        http_curl.cpp

David  23 Jan 2012
    - scheduler: initialize COPROC_ATI::version to zero;
        avoid sending spurious "update driver" messages

    lib/
        coproc.cpp
    db/
        boinc_db.cpp,h
        schema_vda.sql
    vda/
        vdad.cpp
        makefile

Charlie 23 Jan 2012
    - Mac: If permissions error because unable to opendir() a subdirectory, 
        show path to that subdirectory.

    client/
        check_security.cpp

Rom    23 Jan 2012
    - VBOX: Demote the priority level of the VM process to try and prevent
        latency issues for volunteers.
    - VBOX: If the port forwarding preferred port isn't usable, try asking
        the OS for one.
    - VBOX: On a failure, get the VM process exit code and report it with
        the rest of the stderr spew.

    samples/vboxwrapper/
        vbox.cpp, .h
        vboxwrapper.cpp

David  23 Jan 2012
    - web: use et_n instead of pfc_n for #jobs completed
        in host app details page
        (pfc_n is not populated for hosts running old clients)

    html/user/
        host_app_versions.php

Rom    24 Jan 2012
    - client: treat the gzt file extension like we do for the gz file extension.
        Disable libcurls ability to decompress on-the-fly and let the CC decompress
        it after it has been fully downloaded.
    
    client/
        http_curl.cpp

David  24 Jan 2012
    - client: when deleting a file, check for .gzt and .gz variants as well

    client/
        client_types.cpp

David  24 Jan 2012
    - client: bug fixes in gzipped download code

    client/
        client_types.cpp
        cs_files.cpp

Rom    24 Jan 2012
    - client: undo my previous commit.  We request .gz from the server and write
        the contents to a .gzt file.
 
    client/
        http_curl.cpp

Rom    24 Jan 2012
    - VBOX: Fix build breaks for Linux and Mac.

    samples/vboxwrapper/
        vbox.cpp

Rom    24 Jan 2012
    - client: Fix long standing issue with the .gz extension automatically being
        decompressed on-the-fly when it wasn't supposed to be.

    client/
        http_curl.cpp

David  24 Jan 2012
    - volunteer storage
    client/
        client_types.h
    vda/
        vdad.cpp

Charlie 25 Jan 2012
    - VBOX: Fix compiler warnings on Mac.

    samples/vboxwrapper/
        vboxwrapper.cpp

Charlie 25 Jan 2012
    - MGR: Make the task pane in the advanced view and its buttons fixed sizes; 
        ellipse the button contents if needed; show full button text plus 
        description in button tooltips; don't set button labels if unchanged.

    clientgui/
        BOINCBaseView.cpp, .h
        BOINCTaskCtrl.cpp, .h
        stdwx.h

David  26 Jan 2012
    - update_versions: for gzipped files,
        send the size of the compressed file as well.
    - client: parse and write the compressed size (FILE_INFO::gzipped_nbytes).
        For get_transfer GUI RPCs, if it's a compressed download send
        the compressed size.
        That way the manager will show the fraction done correctly.

    tools/
        update_versions
    lib/
        gui_rpc_client.h
    vda/
        vdad.cpp
    client/
        client_types.cpp,h
        acct_setup.cpp

Charlie 26 Jan 2012
    - client: disable temporary debugging aids in coproc_detect logic.
    
    client/
        coproc_detect.cpp

David  26 Jan 2012
    - client: fix write of gzipped_nbytes

    client/
        client_types.cpp

Rom    26 Jan 2012
    - Tag for 7.0.12 release, all platforms
      boinc_core_release_7_0_12

    /
        configure.ac
        version.h

David  26 Jan 2012
    - client: after a gzipped file is downloaded,
        we uncompress it and then verify it.
        The latter involves computing its MD5, which reads the entire file.
        Combine these 2 steps so that the MD5 is computed
        as the file is uncompressed,
        eliminating the need to read the file again.

    lib/
        crypt.cpp,h
        crypt_prog.cpp
    client/
        client_types.cpp,h
        cs_files.cpp

Charlie 26 Jan 2012
    - Mac: Update the build instructions with the current URL for c-ares-1.7.4.

    mac_build/
        HowToBuildBOINC_XCode.rtf

Charlie 27 Jan 2012
    - MGR: If CPU or GPU is suspended from Activity Menu, change "Snooze" items 
        to "Resume" in system tray menu.
    - client: Always remember previous CPU and GPU activity settings.

    client/
        client_types.cpp,h
        cs_statefile.cpp
    clientgui/
        BOINCTaskBar.cpp,.h
        mac/
            MacSysMenu.cpp

David  27 Jan 2012
    - manager: in Disk View, try to make colors more distinct.
        In addition to varying the hue,
        cycle through 3 different luminance values (.5, .7, .9)
    - web: update the wording of buffer-size preferences

    clientgui/
        ViewResources.cpp
    html/inc/
        prefs.inc

David  27 Jan 2012
    - manager: in tooltips for Project/Task buttons,
        don't prepend "button name: ";
        add a tooltip for Home Page button.

    clientgui/
        BOINCBaseView.cpp
        BOINCTaskCtrl.cpp

Charlie 27 Jan 2012
    - MGR: Disable new "Resume" items in system tray menu if modal dialog is open.

    clientgui/
        BOINCTaskBar.cpp

David  28 Jan 2012
    - web: msg tweak
    - screensaver coordinator: use new XML parser

    clientscr/
        screensaver.cpp
    html/user/
        forum_report_post.php

Charlie 30 Jan 2012
    - client: because available GPU RAM value is unreliable, don't defer 
        scheduling a task based on insufficient GPU RAM.  For now, the 
        relevant code is guarded by a "#define DEFER_ON_GPU_AVAIL_RAM 0" 
        so we can easily restore it if we find a reliable way to get the 
        value of available GPU RAM periodically. 
    
        NOTE: we are still sending this unreliable value to project 
        servers in the sched_request file.  Does it make sense to do so?
    
    client/
        cpu_sched.cpp
    lib/
        coproc.h

David  30 Jan 2012
    - manager: change text for buffer-size fields in advanced prefs dialog

    clientgui/
        DlgAdvPreferencesBase.cpp

David  30 Jan 2012
    - server: revamp the "assigned job" mechanism.
        This now supports two main use cases:
        1) there's a job that you want to run once on all hosts,
            present and future
            (or all hosts belonging to a user, or to a team).
            The job is never transitioned, validated, or assimilated.
        2) There's a normal job for which you want to use only
            hosts belonging to a specific user (e.g. cluster or cloud hosts).
            This restriction can be made either when the job is created,
            or on the fly,
            e.g. as part of a scheme for accelerating batch completion.
            For the latter purposes we now provide a function
                restrict_wu_to_user(DB_WORKUNIT&, int userid);

            The job goes through the standard
            transitioner/validator/assimilator path.

        These cases are enabled by config flags
            <enable_assignment_multi/>
            <enable_assignment/>
        respectively.

        Assignment of type 2) are no longer stored in shared mem,
        so there is no limit on their number.

        There is no longer a rule that assigned job names must contain "asgn".

        NOTE: this requires a database update.

    db/
        boinc_db.cpp,h
        constraints.sql
        schema.sql
    sched/
        sched_util.cpp,h
        sched_shmem.cpp
        transitioner.cpp
        sched_assign.cpp
    tools/
        backend_lib.cpp
        create_work.cpp
    html/ops/
        db_update.php
    lib/
        common_defs.h

David  30 Jan 2012
    - admin web: improvements to the pages for investigating result failures
        (though considerable funkiness remains)

    html/
        ops/
            failure_result_summary_by_platform.php
            failure_result_summary_by_host.php
            index.php
            pass_percentage_by_platform.php
        inc/
            db_ops.inc

David  31 Jan 2012
    - admin web: fixes and clarifications to failure summaries

    html/
        ops/
            failure_result_summary_by_platform.php
            failure_result_summary_by_host.php
            index.php
            pass_percentage_by_platform.php
        inc/
            boinc_db.inc
            db_ops.inc
        user/
            apps.php

David  31 Jan 2012
    - create_work tool: change option names for assigned jobs
    - admin web: show actual platform name in result summary page

    tools/
        create_work.cpp
    html/ops/
        pass_percentage_by_platform.php

David  31 Jan 2012
    - web: fix the user search feature
    - scheduler: parse d_project_share
    - scheduler: if vbox and vbox_mt are both available,
        use vbox for a 1-CPU machine

    db/
        boinc_db.h
    sched/
        sched_customize.cpp
        sched_types.cpp
    html/user/
        user_search.php

David  1 Feb 2012
    - scheduler: add log messages to show VM-related request items
    - fix typos in db_update script

    sched/
        sched_send.cpp
    html/ops/
        db_update.php

Charlie 2 Feb 2012
    - Tag for 7.0.13 release, all platforms
      boinc_core_release_7_0_13

    /
        configure.ac
        version.h

David  2 Feb 2012
    - client: fix job scheduler problem:
        old: RR simulation marks some jobs as missing their deadline,
            and the job scheduler runs those jobs as "high priority".
        problem: those generally aren't the ones we should run.
            E.g. if the client has a lot of jobs from a project,
            typically the ones with later deadlines are the ones
            whose deadlines are missed in the simulation.
            But in this case the EDF policy says we should run
            the ones with earliest deadlines.
        new: if a project has N deadline misses,
            run its N earliest-deadline jobs,
            regardless of whether they missed their deadline in the sim.
        Note: this is how it used to be (as designed by John McLeod).
            I attempted to improve it, and got it wrong.

    client/
        cpu_sched.cpp

Rom    2 Feb 2012
    - MGR: Fix cookie detection problem when using the
        IEGetProtectedModeCookie API.  Function prototype changed from the
        InternetGetCookieEx function.  HRESULT != BOOL.
    
    clientgui/
        browser.cpp

Rom    2 Feb 2012
    - Tag for 7.0.14 release, all platforms
      boinc_core_release_7_0_14

    /
        configure.ac
        version.h

David  3 Feb 2012
    - client: first pass at async file copy feature.
        When a large file is copied from a project dir to a slot dir,
        it's copied in chunks,
        interleaved with other polling activities such as GUI RPCs.
        That way the manager doesn't freeze while large copies
        (e.g. VM images) are happening

    client/
        async_file.cpp,h (new)
        client_types.h
        client_state.cpp
        app.cpp,h
        app_start.cpp
        Makefile.am

Rom    3 Feb 2012
    - client: add async file copy stuff to Windows project file.

    client/
        async_file.cpp
    win_build/
        boinc_cli.vcproj

David  3 Feb 2012
    - client: debug async file copy.  Seems to be working.

    client/
        app.cpp
        app_start.cpp
        async_file.cpp
    lib/
        common_defs.h

Charlie 3 Feb 2012
    - client: add async file copy stuff to Xcode project.

     mac_build/
        boinc.xcodeproj/
            project.pbxproj

David  3 Feb 2012
    - transitioner: fix bug that cause invalid SQL query

    db/
        boinc_db.cpp

Charlie 3 Feb 2012
    - SCR: Fix Xcode editor problems from recent screensaver.cpp changes.

    clientscr/
        screensaver.cpp

David  5 Feb 2012
    - client: intermediate checkin for async file verification

    lib/
        crypt.cpp,h
        crypt_prog.cpp
    client/
        client_types.cpp,h
        async_file.cpp,h
        pers_file_xfer.cpp
        cs_apps.cpp
        cs_scheduler.cpp
        acct_mgr.cpp
        cs_files.cpp

Charlie 6 Feb 2012
    - client: Fix compiler warning generated by above checkin.

    client/
        pers_file_xfer.cpp

Rom    6 Feb 2012
    - client: Undo my change of 24 Jan 2012 which broke WCG's use of the
        .gzb file extension.  I was wrong in how I read the conditional and
        it turns out that libcurl does not attempt to honor the content-encoding
        if it was disabled as part of the request. My bad.
    
    client/
        http_curl.cpp

David  6 Feb 2012
    - client: tweaks to AMD GPU detection msgs
    - client: async file stuff

    client/
        async_file.cpp
        coproc_detect.cpp
        cs_files.cpp

David  6 Feb 2012
    - client: async file stuff

    client/
        async_file.cpp,h
        cs_files.cpp
    lib/
        crypt.cpp,h
        crypt_prog.cpp

David  6 Feb 2012
    - client: async file stuff

    client/
        client_types.cpp,h
        app_start.cpp
        async_file.cpp
        cs_files.cpp

David  6 Feb 2012
    - client: async file stuff.
        async decompress/verify seems to be working

    client/
        async_file.cpp,h
        gui_http.cpp

Charlie 6 Feb 2012
    - client: remove "GPU n is OpenCL-capable" messages.  They were 
        redundant with new OPENCL_DEVICE_PROP::description() and were 
        confusing because they only listed the "best" CUDA / CAL GPUs.
    
    client/
        client_state.cpp

David  7 Feb 2012
    - client: HTTP range request errors are permanent.

    client/
        http_curl.cpp,h
        pers_file_xfer.cpp
        file_xfer.cpp
    lib/
        gui_rpc_client_ops.cpp
        error_numbers.h
        str_util.cpp
    html/ops/
        bolt_refresh.php

David  7 Feb 2012
    - async file stuff.  mostly working.  still a few bugs

    client/
        cs_apps.cpp
        http_curl.cpp
    clientgui/
        AccountManagerPropertiesPage.cpp
        ProjectPropertiesPage.cpp
    lib/
        str_util.h

David  7 Feb 2012
    - client: async file stuff
        - set threshold at 10 MB for doing things asynchronously
        - don't count VERIFY_PENDING as failure

    client/
        async_file.h
        client_state.cpp
        client_types.cpp,h
        cs_apps.cpp

Charlie 7 Feb 2012
    - client: Fix bug in setting opencl_device_index.

    client/
        coproc_detect.cpp

David  7 Feb 2012
    - client/Manager/GUI RPC: clean up RPC stuff involving
        resource-specific backoff and exclusion

        Old: client writes
                <rsc_backoff_time>
                <rsc_backoff_interval>
                <no_rsc_ams>
                <no_rsc_apps>
                <no_rsc_pref>
            in GUI RPC entries for projects.
            Manager (GUI RPC client): PROJECT struct has
                cpu_backoff_time
                cpu_backoff_interval
                ... cuda, ati
                no_cpu_pref
                ... cuda, ati
            and it parses tags of these names.
            In other words, no information is being conveyed
            from client to Manager.

        New:
            manager parses both forms

    clientgui/
        DlgItemProperties.cpp
        lib/
            gui_rpc_client_ops.cpp
            gui_rpc_client.h

David  8 Feb 2012
    - client: fix bug in async file verify.
        File verify is done in 4 places:
        - after a download finishes
        - transition result to DOWNLOADED
        - if project->verify_files_on_app_start, on app start
        Use asynchrony only in the first 2 cases,
        since the async logic is set up to mark the file as PRESENT
        when done, not to restart a task

    client/
        client_types.h
        app_start.cpp
        pers_file_xfer.cpp
        cs_apps.cpp
        cs_files.cpp

Rom    8 Feb 2012
    - VBOX: Remove the renaming of the vm disk image code. It isn't needed
        and it complicates things in the CC.
    
    samples/vboxwrapper/
        vboxwrapper.cpp

David  8 Feb 2012
    - client: bug fix for async file ops:
        set up files in slot dir when starting an app,
        whether or not it's the first time

    client/
        app.h
        app_control.cpp
        app_start.cpp
        async_file.cpp,h

David  8 Feb 2012
    - client: on startup, check file size as well as existence
    - client: add <async_file_debug> log flag
    - client: do decompress (both sync and async) to a temp file,
        then rename
    - client: if a file's status is VERIFY_PENDING on startup,
        set it to NOT_PRESENT; that will trigger a verify
    - client: do async copy only if size is above threshold

    lib/
        cc_config.cpp,h
    client/
        client_state.cpp
        async_file.cpp,h
        sim.cpp
        app_start.cpp
        client_types.cpp
        cs_files.cpp

David  8 Feb 2012
    - client: fixed a bug in procinfo_app() that would cause processes
        to be treated as non-BOINC when they actually are,
        thus falsely triggering CPU-busy suspensions

    lib/
        procinfo.cpp

David  9 Feb 2012
    - client: only check file size if the FILE_INFO specifies it.

    client/
        cs_files.cpp

David  9 Feb 2012
    - scheduler: don't send "update GPU driver" messages if
        the client didn't report a driver version #

    sched/
        sched_customize.cpp
        file_upload_handler.cpp

Rom    9 Feb 2012
    - Tag for 7.0.15 release, all platforms
      boinc_core_release_7_0_15

    /
        configure.ac
        version.h

David  9 Feb 2012
    - client (Unix): don't print misleading "task exited with no finish file"
        message if task actually called boinc_temporary_exit().

    client/
        app_start.cpp
        app_control.cpp

David  9 Feb 2012
    - storage stuff

    vda/
        vdad.cpp
        vdad_lib.cpp,h
        ssim.cpp
        makefile

Charlie 10 Feb 2012
    - client: If OpenCL but no CAL or no CUDA, copy GPU model name from OpenCL so 
        it will apppear in the host table's serialnum attributes (requested by 
        Oliver Bock.)

    client/
        coproc_detect.cpp

Charlie 11 Feb 2012
    - MGR: Fix a bug which pushed modal dialogs (Attach Wizard) to rear when 
        Manager process was brought to front from behind (Mac only.)  This 
        bug was probably introduced in Z-order tweak of 23 Jan 2012.

    clientgui/
        BOINCGUIApp.cpp

David  12 Feb 2012
    - client: zero PROJECT::last_upload_start on reset,
        so that we can fetch work immediately
    - client: in PERS_FILE_XFER::create_xfer(),
        check for already-existing file before seeing we're allowed to start a new xfer
    - client: in PERS_FILE_XFER::create_xfer(),
        if an async verify is in progress, mark PERS_FILE_XFER as done.

    client/
        client_state.cpp
        log_flags.cpp
        pers_file_xfer.cpp

David  12 Feb 2012
    - storage stuff
    - client: message tweak

    lib/
        crypt_prog.cpp
        susp.cpp (deleted)
    vda/
        vda_lib2.cpp (new)
        vda_lib.h
        ssim.cpp
        makefile
    client/
        cpu_sched.cpp

Charlie 13 Feb 2012
    - MGR: Fix bad <organization_help_url> in Progress Through Processor's 
        skin files provided by Matt Blumberg on 9 December 2011.

    clientgui/skins/Progress Thru Processors/
        skin.xml

Charlie 13 Feb 2012
    - client: Try to fix incorrect NVIDIA device number in OpenCL descriptions. 

    client/
        coproc_detect.cpp

Charlie 13 Feb 2012
    - MGR: Update <organization_*> tags in 3 branded skins (GR, PtP, CE) to 
        new values from Matt Blumberg.

    clientgui/skins/
        GridRepublic/
            skin.xml
        Progress Thru Processors/
            skin.xml
        Charity Engine/
            skin.xml

Charlie 13 Feb 2012
    - Mac sandbox: In initial permissions check when launching Manager or Client, 
        don't check project-created subdirectories under project or slot 
        directories because we have not told projects these must be readable and 
        executable by group.
    
    client/
        check_security.cpp

David  14 Feb 2012
    - scheduler: fix bug that broke broadcast jobs (from Kevin)

    sched/
        sched_shmem.cpp

David  14 Feb 2012
    - assimilator: when enumerating results for a WU, check retval.
        Otherwise we might get a partial list,
        which screws up assimilation logic.

    sched/
        assimilator.cpp
    lib/
        hostinfo.h

David  14 Feb 2012
    - admin web: fix error when showing unsent results

    html/inc/
        db_ops.inc

Charlie 14 Feb 2012
    - API: Remove apparently unnecessary include of carbon.h (requested 
        by Bernd Machenschalk.)

    api/
        boinc_api.h
    clientscr/
        gfx_switcher.cpp

David  14 Feb 2012
    - storage stuff

    vda/
        vdad.cpp
        vda_lib.h

David  14 Feb 2012
    - client: instead of saying "comm deferred",
        say "project backoff XXX.XX".

    client/
        work_fetch.cpp

David  14 Feb 2012
    - client: more tweaks to work-fetch messages

    client/
        work_fetch.cpp

David  15 Feb 2012
    - web: in user search, show most recent rather than oldest users
    - web: don't show URL in account page if expavg_credit < 1.
        This discourages a type of spam.

    html/
        inc/
            user.inc
        user/
            user_search.php

David  15 Feb 2012
    - client: msg tweak

    client/
        work_fetch.cpp

David  15 Feb 2012
    - lib: change get_mac_address() to avoid sprintf(buf, "%s...", buf);
        use strcat instead
    - client: don't use get_mac_address() to create host CPIDs
        (we have plenty of other info to make them unique)
    - storage stuff

    db/
        schema_vda.sql
    lib/
        mac_address.cpp
        Makefile.am
    vda/
        vda_lib2.cpp
        vda_lib.h
    client/
        hostinfo_network.cpp

David  16 Feb 2012
    - client: fetch work from backup (zero resource share) projects
        only if a device instance is idle

    client/
        work_fetch.cpp

David  16 Feb 2012
    - web: change wording of buffer-size prefs

    html/inc/
        prefs.inc
    sched/
        sched_types.h
    vda/
        sched_vda.cpp

Charlie 16 Feb 2012
    - client: Remove some temporary debugging code.

    client/
        coproc_detect.cpp

David  16 Feb 2012
    - storage stuff (work in progress)
    - small code shuffle

    db/
        boinc_db.h
    sched/
        delete_file.cpp
    tools/
        backend_lib.cpp,h
    lib/
        str_util.h
    vda/
        sched_vda.cpp
        makefile

Charlie 16 Feb 2012
    - client: Always use GPU model name from OpenCL if available for ATI / AMD 
        GPUs because (we believe) it is more reliable and user-friendly.

    client/
        coproc_detect.cpp

David  17 Feb 2012
    - client: fix bug where WCG downloads were getting wrong size errors.
        To be honest, I don't know that the problem was or why my change fixed it.
    client/
        http_curl.cpp

Charlie 17 Feb 2012
    - client: Prevent an unlikely but possible crash.

    client/
        coproc_detect.cpp

Charlie 17 Feb 2012
    - MGR: Fix a Mac-only bug which showed Event Log if About BOINC is selected 
        from task bar menu when BOINC is hidden.

    clientgui/
        BOINCGUIApp.cpp
        BOINCTaskBar.cpp

Rom    17 Feb 2012
    - Tag for 7.0.16 release, all platforms
      boinc_core_release_7_0_16

    /
        configure.ac
        version.h

David  17 Feb 2012
    - db_purge: when deleting a workunit record,
        delete any assignments that refer to it

    db/
        db_base.cpp,h
    sched/
        db_purge.cpp

David  17 Feb 2012
    - server: add volunteer data archival to the build system

    sched/
        sched_config.cpp,h
        Makefile.am
    configure.ac
    Makefile.am
    vda/
        Makefile.am new
        makefile (renamed to makefile_orig)

Charlie 17 Feb 2012
    - Mac: Fix back trace to work under OS > 10.5.
    (Checked in to boinc_core_release_7_0_16 tag)

    lib/
        mac/
            mac_backtrace.cpp

Charlie 18 Feb 2012
    - client: Fix OpenCL NVIDIA GPU detection when CUDA is not present.

    client/
        coproc_detect.cpp

David  18 Feb 2012
    - client: tweak to work-fetch policy:
        if we're making a scheduler RPC to a project for reasons
        other than work fetch,
        and we're deciding whether to ask for work, ignore hysteresis;
        i.e. ask for work even if we're above the min buffer
        (idea from John McLeod).

    client/
        work_fetch.cpp,h
        cs_scheduler.cpp
    sched/
        feeder.cpp
    vda/
        vdad.cpp

David  19 Feb 2012
    - client: fix bug in notices where, after a notice is deleted,
        the notices tab refreshes once/second forever after

    client/
        cs_notice.cpp

Rom    20 Feb 2012
    - Tag for 7.0.17 release, all platforms
      boinc_core_release_7_0_17

    /
        configure.ac
        version.h

David  20 Feb 2012
    - client: message tweaks
    - scheduler: fix crash when use <enable_assignment>

    sched/
        db_purge.cpp
        sched_assign.cpp
    client/
        work_fetch.cpp

David  20 Feb 2012
    - Manager/Client: fix bugs in GUI RPC that prevented
        updates to proxy info from being saved by client

    lib/
        gui_rpc_client_print.cpp
        gui_rpc_client_ops.cpp
        gui_rpc_client.h
    client/
        boinc_cmd.cpp

David  20 Feb 2012
    - Manager: compile fix

    clientgui/
        MainDocument.cpp

David  20 Feb 2012
    - scheduler: fix a couple of assigned-job bugs
        (need "where" at start of enumerate() clause!)

    sched/
        sched_util.cpp
        sched_assign.cpp

David  20 Feb 2012
    - client: define a "arrived-first" order on results
        in which the tiebreaker is MD5 of name.
        That way the order is stable
        (it doesn't change from one run of the client to the next)
        and it doesn't grep results with similar names
        (and hence for the same app).
        This ordering is used for
        1) the order of display in the manager
        2) the job scheduler's notion of FIFO

    client/
        client_types.h
        cs_statefile.cpp
        cpu_sched.cpp

Charlie 20 Feb 2012
    - client: Fix OpenCL NVIDIA GPU enumeration bug I introduced 
        with last checkin.

    client/
        coproc_detect.cpp

Charlie 20 Feb 2012
    - Tag for 7.0.18 release, all platforms
      boinc_core_release_7_0_18

    /
        configure.ac
        version.h

Charlie 20 Feb 2012
    - Mac installer: Update copyright notice from 2009 to 2012.

    clientgui/
        mac/
        SetVersion.cpp

David  21 Feb 2012
    - storage stuff

    db/
        schema_vda.sql
    py/Boinc/
        setup_project.py
    vda/
        vda.cpp
        vda_lib.cpp,h
        vda_lib2.cpp
        vdad.cpp
        ssim.cpp

Rom    21 Feb 2012
    - Vbox: Include date component in log messages to ease debugging long
        running VM tasks.
    
    samples/vboxwrapper/
        vbox.cpp
        vboxwrapper.cpp, .h

David  22 Feb 2012
    - scheduler: in version selection, when deciding which version is fastest,
        we multiple projected FLOPS by a normal random var
        with mean 1 and stddev 0.1.
        Make the stddev configurable; in particular it can be zero.

    db/
        boinc_db.h
        schema_vda.sql
    sched/
        sched_config.cpp,h
        sched_version.cpp
    vda/
        vdad.cpp

David  22 Feb 2012
    - client: change the job scheduling policy for MT jobs.
        The old policy avoided running an N-CPU job unless N CPUs were free.
        This could result in idle CPUs for long periods; for example:
        on a 4-CPU machine, suppose you have a long 1-CPU job in EDF mode,
        and some 4-CPU jobs.
        3 CPUs will be idle until the 1-CPU job finishes.
        Furthermore, the work fetch mechanism won't try to get
        jobs (possibly non-MT) from other projects,
        because the RR simulation doesn't reflect the scheduling
        policy's exclusion principle.

        The change: schedule jobs until ncpus_used >= ncpus.
        E.g. in the above situation run the 1- and 4-CPU jobs together.
        In extreme cases we might run 3 1-CPU jobs and the 4-CPU job.
        This will degrade the performance of the 4-CPU job,
        but that's probably better than having idle CPUs.

    client/
        cpu_sched.cpp

David  22 Feb 2012
    - scheduler: tell the user if we're not sending work because
        VirtualBox is not installed

    sched/
        sched_customize.cpp

David  22 Feb 2012
    - scheduler and create_work: fix bugs that caused targeted jobs
        to be sent to non-targeted hosts.
        The feeder was erroneously putting targeted jobs
        in the shared mem cache.
        Changes:
        - The feeder only enumerates jobs for which
            workunit.transitioner_flags is zero.
            NOTE: this field is nonzero iff the job is assigned.
        - create_work: when creating an assigned jobs,
            set workunit.transitioner_flags appropriately

    db/
        boinc_db.cpp,h
        schema.sql
    sched/
        sched_array.cpp
    tools/
        create_work.cpp

David  22 Feb 2012
    - API, client, and Manager: add an optional "reason" argument to
        boinc_temporary_exit(),
        explaining why the app is exiting.
        Convey this to the client, and then to the Manager,
        and display it there and in the log.

    clientgui/
        MainDocument.cpp
    lib/
        gui_rpc_client_ops.cpp
        gui_rpc_client.h
    api/
        boinc_api.cpp,h
    client/
        client_types.cpp,h
        app.h
        app_control.cpp

David  22 Feb 2012
    - client: fix an instance of
        sprintf(buf, "%s...", buf)
        on Unix

    client/
        hostinfo_unix.cpp

Charlie 22 Feb 2012
    - API: fix compile error on Mac.

    api/
        macglutfix.m

Charlie 22 Feb 2012
    - client: When available, use total RAM value from CAL for all ATI 
        OpenCL GPUs, not only for the "best" GPU, so the descriptions 
        show this value.
    
    client/
        coproc_detect.cpp

David  22 Feb 2012
    - server: split out the "antique file deletion" feature of
        file_deleter.cpp into a separate program,
        since it blocks normal file deletion while it's running.
        From Bernd.
    - storage stuff

    db/
        boinc_db.cpp,h
        schema_vda.sql
    sched/
        file_deleter.cpp
        antique_file_deleter.cpp (new)
        Makefile.am
    vda/
        vdad.cpp
        vda_lib.cpp
        vda_lib2.cpp
        vda.cpp

David  22 Feb 2012
    - install antique file deleter as periodic task (24 hours)
        when create new project

    sched/
        antique_file_deleter.cpp
    tools/
        make_project
    py/Boinc/
        setup_project.py

Charlie 23 Feb 2012
    - MGR: Update <organization_help_url> in Progress Through Processor's 
        skin file again as requested by Matt Blumberg on 17 February 2012.

    clientgui/skins/Progress Thru Processors/
        skin.xml

Charlie 24 Feb 2012
    - Mac installer: Create RealName field for users boinc_master and 
        boinc_project and set it to empty string (following new advice from 
        Apple Developer technical Suport.)

    clientgui/
        mac/
            SetupSecurity.cpp

Rom    24 Feb 2012
    - MGR: Rename the "Remaining" column to "Remaining (Estimated)" in the
        Advanced GUI/Work view.
    
    clientgui/
        ViewWork.cpp

David  24 Feb 2012
    - client: amend checkin of 18 Feb to not request work if
        work buffer is above upper limit

    client/
        work_fetch.cpp

David  24 Feb 2012
    - storage stuff

    vda/
        vdad.cpp
        vda.cpp
        vda_lib2.cpp
        vda_lib.h

David  24 Feb 2012
    - storage stuff

    db/
        boinc_db.h
        schema_vda.sql
    sched/
        delete_file.cpp
        put_file.cpp
        get_file.cpp
    tools/
        backend_lib.cpp,h
    vda/
        vda.cpp
        vda_policy.cpp,h (new)
        vda_lib.cpp,h
        Makefile.am
        ssim.cpp

David  24 Feb 2012
    - scheduler: when choosing the best app version,
        by default we skip app versions that use a resource
        for which work has not been requested.
        This is determined by the "check_req" arg to get_app_version().
        This flag is cleared whenever we want to send a job
        regardless of whether a requested resource can be used:
        namely, when resending lost jobs, and when sending assigned jobs.

        Fix a bug that could skip unrequested versions even
        when check_req is false.

        NOTES:

        1) The current semantics aren't right.
        When check_req is false, we selected the fastest of all app versions,
        including those for which no work is requested.
        Instead, we should select the fastest of the versions
        for which work is requested if there are any;
        otherwise, select the fastest version.

        2) The mechanism isn't implemented for anonymous platform.
        It should be.

        3) If we've cached an answer (including NULL) for a given
        value of check_req, that answer may be wrong for a different value.

    sched/
        sched_version.cpp

Bernd  27 feb 2012
    - db_purge: record result and workunit name in index file

    sched/
        db_purge.cpp

Bernd  27 feb 2012
    - validator: output the version string even when not in project directory

    sched/
        validator.cpp

Bernd  27 feb 2012
    - scheduler: allow to configure userids for which the scheduler should
        not scan the host table. This was previously hardcoded for
        Einstein@home to prevent some users with many (identical) hosts
        from flooding the DB with slow queries. Now add
        <dont_search_host_for_userid>userid</dont_search_host_for_userid>
        to the project config (in config.xml) for each such userid.

    sched/
        sched_config.h
        sched_config.cpp
        handle_request.cpp

Bernd  27 Feb 2012
    - scheduler: fix typo in previous commit (patch was using old parser)

    sched/
        sched_config.cpp

Bernd  27 Feb 2012
    - scheduler: the scheduler (stderr) log is buffered to keep the output of
        one instance together in the scheduler.log when multiple instances are
        running. Currently the buffer has a fixed size of 32768 charaters.
        On one hand with much debug output this buffer may turn out to be
        too small. OTOH the log of this instance is completely lost in case
        of a crash, which doesn't help with debugging. Thus make the
        scheduler log buffer size configurable using the tag
        <scheduler_log_buffer> in project config. The default value is
        still the old size (32768), set it to 0 to disable buffering
        completely, e.g. for debugging.

    sched/
        sched_config.h
        sched_config.cpp
        sched_main.cpp

Bernd  27 Feb 2012
    - scheduler: Another feature for debugging the scheduler.
        Previously (little known) the scheduler could be hacked to preserve
        the sched_request.xml and sched_reply.xml in own directories
        (you had to modify the initial value of use_files in sched_main.cpp).
        This feature could now be switched on and off on the fly just by
        changing the project config.
        When there is an (existing) directory configured as
        <debug_req_reply_dir>, each schduler instance will write three
        files in there: PID_C_sched.log, PID_C_sched_request.xml and (if all
        goes well) PID_C_sched_reply.xml. PID is the process id of this
        scheduler instance, C is an internal counter within the process if
        FCGI is used. The sched.log will contain nothing else than the
        pid and the IP address of the client. This should allow for
        identifying the scheduler instance responsible for a given
        apache error log message ("premature end of script headers") when
        a scheduler crashed. sched_request.xml (obviously) is the scheduler
        request, and if the scheduler doesn't crash in between, there will
        also be the reply to the client kept in sched_reply.xml
        Remove the <debug_req_reply_dir> tag from the project config
        to turn this feature off.

    sched/
        sched_config.h
        sched_config.cpp
        sched_main.cpp

Rytis  27 Feb 2012
    - change antique_file_deleter logic not to delete files that still have
        workunit records

    sched/
        antique_file_deleter.cpp

David  27 Feb 2012
    - VDA: add some log messages
    - scheduler: add VDA
    - client, web: change default prefs to min_buf=.1 days, max_buf=.5 days
    - scheduler: app plan function for vbox requires 7.0+ client

    Makefile.incl
    sched/
        antique_file_deleter.cpp
        sched_config.cpp,h
        sched_customize.cpp
        handle_request.cpp
    html/inc/
        prefs.inc
    lib/
        prefs.cpp
    vda/
        vda.cpp
        sched_vda.cpp,h

Charlie 28 Feb 2012
    - MGR: Change strings in Simple View to match changes in Advanced View: 
        "Remaining" -> "Remaining (Estimated)", "Home page" instead of project 
        name in web links.

    clientgui/
        sg_ProjectWebSitesPopup.cpp
        sg_TaskPanel.cpp

David  28 Feb 2012
    - storage stuff

    db/
        boinc_db.cpp,h
        schema_vda.sql
    sched/
        sched_types.cpp,h
    vda/
        sched_vda.cpp

David  28 Feb 2012
    - storage stuff.  Getting there.

    db/
        boinc_db.cpp
    sched/
        handle_request.cpp
    vda/
        vdad.cpp
        vda_policy.h
        sched_vda.cpp
        vda.cpp

David  29 Feb 2012
    - wrapper: compute final CPU time correctly for multi-process apps
    - storage stuff

    db/
        boinc_db.cpp,h
        schema_vda.sql
    samples/wrapper/
        wrapper.cpp
    vda/
        vda_lib.cpp,h
        sched_vda.cpp
        vda.cpp
        ssim.cpp

Charlie 29 Feb 2012
    - client: On Mac only, get ATI RAM sizes from OpenGL.

    client/
        coproc_detect.cpp
    lib/
        coproc.h
    mac_build/
        boinc.xcodeproj/
            project.pbxproj

Rom    29 Feb 2012
    - VBOX: Implement an exponential backoff scheme of sleeping between
        commands if a session lock error has been detected.  Cap the overall
        delay to 30 seconds total for a single command.

        Experiments performed by jujube(T4T) suggest changing the sleep interval
        to an exponential style backoff would increase our chances of recovering in
        situations where the previous lock is held by a previous instance of
        vboxmanage whos instance data hasn't been cleaned up within vboxsvc yet.

    client/
        vbox.cpp

David  1 Mar 2012
    - client: fix crashing bug when there is 1 instance of a resources.
        I'm not sure how this ever worked.

    client/
        work_fetch.h
    sched/
        feeder.cpp
    vda/
        storage.txt

Rom    2 Mar 2012
    - Tag for 7.0.19 release, all platforms
      boinc_core_release_7_0_19

    /
        configure.ac
        version.h

Charlie 3 Mar 2012
    - Mac installer: Utility shell script creates users & groups boinc_master 
        and boinc_project with IDs at 501 or above; also creates RealName field 
        for users boinc_master and boinc_project and sets it to empty string 
        (following advice from Apple Developer technical Suport.)

    mac_build/
        Mac_SA_Secure.sh

David  3 Mar 2012
    - Manager: small code cleanup
    client/
        client_state.cpp
    clientgui/
        DltItemProperties.cpp,h

David  3 Mar 2012
    - Manager: in Project Properties page,
        show if a GPU type is excluded by configuration
    - client: don't fetch work for a resource type if all instances
        of that type are excluded
    - web: don't use filter_var(, FILTER_SANITIZE_STRING)
        to strip HTML tags from a string.
        This escapes singles quotes also.
        Use strip_tags() instead.

    clientgui/
        DltItemProperties.cpp
    html/inc/
        util.inc
    lib/
        gui_rpc_client_ops.cpp
        gui_rpc_client.h

David  3 Mar 2012
    - LAMMPS job submission: set rsc_fpops_bound to 20 times rsc_fpops_est
    html/user/
        lammps.php

David  4 Mar 2012
    - web: open BBCode instructions in new window (or tab).
        Otherwise, on IE, you lose the text you already entered
        when you go back.

    html/inc/
        util.inc

Bernd  5 Mar 2012
    - scheduler: fix/augment file_deleter usage message

    sched/
        file_deleter.cpp

David  5 Mar 2012
    - LAMMPS: fix code formatting

    html/user/
        lammps.php

Rom    6 Mar 2012
    - Tag for 7.0.20 release, all platforms
      boinc_core_release_7_0_20

    /
        configure.ac
        version.h

David  8 Mar 2012
    - API: fix various bugs related to process control and critical sections.
    - client: code cleanup (no functional change)

    api/
        boinc_api.cpp
        windows_opengl.cpp
    client/
        app.cpp
        app_control.cpp
    vda/
        *
    
Rom    8 Mar 2012
    - VBOX: Parse the vboxmanage error code for *nix as well.
    - VBOX: Switch to using status.suspend_request instead of status.suspend
        when determining when to suspend/resume a VM.  status.suspended is
        now only changed when direct_process_action is set to true.

    samples/vboxwrapper/
        vboxwrapper.cpp
        vbox.cpp

David  9 Mar 2012
    - API: remove BOINC_STATUS::suspend_request;
        it's an implementation thing, not intended for export.
        Fix a related bug.

    samples/vboxwrapper/
        vboxwrapper.cpp
    api/
        boinc_api.cpp
    vda/
        vda_lib.cpp

Rom    9 Mar 2012
    - VBOX: Setting the CPU Execution Cap should be done with the controlvm
        command after the VM has entered a running state instead of using
        modifyvm.
    
    samples/vboxwrapper/
        vbox.cpp

David  9 Mar 2012
    - web: allow a project to specify 2 stylesheets

    html/
        inc/
            util.inc
        project.sample/
            project.inc

Rom    9 Mar 2012
    - VBOX: Allow the CPU execution cap to be set back to 100% after it had
        alreadly been set lower.

    samples/vboxwrapper/
        vbox.cpp
        vboxwrapper.cpp

David  10 Mar 2012
    - storage: add some code

    vda/
        vda_lib.cpp,h
        ssim.cpp
        vdad.cpp

David  10 Mar 2012
    - forgot to add files

    vda/
        stats.cpp,h (new)

Bernd  12 Mar 2012
    - scheduler: remove lock file when scheduler caught SIGTERM

    sched/
        handle_request.h
        sched_main.cpp

Rom    12 Mar 2012
    - VBOX: Only attempt to reset throttle values if the VM is in
        a running state, otherwise controlvm throws an error.
    
    samples/vboxsamples/
        vboxwrapper.cpp

Rom    12 Mar 2012
    - VBOX: If a VM fails to start because the machine is low on memory,
        temporarily exit so BOINC can reschedule it for a later time.
        If the problem doesn't go away it'll just time out eventually anyway.
    
    samples/vboxsamples/
        vboxwrapper.cpp

David  12 Mar 2012
    - server: allow <db_host> to include a :port

    db/
        db_base.cpp

David  12 Mar 2012
    - client: msg tweak and fix compile warnings

    client/
        client_types.cpp
        coproc_detect.cpp
        work_fetch.h
    lib/
        coproc.h
        str_util.cpp

Charlie 12 Mar 2012
    - client: fix compile errors.

    client/
        client_types.cpp

Charlie 12 Mar 2012
    - client: In COPROCS::get_ati_mem_size_from_opengl() on Mac, compare ATI 
        model names from OpenGL with those from IOKit only if coproc_debug 
        flag is set.

    client/
        coproc_detect.cpp

Charlie 12 Mar 2012
    - VBOX: Fix typo in Mac wrapper name (1686 -> i686).

    samples/vboxwrapper/
        vboxwrapper.xcodeproj
            project.pbxproj

David  13 Mar 2012
    - scheduler: do homogeneous app version check before rereading WU
        as well as after.

    sched/
        sched_send.cpp,h

David  13 Mar 2012
    - transitioner: don't clear a WU's HR and HAV class if there are
        timed-out instances; they could still be returned.

    sched/
        transitioner.cpp

Charlie 14 Mar 2012
    - MGR: fix French translations of Remaining (estimated).

    locale/fr/
        BOINC_Manager.po

Charlie 14 Mar 2012
    - client: When comparing ATI model names from OpenCL and IOKit on a 
        Mac, substitute "AMD" for "ATI" because sometimes one API returns 
        "ATI" but the other API returns "AMD".

    client/
        coproc_detect.cpp

Rom    14 Mar 2012
    - VBOX: Use the boinc_temporary_exit API properly.  Wait for 5 minutes
       before allowing another attempt to start the VM when the hypervisor
       cannot allocate enough memory.
    - VBOX: Print out a trace statement about the suspend/resume directive
       from the vboxwrapper perspective.  This in conjuction with the
       BOINC API trace statements should provide a better idea with
       what is going on.
   
    samples/vboxwrapper
        vboxwrapper.cpp

David  14 Mar 2012
    - scheduler: add an alternative way of defining app plan functions
        that uses an XML configuration file;
        see http://boinc.berkeley.edu/trac/wiki/AppPlanConfig
        From Bernd.

    sched/
        sched_customize.cpp
        plan_class_spec.cpp,h
        Makefile.am

David  14 Mar 2012
    - scheduler: code cleanup for the above

    sched/
        plan_class_spec.cpp,h

Charlie 14 Mar 2012
    - client: On Mac only, update ATI available RAM after getting ATI total 
        RAM size from OpenGL.

    client/
        coproc_detect.cpp

David  14 Mar 2012
    - scheduler: fix FCGI compile

    vda/
        sched_vda.cpp

David  14 Mar 2012
    - client: on each scheduler RPC,
        make sure that files flagged as executable in the reply,
        and that are present, are actually executable.

    client/
        client_types.cpp

David  15 Mar 2012
    - client: when killing a task, don't delete its shmem or change its state.
        These mess up the logic for dealing with exited processes,
        resulting in incorrect log messages.

    client/
        app.cpp
        app_control.cpp

David  15 Mar 2012
    - scheduler: when HR is being used,
        make per-HR slot allocation an option rather than the default.
        Kevin reported that slot allocation wasn't working for WCG.
        The default is now no slot allocation,
        and use the regular result enumeration function
        rather than the once that scans the entire table.
        The config flag for enabling slot allocation is <hr_allocate_slots/>.

    sched/
        sched_config.cpp,h
        feeder.cpp
        hr_info.cpp

Rom    15 Mar 2012
    - VBOX: Give the VM process a short priority boost when responding
        to a quit request.  On older XP machines it might speed up the memory
        dump to disk.
    - client: Increase the quit request timeout from 10 seconds to 60 seconds for
        machines running VMs and slow disk drives.  It should give the VM enough
        time to gracefully shutdown and not give boinc reason to kill the wrapper.

    client/
        app.h
    samples/vboxwrapper/
        vbox.cpp, .h
        vboxwrapper.cpp

Rom    16 Mar 2012
    - Moving trunk back into a development branch, further stabilization of the 7.0.x
        client is now in the boinc_core_release_7_0a branch.

    /
        configure.ac
        version.h
        version.h.in

David  16 Mar 2012
    - client: small changes to make client compile on Android,
        and to report the platform as "arm-android".
        From Carl Christensen.
    - Add a script for building BOINC and library dependencies on Android
        From Peter Hanappe.

    lib/
        mac_address.cpp
    client/
        android/
            AndroidBuild.sh (new)
        cs_platforms.cpp
        hostinfo_unix.cpp

David  17 Mar 2012
    - client: use %g to format job resources (#CPUs, #GPUs).
        This suppresses trailing zeroes and (if integer) the .

    client/
        client_types.cpp

David  17 Mar 2012
    - client: changes to job scheduling policy:
        - fix bug that could greatly overcommit CPUs
            if there are several EDF jobs and several non-EDF GPU jobs.
        - don't overcommit CPUs if any job is MT (MT means avg_ncpus > 1).
            For example, on a 4-CPU machine we will run:
                a 0.5-CPU GPU job and 4 1-CPU jobs
                but not
                a 0.5-CPU GPU job and 1 4-CPU job
    client/
        cpu_sched.cpp

Charlie 18 Mar 2012
    - MGR: Fix a Mac-only bug which sometimes failed to show the suspended 
        icon after closing and opening the Manager windows.  This was caused 
        by having a second instance of CTaskBarIcon.

    clientgui/
        BOINCBaseFrame.cpp
        BOINCGUIApp.cpp,.h
        mac/
            MacSysMenu.cpp

David  19 Mar 2012
    - client: job scheduling policy tweak:
        if CPUs are fully committed (e.g. with EDF jobs)
        allow GPU jobs but only up to CPU usage of ncpus+1

    client/
        cpu_sched.cpp

David  19 Mar 2012
    - client: Don't include VBox executive processes as non-BOINC CPU time.
        On some systems they use significant CPU time while VMs are running.
        TODO: do this only if we're actually running a VBox app

    lib/
        procinfo.cpp

David  19 Mar 2012
    - wrapper: fix bug that reported wildly wrong CPU time

    lib/
        procinfo.cpp

David  19 Mar 2012
    - scheduler: fix a bug in assigning deadlines to resent jobs.
        From Kevin.
        NOTE: Kevin also reported a bug that resulted in
        way too large (e.g. year) deadlines.

    sched/
        sched_send.cpp

David  19 Mar 2012
    - client: if an app process exits because of a signal,
        don't show the "no finish file" message;
        not sure why this was there in the first place.
    - client: if an app process exits because of a signal,
        show the signal correctly

    client/
        app_control.cpp

David  19 Mar 2012
    - scheduler: if we can't resend a job (e.g. it's for an app
        for which the anonymous-platform client doesn't have a version)
        mark it as sent so the transitioner can do its thing

    sched/
        sched_resend.cpp

Rom    20 Mar 2012
    - VBOX: Make it explicitly clear what the result of a start/stop
        request was.  Hopefully this will give us insight into whether
        the core client is terminating the wrapper or something else is
        going on.
    - VBOX: Shorten the command execution timeout to 45 seconds.
    - VBOX: Don't attempt to re-execute the close/savestate commands.

    samples/vboxwrapper/
        vbox.cpp

Rom    20 Mar 2012
    - VBOX: On successful completion, create the same output file that
        the CernVMWrapper would.  This allows both wrapppers to work with
        the same BOINC job generation system.

    samples/vboxwrapper/
        vbox.cpp

David  20 Mar 2012
    - client: report completed results if a time-of-day network suspend is
        scheduled within the next 30 minutes

    client/
        app.h
        client_state.h
        cs_prefs.cpp
        cs_scheduler.cpp
        app_control.cpp
    lib/
        prefs.cpp,h

Rom    20 Mar 2012
    - client: Initialize buffer which is used to hold the temporary exit reason.
        If somebody didn't populate the reason when calling boinc_temporary_exit
        the buffer contained junk.

    client/
        app_control.cpp

Bernd  21 Mar 2012
    - scheduler: fix hu.peak_flops and hu.projected_flops caclculation
        in plan_class_spec by using coproc_pref() and capped_host_fpops()
        (moved coproc_perf() to sched_customize.h to make it available
        in plan_class_spec.cpp, and cleaned up includes)

    sched/
        sched_customize.cpp,h
        plan_class_spec.cpp,h

David  21 Mar 2012
    - client: set file ownership and permissions after an async verify.
        This was presumably the cause of the recent Einstein@home problem.
    - client: set file ownership and permissions after an async copy.
    - client: set file ownership and permissions after a
        regular (non-async) copy.

        The latter 2 bugs would affect a VM app that copies
        its executable to slot/x/shared

    client/
        client_types.cpp,h
        async_file.cpp,h
        app_start.cpp

Rom    21 Mar 2012
    - VBOX: Introduce the use of VM snapshots as a form of checkpoint.
        - Perform snapshots at most once every ten minutes.
        - Client suspend/resume messages behave the same.
        - Client no heartbeat/quit messages cause the wrapper to just
          poweroff the VM.
    
        On startup check to see if the last checkpoint time is greater than 0,
        if so, start from the most recent snapshot.
    - VBOX: If we receieve the status message of no heartbeat or quit, set
        the temporary delay to 5 minutes.  If the wrapper is terminated during
        the middle of a snapshot, hopefully this will give VirtualBox enough
        time to complete the snapshot.  Restarting the BOINC job should then
        poweroff the VM and restore from the last snapshot.

    samples/vboxwrapper/
        vbox.cpp, .h
        vboxwrapper.cpp

David  21 Mar 2012
    - client: change timeout for job quit/abort from 60 back to 15
        (time between sending app a quit/abort message
        and, if not exited yet, killing it)
    - client: if app has reported an "other PID"
        (e.g., vboxwrapper reports the VBoxHeadless PID)
        then include it (along with descendants) in the
        list of processes we kill when killing the job.

    client/
        app.h
        app_control.cpp

Rom    21 Mar 2012
    - VBOX: We don't need to display the state of the VM before startup.
    - VBOX: Change the snapshot naming scheme by removing the quotes and
        prefixing the checkpoint time with 'boinc_'.  Hopefully this will
        prevent the VM from asserting during the snapshot process.

    samples/vboxwrapper/
        vbox.cpp, .h

Rom    21 Mar 2012
    - VBOX: Before attempting to take the snapshot for a VM, pause it first.
        This changes the snapshot type from a live snapshot to an online
        snapshot.  Presumably difference might make it easier to do and
        prevent the VM from asserting.
    
    samples/vboxwrapper/
        vbox.cpp, .h

Rom    22 Mar 2012
    - VBOX: Detect another form of out of memory error from VirtualBox.
        Reschedule the job for some time in the future when there might
        be enough memory.
    - VBOX: Resume the VM's execution after the creation of the snapshot
        but before we attempt to delete the previous, now stale, snapshot.
    - VBOX: Treat the 'livesnapshotting', 'deletingsnapshotlive', and
        'deletingsnapshotlivepaused' states as online states.
    
    samples/vboxwrapper/
        vbox.cpp
        vboxwrapper.cpp

Rom    22 Mar 2012
    - VBOX: Do not treat the timeout error as a fatal error when attempting
        to delete stale snapshots.  Slower machines can take longer than
        45 seconds to complete the deletion of old snapshots.

    samples/vboxwrapper/
        vbox.cpp

David  22 Mar 2012
    - client/server: add optional <dont_use_dcf/> to schedule reply.
        If set, client won't use DCF for this project.
        Make this the default in server code;
        we now do runtime estimation entirely on the server side,
        and the client-side mechanism is counterproductive.

    sched/
        sched_types.cpp,h
    client/
        client_types.cpp,h
        scheduler_op.cpp,h
        work_fetch.cpp
        cs_scheduler.cpp
        cpu_sched.cpp

David  23 Mar 2012
    - server: is_project_dir() was checking that cgi-bin is a directory.
        This doesn't work if it's a symlink to a dir.
        Check for that too.

    lib/
        filesys.cpp,h
    sched/
        sched_config.cpp

David  23 Mar 2012
    - client: if a job calls boinc_temporary_exit() 100 times, abort it.
        Otherwise it could keep doing it forever
        (e.g. if there's not ever enough available GPU RAM)

    client/
        app.h
        app_control.cpp

David  23 Mar 2012
    - scheduler: fix bug that could cause zero credit for
        the first few jobs of a new application
        (in wu_estimated_pfc(), only multiply by app.min_avg_pfc
        if it's nonzero).

    sched/
        credit.cpp

David  23 Mar 2012
    - client/server: estimate FLOPS for NVIDIA GPUs with
        compute capability 3.x.
        Not sure if the parameters are right
        (128 cores/proc, 2 flops/clock)
        but they're better than nothing.
    - web: don't allow user names that have leading or trailing white space,
        or HTML tags, or are empty

    html/
        inc/
            user.inc
        user/
            openid_login.php
            create_account_action.php
            edit_user_info_action.php
            create_account.php
    lib/
        coproc.cpp
        error_numbers.h
    client/
        coproc_detect.cpp

Rytis  24 Mar 2012
    - web: fix previous commit.

    html/
        inc/
            user.inc

David  25 Mar 2012
    - compile fix for redhat, from Steffen Moller

    clientgui/gtk/
        taskbarex.cpp,h

David  26 Mar 2012
    - scheduler: enforce app_version.max_core_version

    sched/
        sched_version.cpp

David  26 Mar 2012
    - client: report results if CPU suspend pending in next 30 min

    client/
        cs_scheduler.cpp

David  26 Mar 2012
    - client: set PROJECT::last_upload_start whenever an upload starts,
        not just when a result becomes ready to upload.
        Fix bug where a scheduler RPC to report results is done
        even though uploads are active.
    - client: cpu_sched_debug enables messages about not scheduling jobs
        because of insufficient RAM
    
    client/
        pers_file_xfer.cpp
        cpu_sched.cpp

David  26 Mar 2012
    - web: add script for replacing blank user names with the user ID

    html/ops/
        fix_blank_user_names.php

David  26 Mar 2012
    - client/server: set cores/proc for NVIDIA compute capability 3.0 to 192
        Why can't NVIDIA provide an API for this?????

    lib/
        coproc.cpp

David  27 Mar 2012
    - client: fix typo that prevented GPU jobs from running
        if CPUs were filled with EDF jobs

    client/
        cpu_sched.cpp

David  27 Mar 2012
    - client: fix bug where if we sent app a <quit> message,
        and it timed out and we killed it, we'd treat it as a job error.
        (This was a major bug).
    - API: remove BOINC_STATUS::suspend_request.
        I meant to do this before.

    api/
        boinc_api.h
    client/
        app_control.cpp

David  27 Mar 2012
    - client: fix bug in reading reason for temporary exit
    - lib: fix a valgrind warning

    lib/
        parse.cpp
    client/
        app_control.cpp

David  27 Mar 2012
    - scheduler: zero host.nsame_ip_addr if IP addr differs from previous

    sched/
        handle_request.cpp

David  27 Mar 2012
    - client/scheduler: fix error in NVIDIA peak flops calculation

    lib/
        coproc.cpp

David  27 Mar 2012
    - scheduler: ignore app_version.max_core_version if it's zero

    sched/
        sched_version.cpp
    vda/
        vda.cpp
        vdad.cpp
        sched_vda.cpp

Charlie 29 Mar 2012
    - Mac installer: When checking for duplicate group membership entries, 
        count only whole words (preceded and followed by white space) so
        that if we have both 'jon' and 'jones' we don't count 'jon' twice.
    - Mac uninstaller: Use Directory Services to find the user names of 
        all human users instead of stepping through the entries in the 
        /Users directory.

    mac_installer/
        PostInstall.cpp
        Uninstall.cpp

Charlie 29 Mar 2012
    - client: Fix idle detection during fast user switching.  See comments 
        in HOST_INFO::users_idle() for details.

    client/
        hostinfo_unix.cpp

David  30 Mar 2012
    - scheduler: don't max with min_work_buffer() in estimating
        job turnaround time.
        min_work_buffer doesn't necessarily reflect network disconnect periods
    - client simulator: compile fixes

    sched/
        sched_send.cpp
    vda/
        vdad.cpp
    client/
        sim.cpp
        sim_util.cpp
        client_types.cpp
        cs_scheduler.cpp
        app.cpp

Charlie 31 Mar 2012
    - MGR: Revert my changes of 18 March to Mac Task Bar Icon because the 
        second instance is needed to handle our Dock menu.  Fix the earlier 
        problem of losing the suspended icon by ensuring that we always 
        call the same instance of CTaskBarIcon::SetIcon().

    clientgui/
        BOINCBaseFrame.cpp
        BOINCGUIApp.cpp,.h
        BOINCTaskBar.cpp,.h
        mac/
            MacSysMenu.cpp,.h

David  2 Apr 2012
    - client: change some unsigned int to size_t in our versions
        of NVIDIA APIs.  This apparently caused crashes
        (in app, not client, which I don't understand) for Einstein@Home.
        From Steffen Moller.

    html/ops/
        db_update.php
    lib/
        coproc.h
    client/
        coproc_detect.cpp

David  2 Apr 2012
    - client: don't write deviceHandle to NVIDIA XML description.
        Um, pointers don't have any meaning outside the process

    lib/
        coproc.cpp

David  5 Apr 2012
    - admin web: when resetting app statistics,
        clear elapsed time stats as well as PFC stats

    db/
        boinc_db.h
    sched/
        sched_version.cpp
    html/ops/
        app_reset.php

David  9 Apr 2012
    - server: create a harness for testing validator code.
        If you link your functions (init_result(), compare_results(),
        cleanup_result()) with validate_test.cpp,
        you'll get a program that you can run as
            validate_test file1 file2
        and it will compare the two files
        (this works only for validators that expect 1 file per result).

        I added a makefile, sched/makefile_validator_test,
        that you can use for this.
    - server: shuffle code so that the above doesn't need to
        link MySQL libraries
    - client: if we fetch a master file and it contains no scheduler URLs,
        show a message of class INTERNAL_ERROR
    - client/scheduler: make CUDA_DEVICE_PROP.totalGlobalMem a double,
        and remove dtotalGlobalMem.
        Although NVIDIA reports RAM size as a size_t,
        there's no reason to store it as an integer after that.

    db/
        boinc_db.h
        boinc_db_types.h
    sched/
        validate_util2.h
        validate_util.h
        makefile_validator_test
        plan_class_spec.cpp
        sched_send.cpp
        validator_test.cpp
        validator.cpp
    html/inc/
        stats_sites.inc
    lib/
        coproc.cpp,h
    client/
        coproc_detect.cpp
        scheduler_op.cpp

David  9 Apr 2012
    - API: fix C compile error
    - initial checkin of remote job stuff for app from ICT

    tools/
        tt_boinc
    api/
        boinc_api.h
    html/user/
        tree_threader.php

David  12 Apr 2012
    - CAS@home stuff
    tools/
        tt_boinc.cpp
    html/user/
        tree_threader.cpp

David  12 Apr 2012
    - add script for canceling jobs
    - CAS@home stuff

    tools/
        tt_boinc
    html/
        ops/
            cancel_wu_action.php
            cancel_wus.php
        inc/
            util_ops.inc
        user/
            tree_threader.php
        
Charlie 12 Apr 2012
    - web: separate Intel-only from Universal (PowerPC & Intel) clients 
        on download-all page so that PowerPC clients don't tell users 
        to upgrade to intel-only version.

    doc/
        versions.inc

David  13 Apr 2012
    - CAS@home stuff

    tools/
        tt_boinc
    html/user/
        tree_threader.php

David  13 Apr 2012
    - wrapper: when reading fraction-done file, read the last line
        (or at least the last double).
        This accommodates a particular application (LAMMPS)
        that can only append to this file.
    - CAS@home stuff

    sched/
        sched_util.cpp
        sched_send.cpp
    tools/
        tt_boinc
    html/user/
        submit.php
        tree_threader.php
    samples/wrapper/
        wrapper.cpp

David  13 Apr 2012
    - client: add PID to random stuff used to make host CPID,
        in case running multiple clients on same host

    client/
        hostinfo_network.cpp

David  17 Apr 2012
    - scheduler: fix bug in assigned-job logic (from Derrick Kondo)
    - client: only send active tasks in get_simple_gui_info GUI RPC

    sched/
        sched_assign.cpp
    client/
        client_types.h
        gui_rpc_server_ops.cpp

David  17 Apr 2012
    - scheduler: add a program that targets remaining jobs in a batch
        to a particular user (e.g. for cloud execution).
        From Derrick Kondo.

    sched/
        target_batch.cpp

David  17 Apr 2012
    - scheduler: handling of allow_multiple_clients flag from client
        was wrong.  From Bernd.

    sched/
        handle_request.cpp

David  19 Apr 2012
    - web: don't show account keys on account page;
        rewrite the page explaining and showing account keys.
    - client: remove <std_debug> log flag
    - client: remove <zero_debts> config option

    html/
        inc/
            user.inc
        user/
            weak_auth.php
    lib/
        cc_config.cpp,h
    client/
        log_flags.cpp

David  19 Apr 2012
    - fix many problems with validator_test

    sched/
        sched_util.h
        makefile_validator_test
        sample_dummy_assimilator.cpp
        single_job_assimilator.cpp
        sched_util.cpp
        sample_bitwise_validator.cpp
        validate_util.cpp,h
        validator_test.cpp
        sample_assimilator.cpp

Rom    19 Apr 2012
    - Update copyrights.

    client/win/
        boinc_cli.rc
        boinc_cmd.rc
        boinc_log.rc
    clientctrl/
        boincsvcctrl.rc
    clientgui/
        BOINCGUIApp.rc
        DlgAbout.cpp
    clientscr/
        boinc_ss.rc
        boinc_ss_opengl.rc
    clienttray/
        boinc_tray.rc

David  20 Apr 2012
    - back end: print error messages instead of numbers in several places

    tools/
        dir_hier_move.cpp
        backend_lib.cpp
        process_input_template.cpp
        dir_hier_path.cpp
        create_work.cpp

David  20 Apr 2012
    - client: add <suspend_debug> log flag

    lib/
        cc_config.cpp,h

David  20 Apr 2012
    - client: add <suspend_debug> log flag

    client/
        cs_prefs.cpp

David  20 Apr 2012
    - client/server: remove assert()s from message log code

    lib/
        msg_log.cpp

Rom    20 Apr 2012
    - MGR: Show() does not restore the window state from a minimized state.  Use
        maximize(false) to handle that situation.
    
    clientgui/
        BOINCBaseFrame.cpp
        BOINCGUIApp.cpp

David  20 Apr 2012
    - client: if we're contacting a project to ask it for work
        of a particular processor type,
        ask it for work of other types only if we're below
        max buffer for those types.

    client/
        work_fetch.cpp
        cs_prefs.cpp

David  21 Apr 2012
    - client: fix bug that could erroneously cause a GPU to
        be "blocked by config file".

    client/
        work_fetch.cpp
        coproc_detect.cpp

Rom    23 Apr 2012
    - client: fix function prototypes for CUDA detection.

    client/
        coproc_detect.cpp

David  23 Apr 2012
    - client: fix bug that caused a project's jobs to all be run EDF
        if the project has the <dont_use_dcf> flag set.

    client/
        cpu_sched.cpp

Rom    24 Apr 2012
    - WINSETUP: Fix long standing installer bug where we were attempting
        to add the boinc_master account to the boinc_admins group when
        installing in the non-service install mode.  boinc_master is only
        created during service installs.  This was causing a setup failure
        on Windows 8. As far as I can tell it should have also been failing
        on Win7 and WinVista.
    
    win_build/installerv2/redist/Windows/src/boinccas/
        boinccas.rc
        CACreateBOINCGroups.cpp
    win_build/installerv2/redist/Windows/Win32/
        boinccas.dll
        boinccas95.dll
    win_build/installerv2/redist/Windows/x64/
        boinccas.dll
        boinccas95.dll

David  24 Apr 2012
    - update_versions: eliminate PHP warnings when no version.xml file

    tools/
        update_versions

David  25 Apr 2012
    - scheduler: fix bug that tried to open  plan class spec file
        on each request.
    - client: when showing how much work a scheduler request returned,
        scale by availability (as is done to show the amount of the request)
    - client in account manager request, <not_started_dur> and
        <in_progress_dur> are in wall time, not run time
        (i.e. scale them by availability)

    Note: there's some confusion in the code between runtime and wall time,
        where in general wall time = runtime / availability.
        New convention: let's use "runtime" for the former,
        and "duration" for the latter.

    sched/
        sched_customize.cpp
    client/
        client_types.cpp,h
        time_stats.h
        work_fetch.cpp
        rr_sim.cpp
        cs_scheduler.cpp
        cpu_sched.cpp

David  25 Apr 2012
    - client: fix crashing bug that happened when a scheduler reply
        had a parse error, and it included project files.
        While parsing the scheduler reply we'd add FILE_REFs to
        PROJECT::project_files,
        but wouldn't link them to FILE_INFOs since this is done
        only if the reply parses correctly.
        The next garbage_collect() would dereference these NULL pointers.

        Solution: parse the FILE_REFS into SCHEDULER_REPLY::project_files.
        Copy this to PROJECT::project_files only if the reply parses.

    client/
        client_types.cpp,h
        scheduler_op.cpp,h
        cs_scheduler.cpp
        cs_statefile.cpp

David  25 Apr 2012
    - Bad logic in Win code:
        if you have
            *pbuf = HeapAlloc(...)
        then you need
            if (*pbuf == NULL)
        not
            if (pbuf == NULL)
    - various code cleanups
    - Makefile.am: don't include clientgui/res; nothing to make there

    from Steffen Moeller

    sched/
        file_upload_handler.cpp
    lib/
        diagnostics_win.cpp
        procinfo_win.cpp
    Makefile.am
    client/
        coproc_detect.cpp
        client_types.cpp

David  26 Apr 2012
    - client: enforce <no_gpus> in config file not just at startup,
        but also when config file is re-read.

    client/
        log_flags.cpp

David  26 Apr 2012
    - A first attempt to fix the bug where apps die with exit(1)
        (whereas they didn't do this w/ older clients).
        On Windows, the client uses TerminateProcess(h, 1) to kill processes;
        the 1 is the exit code the process will appear to have.

        So instead, add a "will_restart" bool arg to the various kill
        functions, and if set use 0 (= STATUS_SUCCESS),
        otherwise use EXIT_ABORTED_BY_CLIENT.

        Note: in principle this shouldn't make any difference
        for quitting tasks,
        since handle_exited_app() checks for task state QUIT_PENDING
        and ignores the exit code in that case.
        The only place I can see where it would make any difference
        is when we kill a process because it hasn't been handling
        queued shared-memory messages for 180 seconds.

    - client: add more info to the message about an exited app

    - client: function return values (ERR_*) are different from
        process exit codes (EXIT_*).
        But in many places we were using return values as exit codes.
        Fix these.
        Also, break out the different types of limits a job can exceed
        (time, disk, memory) into difference exit codes.

    lib/
        error_numbers.h
    client/
        client_state.cpp
        app.h
        gui_rpc_server_ops.cpp
        cs_apps.cpp
        client_types.cpp
        cs_scheduler.cpp
        app_control.cpp

David  27 Apr 2012
    - compile fix

    lib/
        str_util.cpp

David  27 Apr 2012
    - scheduler: call get_reliability_and_trust() and get_prefs_info()
        in send_work_setup(), so that they run before lost jobs are resent.
        Otherwise lost jobs could get sent using an app version
        that's prohibited by prefs

    sched/
        sched_send.cpp

David  27 Apr 2012
    - web: put <nobr> around username | log in

    html/inc/
        util.inc

David  27 Apr 2012
    - scheduler: change ET_RATIO_LIMIT to 250

    sched/
        sched_version.cpp

Rom    27 Apr 2012
    - WINSCR: Use the DefProcHandler function when processing WM_CLOSE/WM_DESTROY
        window messages.  In effect, let Windows do the default thing.  This removes
        the hacks which kept the screensaver running with old versions of
        Microsoft's keyboard/mouse driver software installed.
    
    clientscr/
        screensaver_win.cpp, .h

David  30 Apr 2012
    - web RPC: include rpc_time in XML host description
    - client: if acct mgr sends us an account with no authenticator,
        show an error message instead of trying to attach

    html/
        inc/
            xml.inc
        user/
            show_user.php
    client/
        acct_mgr.cpp

David  30 Apr 2012
    - client: code cleanup.  Move RESULT and PROJECT to separate files

    client/
        project.cpp,h (new)
        result.cpp,h (new)
        *.cpp

David  30 Apr 2012
    - client: minor code shuffle

    client/
        project.cpp
        result.cpp
        client_state.h
        cs_scheduler.cpp
        cpu_sched.cpp

David  30 Apr 2012
    - client: if an app version needs OpenCL/CUDA/CAL,
        make sure that the GPU supports it
        (fix bug where sometimes, e.g. CUDA detection fails
        but OpenCL succeeds, and we have a CUDA app).

    client/
        client_types.cpp

Charlie 30 Apr 2012
    - lib: Fix compile break on Mac.

    lib/
        str_replace.h

Charlie 30 Apr 2012
    - Mac: Update XCode project with new source files.

    mac_build/
        boinc.xcodeproj/
            project.pbxproj

David  1 May 2012
    - Manager: message tweak
    - add new files to Win project

    clientgui/
        MainDocument.cpp
    win_build/
        boinc_cli.vcproj

Charlie 3 May 2012
    - Mac installer: changes for OS 10.8 compatibility.

    mac_installer/
        PostInstall.cpp
        Uninstall.cpp

Charlie 6 May 2012
    - Mac installer: changes for OS 10.8 compatibility.

    mac_installer/
        PostInstall.cpp
        Uninstall.cpp

David  6 May 2012
    - client: fix bug where coproc name could be set incorrectly when:
        a) there are multiple GPU vendors
        b) one of them is detected via OpenCL but not "native" (CUDA/CAL)

    client/
        coproc_detect.cpp

David  7 May 2012
    - web: if user.has_profile = 0 but there actually is a profile,
        update user.has_profile

    html/user/
        view_profile.php

Bernd  7 May 2012
    - lib: added function secs_to_hmsf() which converts (double) seconds
        to a string 0h00m00s00

    lib/
        str_util.cpp, .h

Bernd  8 May 2012
    - scheduler: no functional change, just got rid of DOS linebreaks

    sched/
        plan_class_spec.cpp,h

Bernd  8 May 2012
    - scheduler: don't override avg_ncpus per default

    sched/
        plan_class_spec.cpp

Bernd  9 May 2012
    - scheduler: get app_version info for validator items

    db/
        boinc_db.cpp


David  9 May 2012
    - C++ code: use MAXPATHLEN for char arrays that hold paths

    (many .cpp files)

David  9 May 2012
    - compile fix

    api/
        boinc_opencl.cpp,h

David  9 May 2012
    - Win compile fixes

    lib/
        boinc_win.h
        filesys.cpp
    samples/vboxwrapper/
        vboxwrapper.cpp

Rom    9 May 2012
    - lib: Fix a bug where information that was meant for stdout was
        being written to stderr instead.
    - lib: Keep track of the rough estimate of stdout and stderr by
        incrementing internal variables instead of doing a stat on
        each log write.  stat() on Windows is converted to a FindFirstFile()
        call which in turn looks up the file size information in the
        directory structure file system entry.  The directory structure 
        information is only updated periodically.  This lead to larger
        than expected log file for both the manager and core client.
        
        This has the added advantage of reducing the overall number of
        file I/O operations when logging information.
        
    lib/
        diagnostics.cpp

Charlie 10 May 2012
    - MGR: Eliminate QuickDraw calls for OS 10.8 compatibility.

    clientgui/
        BOINCGUIApp.cpp
        DlgEventLog.cpp
        DlgitemProperties.cpp
        sg_DlgMessages.cpp
        mac/
            MacGUI.cpp,.h

David  10 May 2012
    - diagnostics lib:
        - store file sizes as double rather than int
        - if we're appending to log files, initialize the
            size variables to the current size
        - check return value of fprintf, only increment size if it's +
        - when rotate log file, reset size var to zero

    lib/
        diagnostics.cpp

Bernd  11 May 2012
    - scheduler: don't try to send_file_deletes() with an incomplete request

    sched/
        handle_request.cpp


Rom    11 May 2012
    - VBOX: When the system confirms our port number request or assigns us a
        new port number to work with convert it from network byte order 
        (big endian) to the host byte order (little endian on x86/x64 processors).

    samples/vboxwrapper/
        vbox.cpp

David  11 May 2012
    - web: use gmdate() instead date() to avoid time zone warning
    html/
        inc/
            uotd.inc
            translation.inc
        user/
            cert_team.php
            cert1.php
            uotd.php
            cert_all.php
        project.sample/
            project.inc

David  13 May 2012
    - LAMMPS script: chdir back to html/user, else page_head() breaks

    html/user/
        lammps.php

David  14 May 2012
    - scheduler: revision of app_plan_spec mechanism.
        Not debugged, but it compiles now.

    sched/
        plan_class_space.cpp,h

Rom    15 May 2012
    - MGR: Add OpenCL icon to the ProjectInfo wizard page.

    clientgui/
        ProjectInfoPage.cpp, .h
    clientgui/res/
        openclicon.xpm
    clientgui/res/templates/
        openclicon.png
    lib/
        diagnostics.cpp

Rom    15 May 2012
    - Normalize the way E@H returns OpenCL information to the client
        software.
        
    doc/
        get_platforms.inc

Rom    15 May 2012
    - MGR: Fix the icon we use to represent OpenCL.
    - client: Update the stock all_project_list.xml file we send out
        with new client software.

    clientgui/res/
        openclicon.xpm
    win_build/installerv2/redist/
        all_projects_list.xml

David  18 May 2012
    - client/API/vboxwrapper: add an optional <vbox_window> element
        to cc_config.xml.
        If present, run VMs without the --headless option.

    client/
        app_start.cpp
    lib/
        app_ipc.cpp,h
        cc_config.cpp,h
    samples/vboxwrapper/
        vbox.cpp,h
        vboxwrapper.cpp

David  18 May 2012
    - web: show "run beta apps?" project pref if the project
        has any beta applications
        (don't require project to specify this in project_specific_prefs.inc)

    html/project.sample/
        project_specific_prefs.inc

David  18 May 2012
    - web: fix PHP warnings by calling date_default_timezone_set().
        Set it to the timezone specified by the constant TIMEZONE
        (in project.inc) or "UTC" if none specified.
    - web: fix bugs in submit.php
    html/
        inc/
            submit_util.inc
            util.inc
        user/
            submit.php

David  18 May 2012
    - scheduler: add a lot more debug messages if <debug_array> is set

    sched/
        sched_array.cpp

David  18 May 2012
    - vboxwrapper: don't run headful if client is sandboxed (it won't work).
    samples/vboxwrapper/
        vboxwrapper.cpp

Rom    18 May 2012
    - MGR: Remove the visuals in the wizard for multi-core and opencl.  This area
        will get a bunch of work in a future commit.
        
    clientgui/
        ProjectInfoPage.cpp, .h
    clientgui/res/
        openclicon.xpm (deleted)
        multicore.xpm (deleted)
     
David  18 May 2012
    - client: show <vbox_window> option in log,
        and give warning if include this while in sandbox mode
    - web: update URLs for BOINCstats
    html/inc/
        stats_sites.inc
    client/
        log_flags.cpp

Charlie 18 May 2012
    - VBOX: Fix Mac compiler warnings (deprecated conversion from string constant 
        to 'char*').

    samples/vboxwrapper/
        vboxwrapper.cpp

Rom    18 May 2012
    - MGR: Fix build breaks
    
    clientgui/
        AccountManagerInfoPage.cpp
    clientgui/
        ProjectListCtrl.cpp, .h

David  20 May 2012
    - API: add boinc_network_usage();
        lets an application report its network usage to BOINC,
        and hence take it into account with monthly limits etc.
    - API: get rid of deprecated boinc_ops_per_cpu_sec(),
        boinc_ops_cumulative(), and
        boinc_set_credit_claim();
    - admin web: update manage_apps.php;
        add the ability to set homogeneous app version

    html/ops/
        manage_apps.php
    api/
        boinc_api.cpp,h

Rom    21 May 2012
    - MGR: Fix menu redraw issue under Ubuntu's new interface.
      fixes #1180
      (From Huibert)

    clientgui/
        AdvancedFrame.cpp

David  22 May 2012
    - add script to repair damaged user.global_prefs fields
    - compile warning fixes

    sched/
        delete_file.cpp
        sched_version.cpp
    html/ops/
        fix_venue.php
    vda/
        stats.cpp
        ssim.php

David  23 May 2012
    - server daemons: add daemon_sleep(n), which sleeps for n secs
        but checks for the "stop_daemons" trigger file every 1 sec.
        Use this instead of sleep() in daemons.
        This will speed up bin/stop.

    sched/
        sched_util.cpp,h
        (daemons).cpp

David  23 May 2012
    - get rid of BOINC_SOCKLEN_T stuff; just use socklen_t

    configure.ac
    lib/
        network.h

David  23 May 2012
    - server: make fix_venue.php work faster

    html/
        inc/
            boinc_db.inc
        ops/
            fix_venue.php

David  25 May 2012
    - server: rename fix_venue.php to fix_prefs.php

    html/ops/
        fix_prefs.php

David  25 May 2012
    - admin web: add a function for "revalidating" a given set of jobs.
        This reruns validation for instances that are successful
        but marked as invalid or inconclusive.
        Use this if you changed your validator to be more permissive,
        and you want to grant credit for instances that were
        originally marked as invalid.

    html/ops/
        index.php
        revalidate.php (new)
    db/
        boinc_db_types.h

David  25 May 2012
    - fix typos in two PHP scripts

    html/ops/
        repair_forums.php
        notify.php

David  26 May 2012
    - web: don't truncate thread titles

    html/user/
        forum_forum.php

David  26 May 2012
    - web: increase size of thread title input field to 80

    html/user/
        team_forum.php
        forum_post.php

David  26 May 2012
    - web RPC: make am_set_info available by POST as well as GET,
        since its args can be too long for a URL

    html/user/
        am_set_info.php

David  26 May 2012
    - admin web: fix revalidated script

    html/ops/
        revalidate.cpp

David  26 May 2012
    - web RPC: in am_set_info, if both GET and POST args are present, use POST

    html/user/
        am_set_info.php

David  28 May 2012
    - user web: job submission home page has
        1) links to job submission pages for relevant apps
        2) links to Admin pages for relevant apps

    html/user/
        submit.php

David  28 May 2012
    - fix tools/manage_privileges script

    html/
        inc/
            submit_db.inc
        user/
            manage_project.inc

David  28 May 2012
    - web: allow users with admin privileges to abort or retire batches

    html/user/
        submit.php

David  28 May 2012
    - feeder: if we purge a stale job, and it's commited to an HR class,
        un-commit it since that's probably the reason why it's stuck
        (and it may never get unstuck)

    sched/
        feeder.cpp

Rom    30 May 2012
    - MGR: Wait until there is valid data in the list box before processing
        the OnProjectSelected() event.
        
    clientgui/
        ProjectInfoPage.cpp

David  3 June 2012
    - scheduler: various fixes to plan_class_spec.cpp; from Bernd
    - admin web: don't include the project's stylesheet,
        which may assume a layout not used by admin pages

    sched/
        plan_class_spec.cpp
    html/inc/
        util.inc
        util_ops.inc

David  4 June 2012
    - scheduler: if we truncate the # of results accepted
        (like we're doing in SETI@home)
        don't resend lost results since we don't know what they are

    sched/
        handle_request.cpp
        sched_types.cpp,h

David  4 June 2012
    - DB: add project_state and description fields to batch table.
        Both are for use by project.
    - job submission file sandbox: don't delete physical file
        when delete sandbox entry.
        We'll have to figure out how to garbage-collect physical files.
    - LAMMPS job submission:
        use the 50th-percentile host,not 0th

    html/
        user/
            sandbox.php
            lammps.php
        ops/
            db_update.php
    db/
        schema.sql
        boinc_db_types.h

Wenjing  5 June 2012
    - web: don't allow a sandbox file to be deleted if it's used
        by an in-progress batch.
        NOTE: this logic checks only 1 job from the batch,
        so it assumes that all jobs have the same input files.

    html/
        user/
            sandbox.php
        inc/
            sandbox.inc

David  5 June 2012
    - scheduler: debug plan_class_spec a little.
        Add an #ifdef'd main program in plan_class_spec.cpp,
        and a makefile, for testing purposes.

    sched/
        sched_main.cpp
        plan_class_spec.cpp,h
        makefile_plan_class_spec
        sched_types.cpp
    client/
        coproc_detect.cpp
    lib/
        coproc.cpp

David  5 June 2012
    - scheduler: add Vbox stuff to plan_class_spec

    sched/
        plan_class_spec.cpp,h

David  5 June 2012
    - scheduler: add example plan_class_spec.xml
    - scheduler: change gpu_type from "ati" to "amd" in plan class spec

    sched/
        plan_class_spec.cpp
        plan_class_spec.xml.sample

Bernd  6 Jun 2012
    - scheduler: moved client version check to be last of the checks
        performed for a particular app version. It is not necessary
        to tell the user to upgrade the client just to suite the needs of
        a particular app version if this app version requires resources
        that the host dosn't have or didn't request work for.

        Actually I don't think it's good to tell the user he needs to
        upgrade the client if there is only one particular app version
        that requires a more recent one than he has. I think that the
        purpose of the g_wreq->outdated_client flag was checking the
        min_core_version in the project configuration. For this the 
        flag and the notice/message that it triggers is still ok. But
        in the app version checks setting this flag leads to misleading
        messages in most cases, so I commented that out for now.

        I'm not sure, though, that both of these measurements are needed.

    sched/
        sched_version.cpp

Bernd  6 Jun 2012
    - scheduler: minor fixes to plan_clas_spec:
      - consistently accept both 'ati' and 'amd' for AMD/ATI plan classes
      - in OpenCL plan classes always use device memory reported via OpenCL
        (might be different e.g. from what's available/reported via CUDA)
      - comment formatting

    sched/
        plan_class_spec.cpp

David  6 June 2012
    - scheduler: add <need_ati_libs> option

    sched/
        plan_class_spec.cpp,h
        handle_request.cpp
        sched_config.h

David  7 June 2012
    - scheduler: add max_results_accepted config option.
        Limits mem usage by the scheduler, can prevent crashes.

    sched/
        sched_config.cpp,h
        sched_types.cpp

David  7 June 2012
    - scheduler: add <min_cal_target>, <max_cal_target>
        to plan class XML spec options;
        lets you specify a range of ATI GPU models to use

    sched/
        plan_class.cpp,h
        sched_config.cpp,h

David  9 June 2012
    - fixes of various (non-critical) fd and memory leaks.
        Fixes #1188.  From Julien.
    - fix bugs in setting scheduler output buffer size
    - code formatting

    client/
        hostinfo_unix_test.cpp
    apps/
        concat.cpp
    api/
        make_app_icon_h.cpp
        texfont.cpp
        texture.cpp
        tgalib.cpp
    vda/
        vdad.cpp
        vda_policy.cpp
    sched/
        sched_driver.cpp
        feeder.cpp
        credit_test.cpp
        sched_main.cpp

Bernd  10 Jun 2012
    - API: fix for C-mode compilation of boinc_api.h
        moved app_ipc.h inclusion outside __cplusplus
        since it contains important C mode prototypes
        (boinc_resolve_filename() etc.)

    api/
        boinc_api.h

Bernd  11 Jun 2012
    - API: fix #2 for C-mode compilation of boinc_api.h
        app_ipc.h didn't cleanly compile in C-mode either,
        had to fix this, too.

    lib/
        app_ipc.h

Rom    12 Jun 2012
    - Make things build again on Mac OSX 10.8 using the autoconf
        framework.
      (From Oliver Bock)
      
    /
        configure.ac  

David  13 June 2012
    - scheduler: remove <dont_use_dcf/> from scheduler reply for now;
        the 7.0.25 client has a bug that causes jobs
        to run EDF if this flag is present.

    sched/
        sched_types.cpp

Charlie 13 June 2012
    - client: Reverse my logic of 16 Feb 2012: we now always use GPU model 
        name determined from CAL TargetID (if available) for OpenCL model  
        name of ATI / AMD GPUs because (we believe) it is more user-friendly.

    client/
        coproc_detect.cpp

David  14 June 2012
    - scheduler: send <dont_use_dcf> only if client is 7.0.28 or later.

    sched/
        sched_types.cpp
    vda/
        ssim.cpp
        vdad.cpp
        des.h
        stats.cpp,h
        vda_lib.cpp,h

David  14 June 2012
    - client: 
        - added the definitions for the new Windows 7/2008r2 preSP1
            and Windows 8/2012 SKUs based on the winnt.h
            from the Windows 8 RC SKD (also added as proof)
        - added the detection for some more Windows SKU
        - Updates provided by Teamwork of Planet3Dnow.de to coproc_detect.cpp
            - added CAL_TARGET_ID 21 as : AMD Radeon HD 78x0 series (Pitcairn)
        (from [P3D] Crashtest)

    client/
        coproc_detect.cpp
        hostinfo_win.cpp

David  14 June 2012
    - client, GUI RPC: detect and export the PCI bus, device, and domain #s.
    - scheduler: increase #GPU limit from 8 to 64

    lib/
        coproc.cpp,h
    client/
        coproc_detect.cpp
    sched/
        sched_send.cpp
    vda/
        vda_lib.cpp,h
        ssim.cpp

Charlie 16 June 2012
    - Mac installer: Fix bugs I introduced on May 3 and May 6.

    mac_installer/
        PostInstall.cpp
        Uninstall.cpp

Charlie 18 June 2012
    - Mac installer: Create or delete Login Items and set screensaver 
        properly when installing for multiple users on OS 10.7, 10.8.

    mac_installer/
        PostInstall.cpp
        Uninstall.cpp

David  18 June 2012
    - client: it's possible for a host to get app versions for
        a given app that have different platforms and different version #s.
        The client was erroneously deleting the one w/ the lower version
        when it was no longer in use.
        Fix: in garbage collection, consider one version to supercede another
        only if they have the same platform

    client/
        client_state.cpp
    vda/
        ssim.cpp

David  18 June 2012
    - client: split GPU detection code into separate files

    lib/
        coproc.h
    client/
        gpu.h (new)
        gpu_opencl.cpp (new)
        gpu_amd.cpp (new)
        gpu_nvidia.cpp (new)
        coproc_detect.cpp
        Makefile.am

David  18 June 2012
    - client: rename coproc_detect.cpp to gpu_detect.cpp

    client/
        gpu_detect.cpp,h
        Makefile.am

David  18 June 2012
    - client: compile fixes

    client/
        gpu_opencl.cpp
        gpu_amd.cpp
        gpu_nvidia.cpp
    lib/
        coproc.cpp,h

David  18 June 2012
    - win compile fixes

    client/
        gpu_nvidia.cpp
    win_build/
        boinc_cli.vcproj

David  18 June 2012
    - client: for NVIDIA, make an array of the PCI info
        for all usable GPUs

    client/
        gpu_nvidia.cpp

David  19 June 2012
	- client: AMD GPU detection addition (from [P3D] Crashtest)

	client/
		gpu_amd.cpp

Charlie 20 June 2012
    - Mac: Update XCode project with new source files.

    mac_build/
        boinc.xcodeproj/
            project.pbxproj

David  20 June 2012
    - fix configure error on Linux.
        I think the AC_PROG_OBJCXX should be limited to Mac somehow

    configure.ac

David  20 June 2012
    - web: fix BOINCStats link for host details

    html/inc/
        stats_sites.inc

David  20 June 2012
    - API, Linux: increase timer thread stack size from 16K to 32K.
        Apparently new use of MAXPATHLEN can cause overflow.
        Fixes #1191

    api/
        boinc_api.cpp

Charlie 21 June 2012
    - Mac: Fix displayed names of BOINC installer, uninstaller, etc.

    clientgui/
        mac/
            SetVersion.cpp
    mac_build/
        boinc.xcodeproj/
            project.pbxproj

David  21 June 2012
    - web: server status page should show elapsed time, not CPU time

    html/user/
        server_status.php

Charlie 22 June 2012
    - Mac: Code sign the BOINC installer and uninstaller if we have a 
        valid code signing identity.  Code signing using a registered 
        Apple Developer ID is necessary for GateKeeper with default 
        settings to allow running downloaded applications under OS 10.8.
    
    mac_installer/
        release_boinc.sh

David  22 June 2012
	- client: AMD GPU detection addition (from [P3D] Crashtest)

	client/
		gpu_amd.cpp

David  25 June 2012
    - scheduler: add support for Intel GPUs, and restructure things
        to make it easier to add other GPU types in the future

    sched/
        sched_customize.cpp,h
        sched_shmem.cpp
        plan_class_spec.cpp
        sched_types.cpp,h
        sched_version.cpp
        sched_send.cpp
    lib/
        coproc.cpp,h

David  25 June 2012
    - Unix build: fix typo

    configure.ac

David  25 June 2012
    - Unix build: fix for Mac OS X (from Oliver)

    configure.ac

Charlie 26 June 2012
    - Mac client: Upgrade to curl 7.26.60 and c-ares 1.9.1.
    
     mac_build/
        boinc.xcodeproj/
            project.pbxproj
        buildc_ares.sh
        buildcurl.sh
        HowToBuildBOINC_XCode.rtf
        setupforBOINC.sh

Charlie 26 June 2012
    - Mac client: build libssl.a and libcrypto.a from openssl 1.0.1c and 
        do static links instead of a dynamic links with Apple-supplied 
        dynamic libraries.
    
     mac_build/
        boinc.xcodeproj/
            project.pbxproj
        buildopenssl.sh (new)
        HowToBuildBOINC_XCode.rtf
        setupforBOINC.sh

David  26 June 2012
    - client: keep track of the fraction of time that
        1) a network connection is available and
        2) network communication is allowed and
        3) CPU computation is allowed
    - If an app version is marked as needs_network,
        use the above fraction in estimating its rate of progress
    - replace "core client" with "client" in comments.
    - scheduler: message tweaks

    client/
        client_state.h
        cs_files.cpp
        rr_sim.cpp
        app_start.cpp
        gui_rpc_server_ops.cpp
        boinc_cmd.cpp
        app_control.cpp
        time_state.cpp,h
        boinc_log.cpp
        sandbox.cpp
        check_state.cpp
        main.cpp
        work_fetch.cpp
        gui_rpc_server.cpp
    sched/
        sched_send.cpp
    lib/
        coproc.cpp

David  26 June 2012
    - Unix build tweaks.  Fixes #1193 (I think)

    m4/
        boinc_check_fcgi.m4
        libcurl.m4
        

David  26 June 2012
    - Unix build: remove "if" around AC_PROG_OBJCXX;
        apparently this is needed for Gentoo build.
        You may need a recent automake for this to work.
        Fixes #1193.

    configure.ac

David  26 June 2012
    - Unix build tweak

    configure.ac

Charlie 28 June 2012
    - Mac client: Update wxMac build script for partial compatibility 
        with OS 10.8 and XCode 4.5. See comments in script for details.

     mac_build/
        buildWxMac.sh

David  28 June 2012
    - client: when estimating FLOPS for an anonymous-platform app version
        for which no estimate has been supplied by user,
        use (CPU speed)*(cpu_usage + 10*gpu_usage)
        (add the 10*)

    lib/
        common_defs.h
        str_util.cpp
    client/
        client_state.cpp
    sched/
        transitioner.cpp

David  28 June 2012
    - web: when showing a batch, recompute and update its fraction done
    - feeder: don't enumerate results for WUs with nonzero error_mask
    - scheduler: in slow_check(), make sure the WU error_mask is still zero

    html/user/
        submit.php
    db/
        boinc_db.cpp
    sched/
        sched_array.cpp

David  29 June 2012
    - client: add missing end tag for <pci_info>.  Doh!
    - validator: add some sanity-checking for credit,
        to prevent granting 1e38 credit.
        max_granted_credit now defaults to the equivalent of 1 TeraFLOP-year.
        Instances that exceed this are not counted in the credit
        calculation, and a critical-mode log message is written
    - wrapper: remove wall_cpu_time; not used anymore

    html/user/
        host_app_versions.cpp
    samples/wrapper/
        wrapper.cpp
    sched/
        validator.cpp
        credit.cpp
    lib/
        coproc.cpp

David  1 July 2012
    - When the client makes a scheduler RPC without requesting work,
        and there's a simple reason
        (e.g. the project is suspended, no-new-tasks, downloads stalled, etc.)
        show it in the event lot.
        If the reason is more complex, don't try to explain.

    client/
        work_fetch.cpp,h
        scheduler_op.cpp

David  2 July 2012
    - client: in the job scheduler, there's a check to prevent
        overcommitting the CPUs if an MT is scheduled.
        Skip this check for GPU jobs.

    client/
        cpu_sched.cpp

David  2 July 2012
    - Compile fixes for Fedora core 17.  From Christian B.  Fixes #1194.
    - Fix various #include issues.

    CODING STYLE LAW (minimal inclusion principle):
        If foo.cpp requires <blah.h>,
        #include <blah.h> in foo.cpp, NOT foo.h

    various/
        various

David  2 July 2012
    - more code cleanup

    vda/
        ssim.cpp
    sched/
        plan_class_spec.cpp
    lib/
        various

David  2 July 2012
    - Unix build: fix problem with Debian automated builds; from Steffen M

    configure.ac

Charlie 3 July 2012
    - Mac: fix build break.

    client/
        cpu_sched.cpp

Charlie 3 July 2012
    - Mac client: Update Xcode project for compatibility with Xcode 4.3.2 
        and Xcode 4.5.

     mac_build/
        boinc.xcodeproj/
            project.pbxproj

David  3 July 2012
	- Client (Win): in file_size(), use _stat64() instead of stat().
		Otherwise it doesn't work for files >= 2GB
	- Client: TIME_STATS::trim_stats_log() wasn't working because
		it's called in the constructor of TIME_STATS,
		which is called before we've done a chdir() to the data dir.

	Note: for this reason, no disk access should be done in constructors
	of global objects.  A quick scan found no instances of this.

	client/
		client_state.cpp
		time_stats.cpp,h
	lib/
		filesys.cpp

Charlie 5 July 2012
    - Mac: update script which builds our installer to work with Xcode 4.3 
        for Lion and later.  Because PackageMaker is now distributed 
        separately from Xcode, we emulate it using low-level tools.
        
    mac_installer/
        release_boinc.sh

David  5 July 2012
    - client: remove "device" entry from CUDA_DEVICE_PROP,
        and change types of mem-size fields from int to double.
        These fields are size_t in NVIDIA's version of this;
        however, cuDeviceGetAttribute() returns them as int,
        so I don't see where this makes any difference.
    - client: fix bug in handling of <no_rsc_apps> element.
    - scheduler: message tweaks.
        Note: [foo] means that the message is enabled by <debug_foo>.


    lib/
        coproc.cpp,h
    client/
        gui_nvidia.cpp
        work_fetch.cpp
        scheduler_op.cpp
    db/
        boinc_db_types.h
        boind_db.h
    vda/
        sched_vda.cpp
    sched/
        plan_class_spec.cpp
        sched_types.cpp

Charlie 5 July 2012
    - Mac: update build scripts to work with Xcode 4.3 for Lion and later.  
        Xcode and the Mac OS X SDKs are no longer installed at fixed locations.
        
    mac_build/
        boinc.xcodeproj/
            project.pbxproj
        buildc_ares.sh
        buildcurl.sh
        buildopenssl.sh
        BuildMacBOINC.sh
        buildWxMac.sh
        HowToBuildBOINC_XCode.rtf
        
David  7 July 2012
    - distributed storage: move chunk_size to VDA_FILE.
        Add some missing code.

    sched/
        sched_types.cpp,h
    db/
        boinc_db_types.h
        boinc_db.cpp
        schema_vda.sql
    vda/
        vda_lib.cpp,h
        vda.cpp
        vdad.cpp
        ssim.cpp
        sched_vda.cpp
    html/user/img/
        star.gif

Charlie 10 July 2012
    - Mac: update build scripts, source files and Xcode project to allow 
        building with Xcode 4.3 under OS 10.7.x Lion and Xcode 4.5 under
        OS 10.8 Mountain Lion.
        
    clientgui/
        mac/
            MacBitmapCompboBox.cpp
            MacSysMenu.cpp
    clientscr/
        Mac_Saver_ModuleView.m
    mac_build/
        boinc.xcodeproj/
            project.pbxproj
        buildc_ares.sh
        buildcurl.sh
        buildopenssl.sh
        BuildMacBOINC.sh
        HowToBuildBOINC_XCode.rtf

David  10 July 2012
    - Unix: include db/boinc_db_types.h in installed headers
    - client: small code cleanup, no functional change

    db/
        Makefile.am
    client/
        time_stats.cpp

David  10 July 2012
    - web: show job status correctly for new exit codes

    html/inc/
        result.inc

David  10 July 2012
    - user web: add "posts per page" pref for message boards;
        get rid of existing funky page-limit prefs

    html/
        inc/
            forum.inc
        user/
            edit_forum_preferences*.php
            forum_reply.php
            forum_thread.php

Charlie 11 July 2012
    - Mac: update sample code to allow building with Xcode 4.3 and 
        to eliminate compiler warnings.

    samples/
        example_app/
            MakeMacExample.sh
            Makefile_mac
            Makefile_mac2
            uc2_graphics.cpp
        mac_build/
            UpperCase2.xcodeproj/
                project.pbxproj
        vboxwrapper/
            BuildMacVboxWrapper.sh (new)
            Makefile_mac (new)
            vboxwrapper.xcodeproj/
                project.pbxproj
        wrapper/
            BuildMacWrapper.sh

David  11 July 2012
    - web: improve forum pagination

    client/
        client_msgs.cpp
    html/
        inc/
            forum.inc
        user/
            forum_forum.php
            forum_reply.php
            forum_threads.php

David  11 July 2012
    - web: forum fixes
    
    html/
        inc/
            forum.inc
        user/
            forum_forum.php

Charlie 12 July 2012
    - Mac: update sample code to allow building with Xcode 4.4 GM seed
        under OS 10.8 GM seed.

    samples/
        example_app/
            MakeMacExample.sh
        mac_build/
            UpperCase2.xcodeproj/
                project.pbxproj
        vboxwrapper/
            BuildMacVboxWrapper.sh
            vboxwrapper.xcodeproj/
                project.pbxproj
        wrapper/
            BuildMacWrapper.sh

David  12 July 2012
    - web: make "jump to first unread" work with pagination

    html/
        inc/
            forum.inc
        user/
            forum_thread.php

David  12 July 2012
    - web: make links to specific posts work with pagination

    html/
        inc/
            forum.inc
        user/
            forum_thread.php

David  12 July 2012
    - web: don't try to update thread last-read-time if not logged in

    html/inc/
        forum.inc

David  13 July 2012
    - web: when posting to a thread, show a page of its most recent posts 
    - feeder: add --by_batch option: interleaves jobs from different batches.
        From Jack Harris.

    sched/
        feeder.cpp
    html/user/
        forum_reply.php
        forum_user_posts.php

David  13 July 2012
    - web: after post to a thread, show a page of the most recent posts
        (but don't change user's sort prefs)

    html/user/
        forum_thread.php
        forum_reply.php

David  13 July 2012
    - web: use &middot; instead of | as a separator

    html/inc/
        result.inc

David  16 July 2012
    - lib: treat MINGW32 like CYGWIN32 (in 1 place - should do everywhere?)
        from Oliver

    lib/
        filesys.cpp
    db/
        schema_vda.sql
    sched/
        Makefile.am
    html/ops/
        manage_apps.php
    vda/
        sched_vda.cpp

David  16 July 2012
    - web: make "jump to first unread" work for threads that
        haven't been viewed before

    html/inc/
        forum.inc

Charlie 17 July 2012
    - Mac: Minor corrections to documentation and sample code.
    
    mac_build/
        HowToBuildBOINC_XCode.rtf
    samples/
        example_app/
            Makefile_mac2

David  17 July 2012
    - compile fix (from Oliver)

    api/
        boinc_api.h

David  17 July 2012
    - client: delete sticky files when reset project

    client/
        client_state.cpp

David  17 July 2012
	- client: if we get a job for which a GPU is missing,
		keep the RESULT record so that we can report it to the scheduler.
		Otherwise we'll keep getting the same job if the project has
		<resend_lost_results> set.

	client/
		cs_scheduler.cpp

Charlie 18 July 2012
    - lib: Adjust #include files as requested by Oliver Bock.
    
    lib/
        procinfo_mac.cpp


Bernd  18 July 2012
    - API: fix Makefile.mingw
        - allow to augment CFLAGS and CXXFLAGS
        - allow to at least set DEBUG flags externally, such that
            backtrace flags can be used
        - minor textual fixes (whitespace error, typo in comment)

    lib/
        Makefile.mingw

Rom    18 July 2012
    - client: Re-introduce the WM_QUERYENDSESSION window message handler to
        the power management window proc, it was removed during one of the Win9x
        code scrubs.  When we see it, inform the client it is time to shutdown.

    client/
        sysmon_win.cpp

David  21 July 2012
    - lib: fix typo

    lib/
        coproc.cpp

David  21 July 2012
    - client simulator: fix build breaks

    client/
        makefile_sim
        sim.cpp
        sim_util.cpp

David  21 July 2012
    - client: don't request work for backup project for a processor type
        unless there are idle instances of that type
        
    client/
        work_fetch.cpp

David  23 July 2012
    - volunteer storage: implement "vda status" command

    vda/
        vda_lib.cpp,h
        vda_lib2.cpp (new)
        vdad.cpp
        vda.cpp
        Makefile.am
    db/
        boinc_db_types.h

David  23 July 2012
	- client: improve "new version available" notice

	client/
		current_version.cpp

David  25 July 2012
    - volunteer data storage: intermediate checkin

    vda/
        vda.cpp
        ssim.cpp
        vdad.cpp
        sched_vda.cpp
        vda_lib2.cpp
    db/
        boinc_db_types.h
        boinc_db.cpp
        schema_vda.sql

Charlie 26 July 2012
    - Mac: fix a typo in build script.
    
     mac_build/
        setupForBOINC.sh

Charlie 27 July 2012
    - Mac: create build scripts for FreeType-2.4.10 and FTGL-2.1.3-rc5 
        libraries; eliminate extra output from wxMac build script.
    
     mac_build/
        buildfreetype.sh (new)
        buildFTGL.sh (new)
        buildWxMac.sh
        setupforBOINC.sh

Rom    30 July 2012
    - MGR: Use the same fix for the simple gui that we used on the advanced
        gui with regards to the menu on Ubuntu's interface.

    clientgui/
        sg_BoincSimpleFrame.cpp

David  1 Aug 2012
    - web: after post to a thread, show thread in user's chosen order
        instead of newest first.

    db/
        db_base.cpp,h
    html/
        inc/
            forum.inc
        user/
            forum_reply.php
    vda/
        vda_lib.cpp
        vdad.cpp
        sched_vda.cpp
        vda_lib2.cpp

David  1 Aug 2012
    - code cleanup: in foo.cpp, include foo.h first

    lib/
        *cpp

David  1 Aug 2012
    - use <cmath> instead of <math.h>.  Seems to be needed on Debian.

    sched/
        credit.cpp
        plan_class_spec.cpp
        sched_driver.cpp
        feeder.cpp
    vda/
        ssim.cpp

Charlie 1 Aug 2012
    - API, SCR: Switch from *.txf fonts to TrueType fonts in graphics 
        applications, ensuring that all related files have no licensing 
        issues.
        
    /
        COPYRIGHT
    api/
        gutil/cpp,.h
        ttfont.cpp,.h
        texfont.cpp,.h (deleted)
        texture.cpp,.h (deleted)
        txf_util.cpp,.h (deleted)
        txf/
            *.txf (deleted)
        ttf/
            courier_bold (deleted)
            helvetica (deleted)
            README (deleted)
            liberation-fonts-ttf-2.00.0/ (added)
                AUTHORS (added)
                CHANGELOG (added)
                LICENSE (added)
                README (added)
                *.ttf (added)
    clientscr/
        ss_app.cpp
    mac_build/
        boinc.xcodeproj/
            project.pbxproj
    mac_installer/
        release_boinc.sh

Charlie 2 Aug 2012
    - Mac: Update scripts for building branded installers to allow 
        building with Xcode 4.3 under OS 10.7.x Lion; change names of 
        branded installers from "*macOSX_universal" to "*macOSX_i686" 
        since we no longer support PowerPC Macs.
        
    mac_installer/
        make_CharityEngine.sh
        make_GridRepublic.sh
        make_ProgThruProc.sh

David  2 Aug 2012
    - scheduler: compile fixes for FCGI

    sched/
        hr_info.cpp
    html/inc/
        forum.inc
    lib/
        util.cpp
        filesys.cpp

Rom    2 Aug 2012
    - SS: Update project files to use FreeType and FTGL on Windows.

    api/
        ttfont.cpp, .h
    clientscr/
        ss_app.cpp
    win_build/
        boinc_ss.vcproj
        libgraphics2.vcproj

Eric K  2 Aug 2012
    - scheduler, validator: Modified credit granting for "appox credit" 
      result to weight results by proximity to the average estimate. This 
      reduces the number of results that are granted extremely low credit 
      when a new app_version is released and (I hope) improves work/duration
      estimates by speeding up the convergence of app versions stats. I may
      try using this in lieu of low_average for normal result, but haven't yet.

Charlie 3 Aug 2012
    - Sample Graphics app: Switch from *.txf fonts to TrueType fonts.
    samples/
        example_app/
            MakeMacExample.sh
            Makefile_mac
            Makefile_mac2
            uc2_graphics.cpp
        mac_build/
            UpperCase2.xcodeproj/
                project.pbxproj

Rom    3 Aug 2012
    - VBOX: Do not perform the hardware virtualization check when the
        guest VM is 64-bit.  64-bit guest vms require hardware virtualization
        and should fail without it.
    - VBOX: Implement the <copy_to_shared/> directive in the vbox_job.xml file.
        if <copy_to_shared>init_data.xml</copy_to_shared> is set, the wrapper will
        copy the init_data.xml file to the shared directory before the VM is launched.
        
    samples/vboxwrapper/
        vbox.cpp
        vboxwrapper.cpp

David  3 Aug 2012
    - volunteer storage.  Seems to be working, at least in simulation

    vda/
        vda_lib2.cpp
        vda_lib.cpp,h
        stats.cpp
        ssim.cpp
        vdad.cpp

Rom    3 Aug 2012
    - WIN: Make the example graphics application build again.
    - WIN: Get rid of the linker warnings for both the default screensaver and
        the example graphics application

    win_build/
        boinc_ss.vcproj
        uc2_graphics.vcproj

David  3 Aug 2012
    - API: remove support for BMP and TGA image files;
        the code to parse these had no license info.
        Only JPEG is supported now.

    api/
        Makefile.am
        bmplib.cpp,h (removed)
        tgalib.cpp,h
        gutil.cpp

Charlie 3 Aug 2012
    - API: remove references to removed files bmplib.h and tgalib.h.
    
    api/
        gutil_text.cpp

Charlie 3 Aug 2012
    - Mac: Update build instructions and build script.

    mac_build/
        HowToBuildBOINC_XCode.rtf
        setupforBOINC.sh
    
David  3 Aug 2012
    - Client: initial checkin for Android version.  From Joachim Fritzsch.

    lib/
        common_defs.h
        prefs.cpp,h
        android_log.h (new)
        network.cpp
        shmem.h
        hostinfo.h
        str_util.cpp
        synch.cpp
    client/
        hostinfo_unix.cpp
        client_msgs.cpp
        cs_prefs.cpp
        main.cpp
        hostinfo_network.cpp

David  3 Aug 2012
    - client: other Android stuff, from Joachim

    client/
        cs_platforms.cpp
    lib/
        md5_file.cpp

David  3 Aug 2012
    - scheduler: fix message typo

    sched/
        sched_send.cpp

Rom    6 Aug 2012
    - WIN: Don't include the newer DBGHELP symbols in MinGW64.
        (From Oliver Bock)
        
    lib/
        stackwalker_imports.h

David  6 Aug 2012
	- client: fix error in runtime estimation for active tasks

	client/
		work_fetch.cpp

Rom    7 Aug 2012
    - MGR: Enforce the 0..10 day limit on the connect interval for the
        advanced preferences dialog.  At some point we should rename
        it.

    clientgui/
        DlgAdvPreferences.cpp

Rom    7 Aug 2012
    - API: Remove ttfont.cpp from Makefile.am.  Apps should include it
        in there Makefile as needed.

    api/
        Makefile.am

Rom    7 Aug 2012
    - WINSCR: Fix problem with the screensaver needlessly cycling in
        preview mode.  Ugh.

    clientscr/
        screensaver_win.cpp

David  7 Aug 2012
    - client: parse <network_wifi_only> in prefs
    - server: compile fix

    lib/
        prefs.cpp
    vda/
        vda.cpp
        ssim.cpp
        vdad.cpp
        vda_lib2.cpp

Charlie 7 Aug 2012
    - WIN: Remove reference to deleted tgalib.cpp file.

    win_build/
        libgraphics2.vcproj

David  8 Aug 2012
    - server: volunteer storage bug fixes.
        Note to self: jerasure's decoder program loops or crashs
            if there are no missing chunks.
    vda/
        vda_lib.cpp,h
        vda.cpp
        sched_vda.cpp
        vda_lib2.cpp
    db/
        boinc_db_types.h

David  8 Aug 2012
    - Client/manager: there was a bug because some code was writing
        "cpu" in XML, and other code was looking for "CPU".
        To fix this and prevent similar problems,
        processor type names are now encapsulated in proc_type_name_xml().
        Code should use this rather than having hard-wired names.
        Redefine: GPU_TYPE_* as macros that call proc_type_name_xml().

    client/
        client_types.cpp
        client_state.cpp
    clientgui/
        DlgItemProperties.cpp
    sched/
        sched_version.cpp
    lib/
        gui_rpc_client_ops.cpp
        coproc.cpp,h

Charlie 8 Aug 2012
    - MGR: Fix build break.
    
     clientgui/
        DlgItemProperties.cpp

Eric K  8 Aug 2012
    - LIB: Added conditional printf to the message log class, since most 
      scheduler log output seems to be conditional on config parameters 
      such as config.debug_version_select.

    lib/
        msg_log.{h.cpp}

Eric K  8 Aug 2012
    - Credit is more stable when pegged_avg() is used.
    - When a normal and an approx result are compared the normal result 
      now gets double weight in a pegged_avg() with any approx results. 
      "Normal mode" GPU results are frequently resulting in bad credit 
      values for yet undetermined reasons. Since GPUs are so fast, there 
      can be a lot of bad values in a short time. Including the prior 
      average and another result even seems to prevent this in many case.
    - Replaced many of the if { msg_log.printf } with msg_log.cond_printf()
    - Accidentally changed some of the formatting when trying a new editor 
      that apparently autoformats. Sorry for the extra diff lines.
    - There's a problem with pfc calculation for hosts whose credit 
      calculation fails the sanity check. This has been a problem for 
      a long time. Because the result fails the sanity check, the 
      host_app_version pfc is never updated. Because hav.pfc is never 
      updated, the credit calculation continues to be wrong. 
    - This change is subject to review. Use with caution.

    sched/
        credit.cpp
   
David  10 Aug 2012
    - client: when we're making a scheduler RPC
        for a reason other than work fetch,
        and we're deciding whether to piggyback a work request,
        skip the checks for hysteresis (buffer < min)
        and for per-resource backoff time.
        These checks are there only to limit the rate of RPCs,
        which is not relevant since we're doing one any.

        This fixes a bug where a project w/ sporadic jobs specifies
        a next_rpc_delay to ensure regular polling from clients.
        When these polls occur they should request work regardless of backoff.

    client/
        work_fetch.cpp,h

David  10 Aug 2012
    - client: tweak to the above: never ask for work if buffer > max.
        This is needed to prevent projects that use next_rpc_delay
        from queuing unbounded work.

    client/
        work_fetch.cpp

David  10 Aug 2012
    - API: add boinc_set_min_checkpoint_period(int).
        Lets application specify a min checkpoint interval.
        The actual min checkpoint interval is the max of this
        and the user-specified pref for min disk interval.

    api/
        boinc_api.cpp,h

David  10 Aug 2012
    - server: fix bug in restrict_wu_to_user() that caused it
        to go into infinite loop

    sched/
        sched_util.cpp

David  10 Aug 2012
    - client: Android-related tweaks, from Joachim

    client/
        main.cpp
    lib/
        synch.cpp
        android_log.h

David  10 Aug 2012
    - lib: switch include order to the way it was (general to specific).
        Should fix MinGW compile

    lib/
        *.cpp

David  10 Aug 2012
    - server: compile fix

    lib/
        synch.cpp

David  11 Aug 2012
    - db_purge: fix typo that cause bad DB query when using assignments

    sched/
        db_purge.cpp
    vda/
        vda.cpp
        vda_lib.cpp,h
        vda_lib2.cpp
        vda_policy.cpp
        ssim.cpp

David  13 Aug 2012
    - client: treat all 4xx HTTP errors as permanent
    - code cleanup
    - API: increase a buffer in timer_handler() from 256 to 512.

    sched/
        credit.cpp
    lib/
        msg_log.cpp,h
    client/
        http_curl.cpp
    api/
        boinc_api.cpp

Rom    13 Aug 2012
    - WINSETUP: Provide the ability to create the acct_mgr_login.xml from
        from the command line.  Useful for mass deployments within companies
        and charities.

    win_build/installerv2/redist/Windows/src/boinccas/
        boinccas.rc
        boinccas95.def
        boinccas95.vcproj
        CACreateAcctMgrLoginFile.cpp, .h
        CACreateProjectInitFile.cpp
    win_build/installerv2/redist/Windows/Win32/
        boinccas.dll
        boinccas95.dll
    win_build/installerv2/redist/Windows/x64/
        boinccas.dll
        boinccas95.dll

David  13 Aug 2012
    - volunteer storage stuff

    vda/
        vda_lib.cpp,h
        ssim.cpp
        sched_vda.cpp
        vda_lib2.cpp
    client/
        client_types.h
    lib/
        common_defs.h

Charlie 14 Aug 2012
    - Mac installer: Fixes for short (posix) user names containing spaces.
    
    mac_installer/
        PostInstall.cpp
        release_boinc.sh
        Uninstall.cpp

David  15 Aug 2012
    - file upload handler: add an #ifdef for disabling locking of files
        while writing to them.
        It's not clear to me that this locking is beneficial,
        and it may be causing filesystem problems at WCG
    - volunteer storage stuff

    vda/
        vda_lib.cpp,h
        vda.cpp
        ssim.cpp
        vdad.cpp
        vda_lib2.cpp
    db/
        boinc_db_types.h
        boinc_db.cpp
        schema_vda.sql
    sched/
        file_upload_handler.cpp

David  16 Aug 2012
    - scheduler: if sending GPU description to pre-7.0 client,
        call it CUDA instead of NVIDIA

    sched/
        sched_types.cpp
    db/
        boinc_db.cpp
    vda/
        vda.cpp
        sched_vda.cpp
        vda_lib2.cpp

David  17 Aug 2012
    - volunteer storage: various

    vda/
        vda.cpp
        vdad.cpp
        sched_vda.cpp
        vda_lib2.cpp
        vda_lib.h

David  18 Aug 2012
    - client: if a project has excluded GPUs of a given type,
        allow it to fetch work of that type if the # of runnable
        jobs it <= the # of non-excluded instances (rather than 0).

    client/
        work_fetch.cpp,h
        rr_sim.cpp

David  18 Aug 2012
    - file upload handler:
        Do first read from socket before opening the disk file
        (an attempt to fix filesystem lockups on WCG).
        Increase buffer size from 16KB to 256KB.

    sched/
        file_upload_handler.cpp

Charlie 20 Aug 2012
    - client: If OpenCL detection gets an error for a platform or device, 
        finish detection of the remaining platforms and / or devices.
        Move OpenCL memory size workaround back into OpenCL source file. 
        
    client/
        gpu_opencl.cpp
        gpu_amd.cpp
    lib/
        coproc.h

David  20 Aug 2012
    - client: print log msgs (enabled by task_debug) if the client
        times out on quitting or aborting a task, and has to kill it.
    - volunteer storage: bug fixes

    vda/
        sched_vda.cpp
        vda_lib2.cpp
    client/
        app_control.cpp

David  20 Aug 2012
    - client: take GPU exclusions into account when making
        initial work request to a project
    - client: put some casts to double in NVIDIA detect code.
        Shouldn't make any difference.
    - volunteer storage: truncate file to right size after retrieval

    client/
        work_fetch.cpp,h
        gpu_nvidia.cpp
        scheduler_op.cpp
    vda/
        vdad.cpp
        vda_lib2.dpp

David  21 Aug 2012
    - client: change the way project disk share is computed.
        - Allow projects to report "desired disk usage" (DDU).
            If the client learns that a project wants disk space,
            it can shrink the allocation to other projects.
        - Base share computation on DDU rather than disk usage.
        - Introduce the notion of "disk resource share".
            This is defined (somewhat arbitrarily) as resource share
            plus 1/10 of the largest resource share.
            This is intended to ensure that even zero-share projects
            get enough disk space to store app versions and data files;
            otherwise they wouldn't be able to compute.
    - server: use host.d_boinc_max (which wasn't being used)
        to start d_project_share reported by client.
    - volunteer storage: change the way hosts are allocated to chunks.
        Allow hosts to store several chunks of the same file, if needed

    vda/
        vda_lib2.cpp
        vda_lib.h
    client/
        project.cpp,h
        client_state.h
        cs_prefs.cpp
        scheduler_op.cpp
    db/
        boinc_db_types.h
    sched/
        sched_types.h

David  22 Aug 2012
    - file_upload_handler: bug fix
    - volunteer storage: bug fixes

    vda/
        vda_lib2.cpp
        vda_lib.h
    sched/
        file_upload_handler.cpp

Rom    22 Aug 2012
    - client: streamline the console detach process under Windows.
    
    client/
        cs_cmdline.cpp
        main.cpp

Eric K 23 Aug 2012
    - build environment:  fixed bug in generate_svn_version.sh that generated
        incorrect output on unix systems that don't synchronize writes to the
        same file from opposite sides of a pipe.
    /
        generate_svn_version.sh

David  24 Aug 2012
    - volunteer storage: fix the way that hosts are classified as alive/dead
        - add a config item vda_host_timeout.
            A host that hasn't done a scheduler RPC for this long
            is considered dead.
        - a host that's not running a version 7+ client is considered dead
        - host.cpu_efficiency (an otherwise unused field) is used
            as a flag for dead hosts
        - the scheduler clears the flag if the client is v7+
        - vdad sets the flag for hosts where last RPC is old
        - before choosing a host for chunk download,
            vdad checks its client version.

    db/
        boinc_db_types.h
    vda/
        vda_lib.cpp,h
        vda_lib2.cpp
        vdad.cpp
        sched_vda.cpp
    sched/
        sched_config.cpp,h

David  24 Aug 2012
    - server: add support for having a mixture of CPU-intensive
        and non-CPU-intensive applications.
        An app can be specified as non-CPU-intensive in project.xml,
        and this attribute can be set or cleared using the admin web interface.
        Note: support for this was added to the client in 2011,
        but we didn't add server-side support at that time.
        This change is in 6.12 and later clients.

    py/Boinc/
        database.py
    vda/
        vda_lib.cpp,h
    db/
        boinc_db_types.h
        boinc_db.cpp
    db/
        schema.sql
    sched/
        sched_types.cpp
    html/ops/
        db_update.php
        manage_apps.php

David  26 Aug 2012
    - server: compile fix
    - server: add nfiles_on_host(),
        a support function for "locality scheduling lite".

    vda/
        vda_lib.h
        sched_vda.cpp
    client/
        client_state.cpp
    sched/
        sched_send.cpp

David  27 Aug 2012
    - scheduler: add support for limited locality scheduling
    - API: remove support for PPM files

    api/
        gutil.cpp
    db/
        boinc_db_types.h
        boinc_db.cpp
        schema.sql
    sched/
        sched_shmem.cpp
        sched_array.cpp
        sched_send.cpp,h
        sched_types.cpp,h
        sched_shmem.h
    html/ops/
        db_update.php

David  28 Aug 2012
    - scheduler: improved log messages for limited locality scheduling

    sched/
        sched_send.cpp
        transitioner.cpp
        sched_shmem.h
        sched_array.cpp
    lib/
        str_util.cpp

David  29 Aug 2012
    - scheduler: msg tweaks

    sched/
        sched_send.cpp
        sched_array.cpp
        handle_request.cpp

David  30 Aug 2012
    - remote job submission: start writing a general-purpose
        cmdline tool for remote job submission (not done)
    - remote job submission: support the 4 file modes described
        in the documentation (not done)

    html/inc/
        submit.inc
    vda/
        sched_vda.cpp
    sched/
        sched_send.cpp
        sched_array.cpp
    tools/
        remote_submit (new)

David  30 Aug 2012
    - scheduler: support for projects with some non-CPU-intensive apps
        (but not all) wasn't finished.
        New logic: if the project has an NCI app then:
        - make a list of NCI apps for which the client doesn't have
            a job in progress.
        - try to send one job for each of these apps
        - do this even if no work is being requested.
        - don't send jobs for NCI apps by other mechanisms

    NOTE: the client logic isn't quite right for mixed NCI projects.
        If there's no job for a given NCI app,
        the client should do a scheduler RPC.
        This isn't critical so we won't do this now.

    db/
        boinc_db_types.h
    sched/
        handle_request.cpp
        sched_array.cpp,h
        sched_shmem.cpp,h
        sched_customize.cpp
        sched_send.cpp
    tools/
        tt_boinc

David  2 Sept 2012
    - client: fix bug that broke file signing with X.509 certificates.
        From matszpk.  Fixes #1168.

    lib/
        filesys.cpp,h
        crypt.cpp
    client/
        cs_files.cpp

David  5 Sept 2012
    - admin web: improve script for browsing credit info
    - client: add a coproc-missing message

    html/ops/
        credit.php
    client/
        client_types.cpp
    sched/
        sched_customize.cpp

David  6 Sept 2012
    - admin web: credit browser tweaks

    html/
        user/
            lammps.php
        ops/
            credit.php
    sched/
        file_deleter.cpp

David  6 Sept 2012
    - scheduler: fix bug in homogeneous app version.
        We were using a static BEST_APP_VERSION in
        check_homogeneous_app_version(),
        and it wasn't being initialized on each call
        (e.g. its HOST_USAGE was not being cleared).

    sched/
        sched_version.cpp
        file_deleter.cpp

David  6 Sept 2012
    - scheduler: fix sending of NCI jobs.
        We were failing to mark the cache entries as free.
    - API: initialize GPU device # to -1;
        If client doesn't give us a device number, something is wrong
        and it's better to not start computing.

    sched/
        sched_array.cpp
        sched_send.cpp
    lib/
        app_ipc.cpp

David  7 Sept 2012
    - scheduler: more detailed msgs for NCI job sending

    sched/
        sched_array.cpp

Charlie 8 Sep 2012
    - client: work around a nasty bug which crashes OSX (!) on some 
        dual-gpu MacBooks with CUDA installed if we call cuInit() 
        unless we force use of the discrete (NVIDIA) GPU.
        
    client/
        gpu_opencl.cpp

Rom    10 Sept 2012
    - client: initialize memfree and memtotal before use for Nvidia
        cards.  It appears that the Nvidia API was only setting 32-bits
        of the 64-bit value.  The remaining 32-bits were whatever
        was on the stack.
        
    client/
        gpu_nvidia.cpp

Eric K 10 Sept 2012
    - sched: fixed bug in plan_class_spec.cpp the resulting in GPU performance
      not being included in scheduler or credit calculations.

    sched/
       plan_class_spec.cpp

Charlie 12 Sep 2012
    - client: Don't support CUDA on dual-GPU MacBooks with automatic 
        GPU switching but continue to support OpenCL for NVIDIA GPUs.
        This prevents forcing use of the discrete (NVIDIA) GPU, which 
        greatly decreases time the computer can run on battery power.
        
    client/
        hostinfo_unix.cpp
        gpu_nvidia.cpp
        gpu_opencl.cpp
    lib/
        hostinfo.h

David  12 Sept 2012
    - user web: fix bug when do forum search on Google

    html/user/
        forum_search_action.php

David  13 Sept 2012
    - scheduler: fix logic error limited locality scheduling.
        In LLS array pass, skip file-on-host check if host
        doesn't have any sticky files.
        TODO: it should actually be "any sticky files for this app".
        But we currently don't have any way to know that.

    sched/
        sched_array.cpp

Rom    13 Sept 2012
    - client: Initialize the total mem size_t.
    
    client/
        gpu_nvidia.cpp

David  16 Sept 2012
	- client: enforce excluded app at startup
	- win compile fix

	client/
		app.cpp
	lib/
		filesys.h

David  19 Sept 2012
    - scheduler: fix bug that cause NCI to be sent even when
        client is not requesting work
    - client: parse the <vbox_window> option in cc_config.xml

    html/inc/
        util.inc
    client/
        log_flags.cpp
    sched/
        sched_send.cpp

David  19 Sept 2012
    - Client/manager: if a GPU app is suspended because a GPU-exclusive
        app is running, show an appropriate message.

    clientgui/
        sg_TaskPanel.cpp
        MainDOcument.cpp
    lib/
        gui_rpc_client_ops.cpp
        gui_rpc_client.h

David  19 Sept 2012
    - client: message tweak
    client/
        app.cpp
        cs_prefs.cpp

David  20 Sept 2012
    - client simulator compile fix
    clientgui/
        MainDocument.cpp
    client/
        makefile_sim

David  20 Sept 2012
    - cancel_jobs tool: add --name option to cancel job by name.
        From David Coss.

    tools/
        backend_lib.cpp,h
        cancel_jobs.cpp

David  20 Sept 2012
    - A bunch of tweaks from Steffen Moller, e.g. using MAXPATHLEN

    various files

Charlie 21 Sep 2012
    - Mac: Fix build breaks introduced by above changes; path_to_error 
        arg is modified by CheckNestedDirectories() so can't be const.

    client/
        check_security.cpp

David  21 Sept 2012
    - client: MAXPATHLEN tweak

    client/
        app.cpp

David  21 Sept 2012
    - Manager: fix "exclusive GPU app running" message logic.

    clientgui/
        MainDocument.cpp

David  22 Sept 2012
    - Unix startup script fixes, from Andrew Stevenson

    client/
        cs_statefile.cpp
        script/
            boinc-client.in

David  23 Sept 2012
    - web: add global prefs reset button
    - change default disk prefs to:
        - no absolute limit on disk usage (we need to work with future disks)
        - keep 100 MB min free space
        - use up to 90% of total space

    html/
        user/
            prefs_default.php (new)
            prefs.php
        inc/
            prefs.inc
    lib/
        prefs.cpp

Eric K  24 Sept 2012  (Date committed to git repository)
    - sched: 2 bug fixes in credit.cpp
        - It was possible if all results for a workunit were PFC_MODE_INVALID
          that NaN pfc would be used causing database update errors.  Solved 
          by using wu_estimated_pfc() as pfc in that case.
        - Sanity check was comparing raw_pfc directly to rsc_fpops_bound.  That
          was causing problems GPUs with high performance estimates.  Fixed by 
          including the app_version scale factor in the check.  I thought I had 
          already committed this...
        - Removed a few lines of commented out experimental code accidentally
          comitted earlier.

    sched/
        credit.cpp

David  30 Sept 2012
    - API: if get a resume message from client while in a critical section,
        clear the suspend_request flag.
        Otherwise we'll end up doing two suspends,
        and on Win the app will be suspended forever.

    api/
        boinc_api.cpp

David  10 Oct 2012
    - tweaks

    samples/nvopencl/
        nvopencl.cpp
    vda/
        sched_vda.cpp
        vda_lib2.cpp

David  11 Oct 2012
    - client and API: improve the way an app checks for the death of the client
        Old: heartbeat mechanism
        Problem: if the client is blocked for > 30 secs
            (e.g. because it takes a long time to write the state file,
            of because it's stopped in a debugger)
            then apps exit.
            This is bad is the app doesn't checkpoint and has been
            running for a long time.
        New: the client passes its PID to the app.
            The app periodically (10 sec) checks that the process still exists.
        Notes:
        - For backward compatibility (e.g. new API w/ old client,
            or vice versa) the client still sends heartbeats,
            and the API checks heartbeats if the client doesn't pass a PID.
        - The new mechanism works only if the client's PID isn't assigned
            to a new process within 10 secs of the client exiting.
            Windows 2000 reuses PIDs immediately, so check for Win2K
            and don't use this mechanism if so.

    TODO: For Unix multithread apps,
        critical sections aren't currently being enforced.
        Need to fix this by masking signals.

    api/
        boinc_api.cpp
    client/
        hostinfo_win.cpp
        app_start.cpp
    lib/
        app_ipc.cpp,h
        proc_control.cpp

David  11 Oct 2012
	- Win compile fixes.
		For now, include psapi.lib in various project properties.
		Try to figure out a different way.

	api/
		boinc_api.cpp
	client/
		app_start.cpp
	lib/
		boinc_win.h
	win_build/
		various .proj files

David  15 Oct 2012
    - user web: show the right page/message after the following actions:
        - rate a post
        - moderate a post
        - edit a post
        - report a post

    sched/
        validator.cpp
    tools/
        update_versions
    html/user/
        forum_rate.php
        forum_report_post.php
        forum_moderate_post_action.php
        forum_edit.php

Charlie 15 Oct 2012
    - MGR: We don't save Simple View's width & height since it's 
        window is not resizable, so don't try to read them back.
    
    clientgui/
        BOINCGUIApp.cpp

David  16 Oct 2012
    - scheduler: when adding a new HOST_APP_VERSION, check if there's already
        one for that (host, app, platform, plan class).
        If there is, use it and update the app version ID.
        This way, when a new app version is released,
        it will use the runtime and reliability statistics
        of the previous one, instead of starting from scratch.
    - add a script "stage_file" for staging an input file.
        This checks for immutability violations,
        moves or copies the file to the download hierarchy,
        computes and stores its MD5, and makes a gzipped version if needed.
    - add some files missing from git repo

    tools/
        dbcheck_files_exist
        grep_logs
        stage_file (new)
    sched/
        credit.cpp

Charlie 17 Oct 2012
    - MGR: Add Control-Shift_E shortcut (Command-Shift-E on Mac) to show Event 
        Log in Simple View, for the convenience of tech suppport volunteers.
    
    clientgui/
        sg_BoincSimpleFrame.cpp,.h

David  17 Oct 2012
    - scheduler: debug the above
    - add some files missing from git repo

    py/Boinc/
        boinc_db.py
        configxml.py
        sched_messages.py
        util.py
    sched/
        credit.cpp
        validator.cpp

David  17 Oct 2012
    - client: maintain current and previous uptime,
        and include them in scheduler RPC request.
    - scheduler: parse them
    Note: this is to support a future feature where the scheduler will
        send non-checkpointing jobs only clients likely to be able
        to complete them.

    client/
        client_state.cpp,h
        cs_scheduler.cpp
        cs_statefile.cpp
    lib/
        gui_rpc_client_ops.cpp
    sched/
        sched_types.cpp,h

David  17 Oct 2012
    - web: add "Validation inconclusive" state for task lists

    html/inc/
        result.inc

David  17 Oct 2012
    - tweaks

    client/
        async_file.cpp
    lib/
        filesys.cpp,h
    samples/atiopencl/
        atiopencl.cpp

David  17 Oct 2012
    - web: if showing a thread in oldest-first order,
        default to showing the last page of posts.

    html/inc/
        forum.inc

Charlie 18 Oct 2012
    - MGR: Fix bug which can cause Manager to quit when started in Simple View.
    - lib: fix unmatched parentheses which confused source file editor.
    
    clientgui/
        sg_TaskPanel.cpp
    lib/
        gui_rpc_client_ops.cpp

Charlie 18 Oct 2012
    - lib: don't clear entire APP_VERSION struct in APP_VERSION::parse_coproc().
    
    lib/
        gui_rpc_client_ops.cpp

Rom    19 Oct 2012
    - Add missing references to psapi.lib for various build configurations.

    win_build\
        boinc_ss.vcproj
        example_app_multi_thread.vcproj
        sleeper.vcproj
        uc2.vcproj
        uc2_graphics.vcproj
        vboxwrapper.vcproj
        wrapper.vcproj

David  19 Oct 2012
    - client: change work fetch policy to avoid starving GPUs
        in situations where GPU exclusions are used.
    - client: fix bug in round-robin simulation when GPU exclusions are used.

    Note: this fixes a major problem (starvation)
        with project-level GPU exclusion.
        However, project-level GPU exclusion interferes with most of
        the client's scheduling policies.
        E.g., round-robin simulation doesn't take GPU exclusion into account,
        and the resulting completion estimates and device shortfalls
        can be wrong by an order of magnitude.

        Furthermore, this fix only works for project-level exclusions.
        If you use app-level exclusions, starvation is still possible.

        The only way I can see to fix this would be to model each
        GPU instance as a separate resource,
        and to associate each job with a particular GPU instance.
        This would be a sweeping change in both client and server.

    client/
        log_flags.cpp
        project.cpp,h
        rr_sim.cpp
        work_fetch.cpp,h
    lib/
        coproc.h

David  21 Oct 2012
    - remote job submission tweak

    html/user/
        submit_rpc_handler.php

Rom    22 Oct 2012
    - SCR: Fix bug in X11 screensaver.
      (From Michael Tughan)
      
    clientscr/
        screensaver_x11.cpp

Rom    23 Oct 2012
    - SCR: Fix bug in X11 screensaver.
      (From David Coss)
      
    clientscr/
        screensaver_x11.cpp

Rom    24 Oct 2012
    - API: Remove the call to SendMessage(WM_QUIT, ...) after destroying the window.
        There is no guarantee what order the event queue will be processed in and if
        WM_QUIT is processed before WM_DESTROY something might linger around.
        
    api/
        graphics2_win.cpp

David  23 Oct 2012
    - server: add stage_file to project setup; add error checking to stage_file

    py/Boinc/
        setup_project.py
    tools/
        create_work_example
        stage_file

David  24 Oct 2012
    - client: if an app's finish file has existed for 10 seconds, kill it;
        it must be hung in boinc_finish().
        This behavior has been seen with LHC@home and maybe other projects.

    client/
        app.cpp,h
        cpp_control.cpp

Rom    24 Oct 2012
    - Fix the db schema check functionality so that it will work with make_project
        and upgrade correctly.  We no longer rely on svnversion for this sort of
        thing.

    db\
        init_db
    html\ops\
        db_schemaversion.php
    tools\
        make_project
        upgrade

David  24 Oct 2012
    - db_update.php is not executable, db_schemaversion.php is
        NOTE: I suggest that we not use .php for executable scripts

    html/ops/
        db_update.php

Rom    25 Oct 2012
    - API: Use CloseWindow() to respond to the API Defined WM_SHUTDOWNGFX event just
        in case CloseWindow() does something more than just send the WM_CLOSE event
        to the window proc.
        
    api/
        graphics2_win.cpp

Rom    26 Oct 2012
    - WINSETUP: Add the account manager auth logic from the 6.8 installer to current
        generation installers.
    - WINSETUP: Make whether or not to create start menu items configurable via the
        command line.  Useful for mass deployment installs.

    win_build\installerv2\
        BOINC.ism
        BOINCx64.ism

Rom    27 Oct 2012
    - VBOX: Change the way elapsed_time is calculated in vboxwrapper.

        Previously: elapsed_time was just incremented with the value of the polling
          period each iteraction through the main loop.  This introduced issues
          when vboxmanage lagged for whatever reason.  This lag could go as high as 5
          seconds.  Over the timespan of a day this could increase the wall clock time
          of a task a great deal.
          
        Now: elapsed_time is incremented with the time it took to execute the main
          loop.
          
    samples\vboxwrapper\
        vboxwrapper.cpp

Rom    27 Oct 2012
    - VBOX: Increase elapsed_time if we were forced to sleep after executing the main loop
    
    samples\vboxwrapper\
        vboxwrapper.cpp

Rom    28 Oct 2012
    - VBOX: Remove timeouts for creating and deleting snapshots.
    
    samples\vboxwrapper\
        vbox.cpp, .h

David  28 Oct 2012
    - client: fix bug in handling proxy info in cc_config.file

    client/
        log_flags.cpp

David  28 Oct 2012
    - client: if exiting because of exit_after_finished flag,
        write state file before exiting so we don't restart the job later.

    client/
        app.cpp
        app_control.cpp

David  28 Oct 2012
    - client, Unix: make Curl sockets close-on-exec,
        so that app processes don't inherit them.
    - client: fix bug that makes client exit if a slot dir contains
        finish file on startup

    client/
        app_control.cpp
        http_curl.cpp

David  28 Oct 2012
    - update_versions: get key directory from config file

    tools/
        update_versions

David  29 Oct 2012
    - GUI RPC: expose TIME_STATS info (e.g. on_frac) in
        the binding of the get_state() RPC
    - client: move client_start_time and previous_uptime
        from CLIENT_STATE to TIME_STATS,
        so that these are also visible in GUI RPC
    - scheduler RPC: move uptime and previous_uptime
        into <time_stats>
    - client: condition an RR simulation message on <rrsim_detail>
    - boinccmd: show TIME_STATS info in --get_state

    client/
        client_state.cpp,h
        cs_prefs.cpp
        cs_scheduler.cpp
        cs_statefile.cpp
        rr_sim.cpp
        time_stats.cpp,h
    lib/
        common_defs.h
        gui_rpc_client.h
        gui_rpc_client_ops.cpp
        gui_rpc_client_print.cpp

David  31 Oct 2012
    - wrapper: compile fix for new gcc

    samples/wrapper/
        wrapper.cpp

Rom    31 Oct 2012
    - VBOX: Don't report any error messages when unregistering the VM.
    
        VirtualBox 4.2 no longer requires certain commands to be executed
        to unregister a VM while older versions do.  Just ignore any error
        codes, if it becomes a problem we can always make it conditional
        on what version of VirtualBox is installed.
        
    samples\vboxwrapper\
        vbox.cpp

Eric K  31 Oct 2012
    - wrapper: Fix for likely compile problems due to including new header in
      previous wrapper.cpp without checking for their existence.  The macros
      required already existed in config.h.

    samples/wrapper/
        wrapper.cpp

Rom    31 Oct 2012
    - VBOX: Make deleting a snapshot a non-terminal event.
    
        Deleting stale snapshots now consists of enumerating the existing
        snapshots and deleting all but the most recent snapshot.  This fixes
        the problem where, for one reason or another, a snapshot could not
        be deleted at one point in time.  The wrapper would just continue to 
        create new ones and was unable to successfully deal with the older
        ones.  Disk space would eventually run out.
        
    samples\vboxwrapper\
        vbox.cpp, .h
        vboxwrapper.cpp

David  31 Oct 2012
    - client: message tweaks for failed app startup

    client/
        app_start.cpp
        client_state.cpp

David  31 Oct 2012
    - Fix MinGW build: generate_svn_version.sh only works on top level
        (from Bernd)

    lib/
        Makefile.mingw

Rom    31 Oct 2012
    - VBOX: Remove extra arguments to the enumerate snapshot command.
    
      Copy and paste was not my friend.
      
    samples\vboxwrapper\
        vbox.cpp

Rom    31 Oct 2012
    - VBOX: Cleanup all the snapshots before unregistering the VM.
    
    samples\vboxwrapper\
        vbox.cpp, .h

Rom    1 Nov 2012
    - VBOX: Make adjustments to the clean-up procedure for Vbox 4.2.
    
    samples\vboxwrapper\
        vbox.cpp, .h

David  1 Nov 2012
	- client/manager: move the conditional define of MAXPATHLEN
		from boinc_win.h to filesys.h,
		so that the client will hopefully build on Hurd,
		which doesn't define MAXPATHLEN.

	client/
		http_curl.cpp
	lib/
		boinc_win.h
		common_defs.h
		filesys.h
		gui_rpc_client.h

David  1 Nov 2012
    - fix a few unlikely but possible file-descriptor leaks (from RustyBSD)
    - remote job submission: always compute fraction done when showing
        batch list; check for nonexistent user

    client/
        cs_scheduler.cpp
    html/user/
        submit.php
    lib/
        cert_sig.cpp
        mem_usage.cpp
    sched/
        sched_timezone.cpp

David  1 Nov 2012
    - client: in checking reasons for not requesting work,
        look at backoff last.
        Otherwise the user can get a misleading message if they
        update a project that's backed off

    client/
        work_fetch.cpp
    client/
        work_fetch.cpp

Eric   1 Nov 2012
    - Found another missing file
    
    m4/
        ax_lang_compiler_ms.m4

Eric   1 Nov 2012
    - Allow sysconfdir to be specified rather than hardcoded at '$prefix/etc'
      (submitted by Alexander Kruppa)
    - Fix for compiles on os without xlocale.h

     configure.ac
     client/
         scripts/
             Makefile.am

Eric   1 Nov 2012
    - First fixes for out-of-source-tree configure and compile
    - samples/example_app will no longer build by default.  To build
      person compile must run make in the example_app directory in-source-tree.
      Thats because the Makefile is not and should not be generated by automake.
      
      Makefile.am 
      Makefile.incl 
      m4/
          sah_header_stdcxx.m4 
          sah_largefile_breaks_cxx.m4 
          sah_links.m4

David  2 Nov 2012
    - example app: get the graphics app to build on Fedora Core 14
        Note: this required installing various packages,
        and tweaking the Makefile in various ways,
        some of them FC14-specific ways

    html/ops/
        upgrade_db.php
    samples/example_app/
        Makefile
        uc2_graphics.cpp
    sched/
        sched_send.cpp
    tools/
        upgrade

Rom    4 Nov 2012
    - VBOX: Do not count the sleep time as part of the elapsed time when
        the VM is supposed to be suspended.
        
    samples\vboxwrapper\
        vboxwrapper.cpp

Rom    5 Nov 2012
    - VBOX: Ugh, if sleep_time is greater than zero, increment elapsed_time by
        the poll interval.  
        
    samples\vboxwrapper\
        vboxwrapper.cpp

David  7 Nov 2012
    - remote job submission: show 20 batches, with link to show all
    - XML parser: make low-level functions inline, in an attempt
        (unsuccessful, as far as I can tell) to boost performance

    html/user/
        submit.php
    lib/
        cc_config.h
        parse.cpp,h
        proxy_info.h
    sched/
        sched_main.cpp

David  7 Nov 2012
    - scheduler: add separate log flag for locality sched lite
    sched/
        sched_config.cpp,h
        sched_array.cpp
    - remote job submission: show 20 batches, with link to show all

David  7 Nov 2012
    - scheduler: log message tweaks
    - Some C++ files in clientgui/ had execute permissions (??).  Clear them.

    sched/
        sched_array.cpp
        sched_send.cpp

David  7 Nov 2012
    - a bunch of skin files had execute permissions (??).  Clear them.

    clientgui/skins/Charity Engine/graphic/*

David  7 Nov 2012
    - scheduler: when resend jobs:
        - don't use devices for which work is not being requested
        - obey wu_is_infeasible_custom()
            (e.g. don't send SETI@home VLAR jobs to GPUs)
    - scheduler: add <debug_array_detail> log flag for slot-level messages
    - admin web: show and allow control of app.beta

    html/ops/
        manage_apps.php
    sched/
        sched_array.cpp
        sched_config.cpp,h
        sched_resend.cpp

David  8 Nov 2012
    - remove execute permissions from various files that shouldn't have them

David  8 Nov 2012
    - add slide-show screensaver (from David Coss)

    samples/example_app/
        Makefile
        slide_show.cpp (new)

David  8 Nov 2012
    - user web: fix bug when showing last page of thread

    html/inc
        forum.inc

David  8 Nov 2012
    - scheduler: remove redundant call to wu_is_infeasible_custom()
        introduced in yesterday's commit

    sched/
        sched_resend.cpp

David  8 Nov 2012
    - scheduler: compile fix for wu_is_infeasible_custom()
    sched/
        sched_customize.cpp

Charlie 9 Nov 2012
    - Mac: update Xcode project for building boinc_zip.
    
    zip/
        boinc_zip.xcodeproj/
            project.pbxproj

Charlie 9 Nov 2012
    - Mac: add slide-show screensaver to example_app Xcode project
        and Mac example_app build scripts.
    - example app: fix compiler warnings in slide_show.cpp.
    
    samples/
        example_app/
            MakeMacExample.sh
            Makefile_mac
            Makefile_mac2
            slide_show.cpp
        mac_build/
            UpperCase2.xcodeproj/
                project.pbxproj

David  10 Nov 2012
    - fix typo in mass email script
    html/ops/
        mass_email.php

<<<<<<< HEAD
David  11 Nov 2012
    - remove job submission: fix SQL typo and error messages.
        From Niclas Lockner.

    html/user/
        submit_rpc_handler.php
    tools/
        manage_privileges
=======
David  12 Nov 2012
	- client: Win build fix
	- add Visual Studio project for slide_show
		NOTE: this currently doesn't build because boinc_zip is missing.
		I'll fix this soon.
	win_build/
		slide_show.vcproj
		boinc.sln
	client/
		client_types.h
>>>>>>> c15267ad
<|MERGE_RESOLUTION|>--- conflicted
+++ resolved
@@ -6745,7 +6745,6 @@
     html/ops/
         mass_email.php
 
-<<<<<<< HEAD
 David  11 Nov 2012
     - remove job submission: fix SQL typo and error messages.
         From Niclas Lockner.
@@ -6754,7 +6753,7 @@
         submit_rpc_handler.php
     tools/
         manage_privileges
-=======
+
 David  12 Nov 2012
 	- client: Win build fix
 	- add Visual Studio project for slide_show
@@ -6764,5 +6763,4 @@
 		slide_show.vcproj
 		boinc.sln
 	client/
-		client_types.h
->>>>>>> c15267ad
+		client_types.h