--- conflicted
+++ resolved
@@ -91,10 +91,7 @@
 static SaverState saverState = SaverState_Idle;
 // int gQuitCounter = 0;
 
-<<<<<<< HEAD
-=======
 static long brandId = 0;
->>>>>>> e6dd2465
 bool IsDualGPUMacbook = false;
 static io_connect_t GPUSelectConnect = IO_OBJECT_NULL;
 static bool OKToRunOnBatteries = false;
@@ -335,12 +332,9 @@
     // we were displaying using CGWindowListCreateImage under OS X >= 10.13
     pthread_mutexattr_settype(&saver_mutex_attr, PTHREAD_MUTEX_ERRORCHECK);
     pthread_mutex_init(&saver_mutex, &saver_mutex_attr);
-<<<<<<< HEAD
-=======
 
     brandId = GetBrandID();
     m_BrandText = brandName[brandId];
->>>>>>> e6dd2465
 }
 
 
