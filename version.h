--- conflicted
+++ resolved
@@ -7,11 +7,7 @@
 #define BOINC_MAJOR_VERSION 7
 
 /* Minor part of BOINC version number */
-<<<<<<< HEAD
-#define BOINC_MINOR_VERSION 16
-=======
 #define BOINC_MINOR_VERSION 17
->>>>>>> ef151e8d
 
 /* Release part of BOINC version number */
 #define BOINC_RELEASE 4
@@ -23,11 +19,7 @@
 #define VBOXWRAPPER_RELEASE 26202
 
 /* String representation of BOINC version number */
-<<<<<<< HEAD
-#define BOINC_VERSION_STRING "7.16.4"
-=======
 #define BOINC_VERSION_STRING "7.17.0"
->>>>>>> ef151e8d
 
 /* Package is a pre-release (Alpha/Beta) package */
 //#define BOINC_PRERELEASE 1
@@ -43,21 +35,13 @@
 #define PACKAGE_NAME "BOINC"
 
 /* Define to the full name and version of this package. */
-<<<<<<< HEAD
-#define PACKAGE_STRING "BOINC 7.16.4"
-=======
 #define PACKAGE_STRING "BOINC 7.17.0"
->>>>>>> ef151e8d
 
 /* Define to the one symbol short name of this package. */
 #define PACKAGE_TARNAME "boinc"
 
 /* Define to the version of this package. */
-<<<<<<< HEAD
-#define PACKAGE_VERSION "7.16.4"
-=======
 #define PACKAGE_VERSION "7.17.0"
->>>>>>> ef151e8d
 
 #endif /* #if (defined(_WIN32) || defined(__APPLE__)) */
 
