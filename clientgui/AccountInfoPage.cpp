// This file is part of BOINC.
// http://boinc.berkeley.edu
// Copyright (C) 2008 University of California
//
// BOINC is free software; you can redistribute it and/or modify it
// under the terms of the GNU Lesser General Public License
// as published by the Free Software Foundation,
// either version 3 of the License, or (at your option) any later version.
//
// BOINC is distributed in the hope that it will be useful,
// but WITHOUT ANY WARRANTY; without even the implied warranty of
// MERCHANTABILITY or FITNESS FOR A PARTICULAR PURPOSE.
// See the GNU Lesser General Public License for more details.
//
// You should have received a copy of the GNU Lesser General Public License
// along with BOINC.  If not, see <http://www.gnu.org/licenses/>.

#if defined(__GNUG__) && !defined(__APPLE__)
#pragma implementation "AccountInfoPage.h"
#endif

#include "stdwx.h"
#include "diagnostics.h"
#include "util.h"
#include "mfile.h"
#include "miofile.h"
#include "parse.h"
#include "error_numbers.h"
#include "wizardex.h"
#include "error_numbers.h"
#include "BOINCGUIApp.h"
#include "SkinManager.h"
#include "MainDocument.h"
#include "wx/valgen.h"
#include "wx/valtext.h"
#include "ValidateEmailAddress.h"
#include "BOINCBaseWizard.h"
#include "WizardAttach.h"
#include "ProjectInfoPage.h"
#include "AccountManagerInfoPage.h"
#include "AccountInfoPage.h"


/*!
 * CAccountInfoPage type definition
 */
 
IMPLEMENT_DYNAMIC_CLASS( CAccountInfoPage, wxWizardPageEx )
 
/*!
 * CAccountInfoPage event table definition
 */
 
BEGIN_EVENT_TABLE( CAccountInfoPage, wxWizardPageEx )
 
////@begin CAccountInfoPage event table entries
    EVT_WIZARDEX_PAGE_CHANGED( -1, CAccountInfoPage::OnPageChanged )
    EVT_WIZARDEX_PAGE_CHANGING( -1, CAccountInfoPage::OnPageChanging )
    EVT_WIZARDEX_CANCEL( -1, CAccountInfoPage::OnCancel )
    EVT_RADIOBUTTON( ID_ACCOUNTCREATECTRL, CAccountInfoPage::OnAccountCreateCtrlSelected )
    EVT_RADIOBUTTON( ID_ACCOUNTUSEEXISTINGCTRL, CAccountInfoPage::OnAccountUseExistingCtrlSelected )
////@end CAccountInfoPage event table entries
 
END_EVENT_TABLE()
 
/*!
 * CAccountInfoPage constructors
 */
 
CAccountInfoPage::CAccountInfoPage( )
{
}
 
CAccountInfoPage::CAccountInfoPage( CBOINCBaseWizard* parent )
{
    Create( parent );
}
 
/*!
 * AccountInfoPage creator
 */
 
bool CAccountInfoPage::Create( CBOINCBaseWizard* parent )
{

////@begin CAccountInfoPage member initialisation
    m_pTitleStaticCtrl = NULL;
    m_pCookieDetectionFailedStaticCtrl = NULL;
    m_pCookieDetectionFailedCtrl = NULL;
    m_pAccountQuestionStaticCtrl = NULL;
    m_pAccountInformationStaticCtrl = NULL;
    m_pAccountCreateCtrl = NULL;
    m_pAccountUseExistingCtrl = NULL;
    m_pAccountEmailAddressStaticCtrl = NULL;
    m_pAccountEmailAddressCtrl = NULL;
    m_pAccountPasswordStaticCtrl = NULL;
    m_pAccountPasswordCtrl = NULL;
    m_pAccountConfirmPasswordStaticCtrl = NULL;
    m_pAccountConfirmPasswordCtrl = NULL;
    m_pAccountPasswordRequirmentsStaticCtrl = NULL;
    m_pAccountManagerLinkLabelStaticCtrl = NULL;
    m_pAccountForgotPasswordCtrl = NULL;
////@end CAccountInfoPage member initialisation
 
////@begin CAccountInfoPage creation
    wxWizardPageEx::Create( parent, ID_ACCOUNTINFOPAGE );

    CreateControls();
    GetSizer()->Fit(this);
////@end CAccountInfoPage creation

    return TRUE;
}
 
/*!
 * Control creation for AccountInfoPage
 */
 
void CAccountInfoPage::CreateControls()
{    

////@begin CAccountInfoPage content construction
    CAccountInfoPage* itemWizardPage56 = this;

    wxBoxSizer* itemBoxSizer57 = new wxBoxSizer(wxVERTICAL);
    itemWizardPage56->SetSizer(itemBoxSizer57);

    m_pTitleStaticCtrl = new wxStaticText;
    m_pTitleStaticCtrl->Create( itemWizardPage56, wxID_STATIC, wxEmptyString, wxDefaultPosition, wxDefaultSize, 0 );
    m_pTitleStaticCtrl->SetFont(wxFont(10, wxSWISS, wxNORMAL, wxBOLD, FALSE, _T("Verdana")));
    itemBoxSizer57->Add(m_pTitleStaticCtrl, 0, wxALIGN_LEFT|wxGROW|wxALL, 5);

    m_pCookieDetectionFailedStaticCtrl = new wxStaticText;
    m_pCookieDetectionFailedStaticCtrl->Create( itemWizardPage56, wxID_STATIC, wxEmptyString, wxDefaultPosition, wxDefaultSize, 0 );
    m_pCookieDetectionFailedStaticCtrl->Hide();
    itemBoxSizer57->Add(m_pCookieDetectionFailedStaticCtrl, 0, wxALIGN_LEFT|wxALL, 5);

    m_pCookieDetectionFailedCtrl = new wxHyperlinkCtrl;
    m_pCookieDetectionFailedCtrl->Create( itemWizardPage56, ID_ACCOUNTCOOKIEDETECTIONFAILEDCTRL, wxT(" "), wxT(" "), wxDefaultPosition, wxDefaultSize, wxNO_BORDER | wxHL_ALIGN_LEFT | wxHL_CONTEXTMENU );
    m_pCookieDetectionFailedCtrl->Hide();
    itemBoxSizer57->Add(m_pCookieDetectionFailedCtrl, 0, wxALIGN_LEFT|wxALL, 5);

    m_pAccountQuestionStaticCtrl = new wxStaticText;
    m_pAccountQuestionStaticCtrl->Create( itemWizardPage56, wxID_STATIC, wxEmptyString, wxDefaultPosition, wxDefaultSize, 0 );
    itemBoxSizer57->Add(m_pAccountQuestionStaticCtrl, 0, wxALIGN_LEFT|wxALL, 5);

    wxFlexGridSizer* itemFlexGridSizer61 = new wxFlexGridSizer(1, 2, 0, 0);
    itemFlexGridSizer61->AddGrowableCol(1);
    itemBoxSizer57->Add(itemFlexGridSizer61, 0, wxGROW|wxALL, 5);

    m_pAccountCreateCtrl = new wxRadioButton;
    m_pAccountCreateCtrl->Create( itemWizardPage56, ID_ACCOUNTCREATECTRL, wxEmptyString, wxDefaultPosition, wxDefaultSize, wxRB_GROUP );
    m_pAccountCreateCtrl->SetValue(TRUE);
    itemFlexGridSizer61->Add(m_pAccountCreateCtrl, 0, wxALIGN_CENTER_HORIZONTAL|wxALIGN_CENTER_VERTICAL|wxALL, 5);

    m_pAccountUseExistingCtrl = new wxRadioButton;
    m_pAccountUseExistingCtrl->Create( itemWizardPage56, ID_ACCOUNTUSEEXISTINGCTRL, wxEmptyString, wxDefaultPosition, wxDefaultSize, 0 );
    m_pAccountUseExistingCtrl->SetValue(FALSE);
    itemFlexGridSizer61->Add(m_pAccountUseExistingCtrl, 0, wxALIGN_CENTER_HORIZONTAL|wxALIGN_CENTER_VERTICAL|wxALL, 5);

    m_pAccountInformationStaticCtrl = new wxStaticText;
    m_pAccountInformationStaticCtrl->Create( itemWizardPage56, wxID_STATIC, wxEmptyString, wxDefaultPosition, wxDefaultSize, 0 );
    itemBoxSizer57->Add(m_pAccountInformationStaticCtrl, 0, wxALIGN_LEFT|wxALL, 5);

    wxFlexGridSizer* itemFlexGridSizer64 = new wxFlexGridSizer(4, 2, 0, 0);
    itemFlexGridSizer64->AddGrowableCol(1);
    itemBoxSizer57->Add(itemFlexGridSizer64, 0, wxEXPAND|wxALL, 0);

    m_pAccountEmailAddressStaticCtrl = new wxStaticText;
    m_pAccountEmailAddressStaticCtrl->Create( itemWizardPage56, ID_ACCOUNTEMAILADDRESSSTATICCTRL, wxEmptyString, wxDefaultPosition, wxDefaultSize, 0 );
    itemFlexGridSizer64->Add(m_pAccountEmailAddressStaticCtrl, 0, wxALIGN_RIGHT|wxALIGN_CENTER_VERTICAL|wxALL, 5);

    m_pAccountEmailAddressCtrl = new wxTextCtrl;
    m_pAccountEmailAddressCtrl->Create( itemWizardPage56, ID_ACCOUNTEMAILADDRESSCTRL, wxEmptyString, wxDefaultPosition, wxSize(200, 22), 0 );
    itemFlexGridSizer64->Add(m_pAccountEmailAddressCtrl, 0, wxEXPAND|wxALIGN_CENTER_VERTICAL|wxALL, 5);

    m_pAccountUsernameStaticCtrl = new wxStaticText;
    m_pAccountUsernameStaticCtrl->Create( itemWizardPage56, ID_ACCOUNTUSERNAMESTATICCTRL, wxEmptyString, wxDefaultPosition, wxDefaultSize, 0 );
    itemFlexGridSizer64->Add(m_pAccountUsernameStaticCtrl, 0, wxALIGN_RIGHT|wxALIGN_CENTER_VERTICAL|wxALL, 5);

    m_pAccountUsernameCtrl = new wxTextCtrl;
    m_pAccountUsernameCtrl->Create( itemWizardPage56, ID_ACCOUNTUSERNAMECTRL, wxEmptyString, wxDefaultPosition, wxSize(200, 22), 0 );
    itemFlexGridSizer64->Add(m_pAccountUsernameCtrl, 0, wxEXPAND|wxALIGN_CENTER_VERTICAL|wxALL, 5);

    m_pAccountPasswordStaticCtrl = new wxStaticText;
    m_pAccountPasswordStaticCtrl->Create( itemWizardPage56, ID_ACCOUNTPASSWORDSTATICCTRL, wxEmptyString, wxDefaultPosition, wxDefaultSize, 0 );
    itemFlexGridSizer64->Add(m_pAccountPasswordStaticCtrl, 0, wxALIGN_RIGHT|wxALIGN_CENTER_VERTICAL|wxALL, 5);

    m_pAccountPasswordCtrl = new wxTextCtrl;
    m_pAccountPasswordCtrl->Create( itemWizardPage56, ID_ACCOUNTPASSWORDCTRL, wxEmptyString, wxDefaultPosition, wxDefaultSize, wxTE_PASSWORD );
    itemFlexGridSizer64->Add(m_pAccountPasswordCtrl, 0, wxEXPAND|wxALIGN_CENTER_VERTICAL|wxALL, 5);

    m_pAccountConfirmPasswordStaticCtrl = new wxStaticText;
    m_pAccountConfirmPasswordStaticCtrl->Create( itemWizardPage56, ID_ACCOUNTCONFIRMPASSWORDSTATICCTRL, wxEmptyString, wxDefaultPosition, wxDefaultSize, 0 );
    itemFlexGridSizer64->Add(m_pAccountConfirmPasswordStaticCtrl, 0, wxALIGN_RIGHT|wxALIGN_CENTER_VERTICAL|wxALL, 5);

    m_pAccountConfirmPasswordCtrl = new wxTextCtrl;
    m_pAccountConfirmPasswordCtrl->Create( itemWizardPage56, ID_ACCOUNTCONFIRMPASSWORDCTRL, wxEmptyString, wxDefaultPosition, wxDefaultSize, wxTE_PASSWORD );
    itemFlexGridSizer64->Add(m_pAccountConfirmPasswordCtrl, 0, wxEXPAND|wxALIGN_CENTER_VERTICAL|wxALL, 5);

    itemFlexGridSizer64->Add( 0, 0 );

    m_pAccountPasswordRequirmentsStaticCtrl = new wxStaticText;
    m_pAccountPasswordRequirmentsStaticCtrl->Create( itemWizardPage56, ID_ACCOUNTREQUIREMENTSSTATICCTRL, wxEmptyString, wxDefaultPosition, wxDefaultSize, 0 );
    m_pAccountPasswordRequirmentsStaticCtrl->SetFont(wxFont(7, wxDEFAULT, wxNORMAL, wxNORMAL, FALSE));
    itemFlexGridSizer64->Add(m_pAccountPasswordRequirmentsStaticCtrl, 0, wxGROW|wxALIGN_CENTER_VERTICAL|wxALL, 5);

    m_pAccountManagerLinkLabelStaticCtrl = new wxStaticText;
    m_pAccountManagerLinkLabelStaticCtrl->Create( itemWizardPage56, ID_ACCOUNTLINKLABELSTATICCTRL, wxEmptyString, wxDefaultPosition, wxDefaultSize, 0 );
    itemBoxSizer57->Add(m_pAccountManagerLinkLabelStaticCtrl, 0, wxGROW|wxALIGN_CENTER_VERTICAL|wxALL, 5);

    m_pAccountForgotPasswordCtrl = new wxHyperlinkCtrl;
    m_pAccountForgotPasswordCtrl->Create( itemWizardPage56, ID_ACCOUNTFORGOTPASSWORDCTRL, wxT(" "), wxT(" "), wxDefaultPosition, wxDefaultSize, wxNO_BORDER | wxHL_ALIGN_LEFT | wxHL_CONTEXTMENU );
    itemBoxSizer57->Add(m_pAccountForgotPasswordCtrl, 0, wxGROW|wxALIGN_CENTER_VERTICAL|wxALL, 5);

    // Set validators
    // m_pAccountEmailAddressCtrl/m_pAccountUsernameCtrl is setup when the OnPageChange event is fired since
    //   it can be a username or an email address.
    m_pAccountEmailAddressCtrl->SetValidator( wxTextValidator(wxFILTER_NONE, &m_strAccountEmailAddress) );
    m_pAccountUsernameCtrl->SetValidator( wxTextValidator(wxFILTER_NONE, &m_strAccountUsername) );
    m_pAccountPasswordCtrl->SetValidator( wxTextValidator(wxFILTER_NONE, &m_strAccountPassword) );
    m_pAccountConfirmPasswordCtrl->SetValidator( wxTextValidator(wxFILTER_NONE, &m_strAccountConfirmPassword) );
    
#ifdef __WXMAC__
    //Accessibility
    HIViewRef buttonView = (HIViewRef)m_pAccountCreateCtrl->GetHandle();
    HIObjectRef   theObject = (HIObjectRef)HIViewGetSuperview(buttonView);
    HIObjectSetAccessibilityIgnored(theObject, true);
#endif
    ////@end CAccountInfoPage content construction

}

/*!
 * Gets the previous page.
 */

wxWizardPageEx* CAccountInfoPage::GetPrev() const
{
    return PAGE_TRANSITION_BACK;
}

/*!
 * Gets the next page.
 */
 
wxWizardPageEx* CAccountInfoPage::GetNext() const
{
    if (CHECK_CLOSINGINPROGRESS()) {
        // Cancel Event Detected
        return PAGE_TRANSITION_NEXT(ID_COMPLETIONERRORPAGE);
    } else if (IS_ATTACHTOPROJECTWIZARD()) {
        return PAGE_TRANSITION_NEXT(ID_PROJECTPROCESSINGPAGE);
    } else if (IS_ACCOUNTMANAGERWIZARD()) {
        return PAGE_TRANSITION_NEXT(ID_ACCOUNTMANAGERPROCESSINGPAGE);
    }
    return NULL;
}
 
/*!
 * Should we show tooltips?
 */
 
bool CAccountInfoPage::ShowToolTips()
{
    return TRUE;
}
 
/*!
 * Get bitmap resources
 */
 
wxBitmap CAccountInfoPage::GetBitmapResource( const wxString& WXUNUSED(name) )
{
    // Bitmap retrieval
////@begin CAccountInfoPage bitmap retrieval
    return wxNullBitmap;
////@end CAccountInfoPage bitmap retrieval
}
 
/*!
 * Get icon resources
 */
 
wxIcon CAccountInfoPage::GetIconResource( const wxString& WXUNUSED(name) )
{
    // Icon retrieval
////@begin CAccountInfoPage icon retrieval
    return wxNullIcon;
////@end CAccountInfoPage icon retrieval
}
  
/*!
 * wxEVT_WIZARD_PAGE_CHANGED event handler for ID_ACCOUNTINFOPAGE
 */
 
void CAccountInfoPage::OnPageChanged( wxWizardExEvent& event ) {
    if (event.GetDirection() == false) return;

    CWizardAttach*   pWA = ((CWizardAttach*)GetParent());
    CSkinAdvanced*   pSkinAdvanced = wxGetApp().GetSkinManager()->GetAdvanced();
    CSkinWizardATAM* pSkinWizardATAM = wxGetApp().GetSkinManager()->GetWizards()->GetWizardATAM();
    PROJECT_CONFIG&  pc = pWA->project_config;
    wxString         strBaseConfigLocation = wxString(wxT("/Wizards"));
    wxConfigBase*    pConfig = wxConfigBase::Get(FALSE);
 
    wxASSERT(pSkinAdvanced);
    wxASSERT(pSkinWizardATAM);
    wxASSERT(m_pTitleStaticCtrl);
    wxASSERT(m_pCookieDetectionFailedStaticCtrl);
    wxASSERT(m_pCookieDetectionFailedCtrl);
    wxASSERT(m_pAccountQuestionStaticCtrl);
    wxASSERT(m_pAccountInformationStaticCtrl);
    wxASSERT(m_pAccountCreateCtrl);
    wxASSERT(m_pAccountUseExistingCtrl);
    wxASSERT(m_pAccountEmailAddressStaticCtrl);
    wxASSERT(m_pAccountEmailAddressCtrl);
    wxASSERT(m_pAccountUsernameStaticCtrl);
    wxASSERT(m_pAccountUsernameCtrl);
    wxASSERT(m_pAccountPasswordStaticCtrl);
    wxASSERT(m_pAccountPasswordCtrl);
    wxASSERT(m_pAccountConfirmPasswordStaticCtrl);
    wxASSERT(m_pAccountConfirmPasswordCtrl);
    wxASSERT(m_pAccountPasswordRequirmentsStaticCtrl);
    wxASSERT(m_pAccountManagerLinkLabelStaticCtrl);
    wxASSERT(m_pAccountForgotPasswordCtrl);
    wxASSERT(wxDynamicCast(pSkinAdvanced, CSkinAdvanced));
    wxASSERT(wxDynamicCast(pSkinWizardATAM, CSkinWizardATAM));


    // We are entering this page, so reterieve the previously used email
    // address and/or username.
    pConfig->SetPath(strBaseConfigLocation);
    m_strAccountEmailAddress = pConfig->Read(wxT("DefaultEmailAddress"));
    m_strAccountUsername = pConfig->Read(wxT("DefaultUsername"));

    // Setup the desired controls and default values.
    static bool bRunOnce = true;
    if (bRunOnce) {
        bRunOnce = false;
        if (!IS_ACCOUNTMANAGERWIZARD()) {
            m_pAccountCreateCtrl->SetValue(true);
            m_pAccountUseExistingCtrl->SetValue(false);
        }
    }

    if (IS_ACCOUNTMANAGERWIZARD()) {
        if (!(pWA->m_bCookieRequired && !pWA->m_bCredentialsDetected)) {
            m_pCookieDetectionFailedStaticCtrl->Hide();
            m_pCookieDetectionFailedCtrl->Hide();
        } else {
            m_pCookieDetectionFailedStaticCtrl->Show();
            m_pCookieDetectionFailedCtrl->Show();
        }

        m_pAccountQuestionStaticCtrl->Hide();
        m_pAccountCreateCtrl->SetValue(false);
        m_pAccountCreateCtrl->Hide();
        m_pAccountUseExistingCtrl->SetValue(true);
        m_pAccountUseExistingCtrl->Hide();
        m_pAccountConfirmPasswordStaticCtrl->Hide();
        m_pAccountConfirmPasswordCtrl->Hide();
        m_pAccountPasswordRequirmentsStaticCtrl->Hide();

        if (pWA->m_bCookieRequired && !pWA->m_bCredentialsDetected) {
            m_pAccountManagerLinkLabelStaticCtrl->Hide();
            m_pAccountForgotPasswordCtrl->Hide();
        }
    } else {
        m_pCookieDetectionFailedStaticCtrl->Hide();
        m_pCookieDetectionFailedCtrl->Hide();
        if (pc.account_creation_disabled || pc.client_account_creation_disabled) {
            m_pAccountCreateCtrl->SetValue(false);
            m_pAccountCreateCtrl->Hide();
            m_pAccountUseExistingCtrl->SetValue(true);
            m_pAccountUseExistingCtrl->Hide();
        } else {
            m_pAccountCreateCtrl->Show();
            m_pAccountCreateCtrl->Enable();
            m_pAccountUseExistingCtrl->Show();
        }
        m_pAccountManagerLinkLabelStaticCtrl->Hide();
    }

    wxString str;
    wxString name = wxString(pc.name.c_str(), wxConvUTF8);
    str.Printf(_("Identify your account at %s"), name.c_str());
    m_pTitleStaticCtrl->SetLabel(str);

    if (!IS_ACCOUNTMANAGERWIZARD() && !IS_ACCOUNTMANAGERUPDATEWIZARD()) {
		if (pc.client_account_creation_disabled) {
			m_pAccountQuestionStaticCtrl->SetLabel(
				_("Please enter your account information\n(to create an account, visit the project's web site)")
			);
		} else if (pc.account_creation_disabled) {
			m_pAccountQuestionStaticCtrl->SetLabel(
				_("This project is not currently accepting new accounts.\nYou can add it only if you already have an account.")
			);
		} else {
			m_pAccountQuestionStaticCtrl->SetLabel(
				_("Are you already running this project?")
			);
		}
        m_pAccountCreateCtrl->SetLabel(
            _("&No, new user")
        );
        m_pAccountUseExistingCtrl->SetLabel(
            _("&Yes, existing user")
        );
    } else {
        if (pWA->m_bCookieRequired && !pWA->m_bCredentialsDetected) {
            m_pCookieDetectionFailedStaticCtrl->SetLabel(
                _("We were not able to set up your account information\nautomatically.\n\nPlease click on the 'Find login information' link\nbelow to find out what to put in the email address and\npassword fields.")
            );
            m_pCookieDetectionFailedCtrl->SetLabel(
                _("Find login information")
            );
            m_pCookieDetectionFailedCtrl->SetURL(
                pWA->m_strCookieFailureURL
            );
        }

        if (pSkinAdvanced->IsBranded() && 
            !pSkinWizardATAM->GetAccountInfoMessage().IsEmpty()) {
            m_pAccountInformationStaticCtrl->SetLabel(
                pSkinWizardATAM->GetAccountInfoMessage()
            );
        }
    }

    if (m_pAccountUseExistingCtrl->GetValue()) {
        m_pAccountConfirmPasswordStaticCtrl->Hide();
        m_pAccountConfirmPasswordCtrl->Hide();
        m_pAccountPasswordRequirmentsStaticCtrl->Hide();
        m_pAccountPasswordStaticCtrl->SetLabel(
            _("&Password:")
        );
    } else {
        m_pAccountConfirmPasswordStaticCtrl->Show();
        m_pAccountConfirmPasswordCtrl->Show();
        m_pAccountPasswordRequirmentsStaticCtrl->Show();
        m_pAccountPasswordStaticCtrl->SetLabel(
            _("Choose a &password:")
        );
        m_pAccountConfirmPasswordStaticCtrl->SetLabel(
            _("C&onfirm password:")
        );
    }

    if (!pWA->GetProjectName().IsEmpty()) {
        wxString strQuestion;
        strQuestion.Printf(
            _("Are you already running %s?"),
            pWA->GetProjectName().c_str()
        );
        m_pAccountQuestionStaticCtrl->SetLabel(strQuestion);
    }

    if (pc.uses_username) {
        if (IS_ACCOUNTMANAGERWIZARD()) {
            if (pSkinAdvanced->IsBranded() && 
                !pSkinWizardATAM->GetAccountInfoMessage().IsEmpty()) {
                m_pAccountInformationStaticCtrl->SetLabel(
                    pSkinWizardATAM->GetAccountInfoMessage()
                );
            }
        }

        m_pAccountEmailAddressCtrl->SetValidator( 
            wxTextValidator(wxFILTER_NONE, &m_strAccountEmailAddress)
        );
        m_pAccountUsernameCtrl->SetValidator(
            wxTextValidator(wxFILTER_ASCII, &m_strAccountUsername)
        );

        m_pAccountEmailAddressStaticCtrl->Hide();
        m_pAccountEmailAddressCtrl->Hide();
        m_pAccountUsernameStaticCtrl->Show();
        m_pAccountUsernameCtrl->Show();

        m_pAccountUsernameStaticCtrl->SetLabel(
            _("&Username:")
        );
        m_pAccountUsernameCtrl->SetValue(m_strAccountUsername);
    } else {
        if (IS_ACCOUNTMANAGERWIZARD()) {
            if (pSkinAdvanced->IsBranded() && 
                !pSkinWizardATAM->GetAccountInfoMessage().IsEmpty()) {
                m_pAccountInformationStaticCtrl->SetLabel(
                    pSkinWizardATAM->GetAccountInfoMessage()
                );
            }
        }

        m_pAccountEmailAddressCtrl->SetValidator(
            CValidateEmailAddress(&m_strAccountEmailAddress)
        );
        m_pAccountUsernameCtrl->SetValidator(
            wxTextValidator(wxFILTER_NONE, &m_strAccountUsername)
        );

        m_pAccountEmailAddressStaticCtrl->Show();
        m_pAccountEmailAddressCtrl->Show();
        m_pAccountUsernameStaticCtrl->Hide();
        m_pAccountUsernameCtrl->Hide();

        m_pAccountEmailAddressStaticCtrl->SetLabel(
            _("&Email address:")
        );
        m_pAccountEmailAddressCtrl->SetValue(m_strAccountEmailAddress);
    }

    if (pc.min_passwd_length) {
        wxString str2;
        str.Printf(_("minimum length %d"), pc.min_passwd_length);
        m_pAccountPasswordRequirmentsStaticCtrl->SetLabel( str2 );
    }


    if (!IS_ACCOUNTMANAGERWIZARD()) {
        m_pAccountForgotPasswordCtrl->SetLabel(
            _("Forgot your password?")
        );
        m_pAccountForgotPasswordCtrl->SetURL(
            wxString(pWA->m_ProjectInfoPage->GetProjectURL() + _T("get_passwd.php"))
        );
    } else {
        m_pAccountManagerLinkLabelStaticCtrl->SetLabel(
            _("If you have not yet registered with this account manager,\nplease do so before proceeding.  Click on the link below\nto register or to retrieve a forgotten password." )
        );
        m_pAccountForgotPasswordCtrl->SetLabel(
            _("Account manager website")
        );
        m_pAccountForgotPasswordCtrl->SetURL(
            wxString(pWA->m_AccountManagerInfoPage->GetProjectURL())
        );
    }

    if (pc.uses_username) {
        m_pAccountUsernameCtrl->SetFocus();
    } else {
        m_pAccountEmailAddressCtrl->SetFocus();
    }

    Fit();
}
  
/*!
 * wxEVT_WIZARD_PAGE_CHANGING event handler for ID_ACCOUNTINFOPAGE
 */
 
void CAccountInfoPage::OnPageChanging( wxWizardExEvent& event ) {
    if (event.GetDirection() == false) return;

    CWizardAttach*         pWA = ((CWizardAttach*)GetParent());
    PROJECT_CONFIG&        pc = pWA->project_config;
    wxString               strTitle;
    wxString               strMessage = wxT("");
    bool                   bDisplayError = false;
    wxString               strBaseConfigLocation = wxString(wxT("/Wizards"));
    wxConfigBase*          pConfig = wxConfigBase::Get(FALSE);

    if (!CHECK_CLOSINGINPROGRESS()) {
        // We are leaving this page, so store the email address for future
        // use.
        pConfig->SetPath(strBaseConfigLocation);
        pConfig->Write(wxT("DefaultEmailAddress"), m_strAccountEmailAddress);
        pConfig->Write(wxT("DefaultUsername"), m_strAccountUsername);

        pConfig->Flush();
        
        // Construct potiental dialog title
        if (IS_ATTACHTOPROJECTWIZARD()) {
            strTitle = _("Add project");
        } else if (IS_ACCOUNTMANAGERWIZARD() && IS_ACCOUNTMANAGERUPDATEWIZARD()) {
            strTitle = _("Update account manager");
        } else if (IS_ACCOUNTMANAGERWIZARD()) {
            strTitle = _("Use account manager");
        }
 
        // Verify minimum username length
        if (!m_pAccountUseExistingCtrl->GetValue()) {
<<<<<<< HEAD
            if (!(m_pAccountPasswordCtrl->GetValue().Length() > 0)) {
                if (pc.uses_username) {
                    strMessage.Printf(_("Please enter a user name."));
                } else {
                    strMessage.Printf(_("Please enter an email address."));
=======
            if (pc.uses_username) {
                if (!(m_pAccountUsernameCtrl->GetValue().Length() > 0)) {
                    if (IS_ATTACHTOPROJECTWIZARD()) {
                        strMessage.Printf(
                            _("The minimum username length for this project is 1. Please enter a different username.")
                        );
                    }
                    if (IS_ACCOUNTMANAGERWIZARD()) {
                        strMessage.Printf(
                            _("The minimum username length for this account manager is 1. Please enter a different username.")
                        );
                    }
                }
            } else {
                if (!(m_pAccountEmailAddressCtrl->GetValue().Length() > 0)) {
                    if (IS_ATTACHTOPROJECTWIZARD()) {
                        strMessage.Printf(
                            _("The minimum email address length for this project is 1. Please enter a different email address.")
                        );
                    }
                    if (IS_ACCOUNTMANAGERWIZARD()) {
                        strMessage.Printf(
                            _("The minimum email address length for this account manager is 1. Please enter a different email address.")
                        );
                    }
>>>>>>> f1df32e4
                }
            }
            bDisplayError = true;
        }

        // Verify minimum password length
        if (!m_pAccountUseExistingCtrl->GetValue()) {
            if (m_pAccountPasswordCtrl->GetValue().Length() < (size_t)pc.min_passwd_length) {
                strMessage.Printf(
                    _("Please enter a password of at least %d characters."),
                    pc.min_passwd_length
                );

                bDisplayError = true;
            }
        }

        // Verify that the password and confirmation password math.
        if (!IS_ACCOUNTMANAGERWIZARD() && m_pAccountCreateCtrl->GetValue()) {
            if (m_pAccountPasswordCtrl->GetValue() != m_pAccountConfirmPasswordCtrl->GetValue()) {
                strMessage = _("The password and confirmation password do not match. Please type them again.");
                bDisplayError = true;
            }
        }
 
        if (bDisplayError) {
            wxGetApp().SafeMessageBox(
                strMessage,
                strTitle,
                wxICON_ERROR | wxOK,
                this
            );
            event.Veto();
        }
    }
}
  
/*!
 * wxEVT_WIZARD_CANCEL event handler for ID_ACCOUNTINFOPAGE
 */
 
void CAccountInfoPage::OnCancel( wxWizardExEvent& event ) {
    PROCESS_CANCELEVENT(event);
}
 
/*!
 * wxEVT_COMMAND_RADIOBUTTON_SELECTED event handler for ID_ACCOUNTUSEXISTINGBUTTON
 */
 
void CAccountInfoPage::OnAccountUseExistingCtrlSelected( wxCommandEvent& WXUNUSED(event) ) {
    CWizardAttach*         pWA = ((CWizardAttach*)GetParent());
    PROJECT_CONFIG&        pc = pWA->project_config;

    m_pAccountPasswordStaticCtrl->SetLabel(
        _("&Password:")
    );
    m_pAccountConfirmPasswordStaticCtrl->Hide();
    m_pAccountConfirmPasswordCtrl->Hide();
    m_pAccountPasswordRequirmentsStaticCtrl->Hide();

    if (pc.uses_username) {
        m_pAccountUsernameCtrl->SetFocus();
    } else {
        m_pAccountEmailAddressCtrl->SetFocus();
    }

    Fit();
}
  
/*!
 * wxEVT_COMMAND_RADIOBUTTON_SELECTED event handler for ID_ACCOUNTCREATEBUTTON
 */
 
void CAccountInfoPage::OnAccountCreateCtrlSelected( wxCommandEvent& WXUNUSED(event) ) {
    CWizardAttach*         pWA = ((CWizardAttach*)GetParent());
    PROJECT_CONFIG&        pc = pWA->project_config;

    m_pAccountPasswordStaticCtrl->SetLabel(
        _("Choose a &password:")
    );
    m_pAccountConfirmPasswordStaticCtrl->Show();
    m_pAccountConfirmPasswordCtrl->Show();
    m_pAccountPasswordRequirmentsStaticCtrl->Show();

    if (pc.uses_username) {
        m_pAccountUsernameCtrl->SetFocus();
    } else {
        m_pAccountEmailAddressCtrl->SetFocus();
    }

    Fit();
}
<|MERGE_RESOLUTION|>--- conflicted
+++ resolved
@@ -580,39 +580,11 @@
  
         // Verify minimum username length
         if (!m_pAccountUseExistingCtrl->GetValue()) {
-<<<<<<< HEAD
             if (!(m_pAccountPasswordCtrl->GetValue().Length() > 0)) {
                 if (pc.uses_username) {
                     strMessage.Printf(_("Please enter a user name."));
                 } else {
                     strMessage.Printf(_("Please enter an email address."));
-=======
-            if (pc.uses_username) {
-                if (!(m_pAccountUsernameCtrl->GetValue().Length() > 0)) {
-                    if (IS_ATTACHTOPROJECTWIZARD()) {
-                        strMessage.Printf(
-                            _("The minimum username length for this project is 1. Please enter a different username.")
-                        );
-                    }
-                    if (IS_ACCOUNTMANAGERWIZARD()) {
-                        strMessage.Printf(
-                            _("The minimum username length for this account manager is 1. Please enter a different username.")
-                        );
-                    }
-                }
-            } else {
-                if (!(m_pAccountEmailAddressCtrl->GetValue().Length() > 0)) {
-                    if (IS_ATTACHTOPROJECTWIZARD()) {
-                        strMessage.Printf(
-                            _("The minimum email address length for this project is 1. Please enter a different email address.")
-                        );
-                    }
-                    if (IS_ACCOUNTMANAGERWIZARD()) {
-                        strMessage.Printf(
-                            _("The minimum email address length for this account manager is 1. Please enter a different email address.")
-                        );
-                    }
->>>>>>> f1df32e4
                 }
             }
             bDisplayError = true;
