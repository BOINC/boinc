<<<<<<< HEAD
// Berkeley Open Infrastructure for Network Computing
// http://boinc.berkeley.edu
// Copyright (C) 2005 University of California
//
// This is free software; you can redistribute it and/or
// modify it under the terms of the GNU Lesser General Public
// License as published by the Free Software Foundation;
// either version 2.1 of the License, or (at your option) any later version.
//
// This software is distributed in the hope that it will be useful,
// but WITHOUT ANY WARRANTY; without even the implied warranty of
// MERCHANTABILITY or FITNESS FOR A PARTICULAR PURPOSE.
// See the GNU Lesser General Public License for more details.
//
// To view the GNU Lesser General Public License visit
// http://www.gnu.org/copyleft/lesser.html
// or write to the Free Software Foundation, Inc.,
// 51 Franklin Street, Fifth Floor, Boston, MA  02110-1301  USA
//

#if defined(__GNUG__) && !defined(__APPLE__)
#pragma implementation "ProjectPropertiesPage.h"
#endif

#include "stdwx.h"
#include "network.h"
#include "diagnostics.h"
#include "util.h"
#include "mfile.h"
#include "miofile.h"
#include "parse.h"
#include "error_numbers.h"
#include "wizardex.h"
#include "error_numbers.h"
#include "BOINCGUIApp.h"
#include "SkinManager.h"
#include "MainDocument.h"
#include "BOINCWizards.h"
#include "BOINCBaseWizard.h"
#include "WizardAttachProject.h"
#include "ProjectPropertiesPage.h"
#include "ProjectInfoPage.h"
#include "CompletionErrorPage.h"


////@begin XPM images
#include "res/wizprogress01.xpm"
#include "res/wizprogress02.xpm"
#include "res/wizprogress03.xpm"
#include "res/wizprogress04.xpm"
#include "res/wizprogress05.xpm"
#include "res/wizprogress06.xpm"
#include "res/wizprogress07.xpm"
#include "res/wizprogress08.xpm"
#include "res/wizprogress09.xpm"
#include "res/wizprogress10.xpm"
#include "res/wizprogress11.xpm"
#include "res/wizprogress12.xpm"
////@end XPM images

/*!
 * CProjectPropertiesPage custom event definition
 */
 
DEFINE_EVENT_TYPE(wxEVT_PROJECTPROPERTIES_STATECHANGE)
  
/*!
 * CProjectPropertiesPage type definition
 */
 
IMPLEMENT_DYNAMIC_CLASS( CProjectPropertiesPage, wxWizardPageEx )
 
/*!
 * CProjectPropertiesPage event table definition
 */
 
BEGIN_EVENT_TABLE( CProjectPropertiesPage, wxWizardPageEx )
 
    EVT_PROJECTPROPERTIES_STATECHANGE( CProjectPropertiesPage::OnStateChange )
 
////@begin CProjectPropertiesPage event table entries
    EVT_WIZARDEX_PAGE_CHANGED( -1, CProjectPropertiesPage::OnPageChanged )
    EVT_WIZARDEX_CANCEL( -1, CProjectPropertiesPage::OnCancel )

////@end CProjectPropertiesPage event table entries
 
END_EVENT_TABLE()
 
/*!
 * CProjectPropertiesPage constructors
 */
 
CProjectPropertiesPage::CProjectPropertiesPage( )
{
}
 
CProjectPropertiesPage::CProjectPropertiesPage( CBOINCBaseWizard* parent )
{
    Create( parent );
}
 
/*!
 * WizardPage creator
 */
 
bool CProjectPropertiesPage::Create( CBOINCBaseWizard* parent )
{
////@begin CProjectPropertiesPage member initialisation
    m_pTitleStaticCtrl = NULL;
    m_pProgressIndicator = NULL;
////@end CProjectPropertiesPage member initialisation
 
    m_bProjectPropertiesSucceeded = false;
    m_bProjectPropertiesURLFailure = false;
    m_bProjectAccountCreationDisabled = false;
    m_bProjectClientAccountCreationDisabled = false;
    m_bNetworkConnectionDetected = false;
    m_bServerReportedError = false;
    m_iBitmapIndex = 0;
    m_iCurrentState = PROJPROP_INIT;
 
////@begin CProjectPropertiesPage creation
    wxBitmap wizardBitmap(wxNullBitmap);
    wxWizardPageEx::Create( parent, ID_PROJECTPROPERTIESPAGE, wizardBitmap );

    CreateControls();
    GetSizer()->Fit(this);
////@end CProjectPropertiesPage creation

    return TRUE;
}
 
/*!
 * Control creation for WizardPage
 */
 
void CProjectPropertiesPage::CreateControls()
{    
////@begin CProjectPropertiesPage content construction
    CProjectPropertiesPage* itemWizardPage36 = this;

    wxBoxSizer* itemBoxSizer37 = new wxBoxSizer(wxVERTICAL);
    itemWizardPage36->SetSizer(itemBoxSizer37);

    m_pTitleStaticCtrl = new wxStaticText;
    m_pTitleStaticCtrl->Create( itemWizardPage36, wxID_STATIC, wxEmptyString, wxDefaultPosition, wxDefaultSize, 0 );
    m_pTitleStaticCtrl->SetFont(wxFont(10, wxSWISS, wxNORMAL, wxBOLD, FALSE, _T("Verdana")));
    itemBoxSizer37->Add(m_pTitleStaticCtrl, 0, wxALIGN_LEFT|wxALL, 5);

    itemBoxSizer37->Add(5, 80, 0, wxALIGN_LEFT|wxALL, 5);

    wxFlexGridSizer* itemFlexGridSizer40 = new wxFlexGridSizer(1, 3, 0, 0);
    itemFlexGridSizer40->AddGrowableRow(0);
    itemFlexGridSizer40->AddGrowableCol(0);
    itemFlexGridSizer40->AddGrowableCol(1);
    itemFlexGridSizer40->AddGrowableCol(2);
    itemBoxSizer37->Add(itemFlexGridSizer40, 0, wxGROW|wxALL, 5);

    itemFlexGridSizer40->Add(5, 5, 0, wxGROW|wxGROW|wxALL, 5);

    wxBitmap itemBitmap41(GetBitmapResource(wxT("res/wizprogress01.xpm")));
    m_pProgressIndicator = new wxStaticBitmap;
    m_pProgressIndicator->Create( itemWizardPage36, ID_PROGRESSCTRL, itemBitmap41, wxDefaultPosition, wxSize(184, 48), 0 );
    itemFlexGridSizer40->Add(m_pProgressIndicator, 0, wxALIGN_CENTER_HORIZONTAL|wxALIGN_CENTER_VERTICAL|wxALL, 5);

    itemFlexGridSizer40->Add(5, 5, 0, wxGROW|wxGROW|wxALL, 5);
////@end CProjectPropertiesPage content construction
}
 
/*!
 * Gets the previous page.
 */
 
wxWizardPageEx* CProjectPropertiesPage::GetPrev() const
{
    return PAGE_TRANSITION_BACK;
}
 
/*!
 * Gets the next page.
 */
 
wxWizardPageEx* CProjectPropertiesPage::GetNext() const
{
    if (CHECK_CLOSINGINPROGRESS()) {
        // Cancel Event Detected
        return PAGE_TRANSITION_NEXT(ID_COMPLETIONERRORPAGE);
    } else if (GetProjectPropertiesSucceeded() && GetProjectAlreadyAttached()) {
        // Already attach to the project
        return PAGE_TRANSITION_NEXT(ID_ERRALREADYATTACHEDPAGE);
    } else if (GetProjectPropertiesSucceeded()) {
        // We were successful in retrieving the project properties
        return PAGE_TRANSITION_NEXT(ID_ACCOUNTINFOPAGE);
    } else if (GetProjectPropertiesURLFailure() && !GetNetworkConnectionDetected()) {
        // No Internet Connection
        return PAGE_TRANSITION_NEXT(ID_ERRPROXYINFOPAGE);
    } else if (GetProjectPropertiesURLFailure()) {
        // Not a BOINC based project
        return PAGE_TRANSITION_NEXT(ID_ERRNOTDETECTEDPAGE);
    } else if (GetServerReportedError()) {
        // Server reported an error, display the error
        return PAGE_TRANSITION_NEXT(ID_COMPLETIONERRORPAGE);
    } else {
        // The project must be down for maintenance
        return PAGE_TRANSITION_NEXT(ID_ERRUNAVAILABLEPAGE);
    }
    return NULL;
}
 
/*!
 * Should we show tooltips?
 */
 
bool CProjectPropertiesPage::ShowToolTips()
{
    return TRUE;
}
 
void CProjectPropertiesPage::StartProgress(wxStaticBitmap* pBitmap) {
    m_iBitmapIndex = 1;
    pBitmap->SetBitmap(GetBitmapResource(wxT("res/wizprogress01.xpm")));
}
 
void CProjectPropertiesPage::IncrementProgress(wxStaticBitmap* pBitmap) {
    m_iBitmapIndex += 1;
    if (12 < m_iBitmapIndex) m_iBitmapIndex = 1;
 
    wxString str;
    str.Printf(wxT("res/wizprogress%02d.xpm"), m_iBitmapIndex);
 
    pBitmap->SetBitmap(GetBitmapResource(str));
    Update();
}
 
void CProjectPropertiesPage::FinishProgress(wxStaticBitmap* pBitmap) {
    m_iBitmapIndex = 12;
    pBitmap->SetBitmap(GetBitmapResource(wxT("res/wizprogress12.xpm")));
}
 
/*!
 * Get bitmap resources
 */
 
wxBitmap CProjectPropertiesPage::GetBitmapResource( const wxString& name )
{
    // Bitmap retrieval
    if (name == wxT("res/wizprogress01.xpm"))
    {
        wxBitmap bitmap(wizprogress01_xpm);
        return bitmap;
    }
    else if (name == wxT("res/wizprogress02.xpm"))
    {
        wxBitmap bitmap(wizprogress02_xpm);
        return bitmap;
    }
    else if (name == wxT("res/wizprogress03.xpm"))
    {
        wxBitmap bitmap(wizprogress03_xpm);
        return bitmap;
    }
    else if (name == wxT("res/wizprogress04.xpm"))
    {
        wxBitmap bitmap(wizprogress04_xpm);
        return bitmap;
    }
    else if (name == wxT("res/wizprogress05.xpm"))
    {
        wxBitmap bitmap(wizprogress05_xpm);
        return bitmap;
    }
    else if (name == wxT("res/wizprogress06.xpm"))
    {
        wxBitmap bitmap(wizprogress06_xpm);
        return bitmap;
    }
    else if (name == wxT("res/wizprogress07.xpm"))
    {
        wxBitmap bitmap(wizprogress07_xpm);
        return bitmap;
    }
    else if (name == wxT("res/wizprogress08.xpm"))
    {
        wxBitmap bitmap(wizprogress08_xpm);
        return bitmap;
    }
    else if (name == wxT("res/wizprogress09.xpm"))
    {
        wxBitmap bitmap(wizprogress09_xpm);
        return bitmap;
    }
    else if (name == wxT("res/wizprogress10.xpm"))
    {
        wxBitmap bitmap(wizprogress10_xpm);
        return bitmap;
    }
    else if (name == wxT("res/wizprogress11.xpm"))
    {
        wxBitmap bitmap(wizprogress11_xpm);
        return bitmap;
    }
    else if (name == wxT("res/wizprogress12.xpm"))
    {
        wxBitmap bitmap(wizprogress12_xpm);
        return bitmap;
    }
    return wxNullBitmap;
}
 
/*!
 * Get icon resources
 */
 
wxIcon CProjectPropertiesPage::GetIconResource( const wxString& WXUNUSED(name) )
{
    // Icon retrieval
////@begin CProjectPropertiesPage icon retrieval
    return wxNullIcon;
////@end CProjectPropertiesPage icon retrieval
}
 
/*!
 * wxEVT_WIZARD_PAGE_CHANGED event handler for ID_PROJECTPROPERTIESPAGE
 */
 
void CProjectPropertiesPage::OnPageChanged( wxWizardExEvent& event ) {
    if (event.GetDirection() == false) return;
 
    wxASSERT(m_pTitleStaticCtrl);
    wxASSERT(m_pProgressIndicator);

    m_pTitleStaticCtrl->SetLabel(
        _("Communicating with project\nPlease wait...")
    );

    SetProjectPropertiesSucceeded(false);
    SetProjectPropertiesURLFailure(false);
    SetProjectAccountCreationDisabled(false);
    SetProjectClientAccountCreationDisabled(false);
    SetNetworkConnectionDetected(false);
    SetNextState(PROJPROP_INIT);

    CProjectPropertiesPageEvent TransitionEvent(wxEVT_PROJECTPROPERTIES_STATECHANGE, this);
    AddPendingEvent(TransitionEvent);

    Fit();
}
  
/*!
 * wxEVT_WIZARD_CANCEL event handler for ID_PROJECTPROPERTIESPAGE
 */

void CProjectPropertiesPage::OnCancel( wxWizardExEvent& event ) {
    PROCESS_CANCELEVENT(event);
}
 
/*!
 * wxEVT_PROJECTPROPERTIES_STATECHANGE event handler for ID_PROJECTPROPERTIESPAGE
 */
 
void CProjectPropertiesPage::OnStateChange( CProjectPropertiesPageEvent& WXUNUSED(event) )
{
    CMainDocument* pDoc        = wxGetApp().GetDocument();
    CWizardAttachProject* pWAP = ((CWizardAttachProject*)GetParent());
    PROJECT_CONFIG* pc         = &((CWizardAttachProject*)GetParent())->project_config;
    CC_STATUS status;
    wxDateTime dtStartExecutionTime;
    wxDateTime dtCurrentExecutionTime;
    wxTimeSpan tsExecutionTime;
    wxString strBuffer = wxEmptyString;
    bool bPostNewEvent = true;
    bool bSuccessfulCondition = false;
    int  iReturnValue = 0;
 
    wxASSERT(pDoc);
    wxASSERT(wxDynamicCast(pDoc, CMainDocument));
 
    switch(GetCurrentState()) {
        case PROJPROP_INIT:
            pWAP->DisableNextButton();
            pWAP->DisableBackButton();
            StartProgress(m_pProgressIndicator);
            SetNextState(PROJPROP_RETRPROJECTPROPERTIES_BEGIN);
            break;
        case PROJPROP_RETRPROJECTPROPERTIES_BEGIN:
            SetNextState(PROJPROP_RETRPROJECTPROPERTIES_EXECUTE);
            break;
        case PROJPROP_RETRPROJECTPROPERTIES_EXECUTE:
            // Attempt to retrieve the project's account creation policies
            pDoc->rpc.get_project_config(
                (const char*)pWAP->m_ProjectInfoPage->GetProjectURL().mb_str()
            );
 
            // Wait until we are done processing the request.
            dtStartExecutionTime = wxDateTime::Now();
            dtCurrentExecutionTime = wxDateTime::Now();
            tsExecutionTime = dtCurrentExecutionTime - dtStartExecutionTime;
            iReturnValue = 0;
            pc->clear();
            pc->error_num = ERR_IN_PROGRESS;
            while ((!iReturnValue && (ERR_IN_PROGRESS == pc->error_num)) &&
                   tsExecutionTime.GetSeconds() <= 60 &&
                   !CHECK_CLOSINGINPROGRESS()
                  )
            {
                dtCurrentExecutionTime = wxDateTime::Now();
                tsExecutionTime = dtCurrentExecutionTime - dtStartExecutionTime;
                iReturnValue = pDoc->rpc.get_project_config_poll(*pc);
                IncrementProgress(m_pProgressIndicator);

                ::wxMilliSleep(500);
                ::wxSafeYield(GetParent());
            }
 
            // We either successfully retrieved the project's account creation 
            //   policies or we were able to talk to the web server and found out
            //   they do not support account creation through the wizard.  In either
            //   case we should claim success and set the correct flags to show the
            //   correct 'next' page.
            bSuccessfulCondition = 
                (!iReturnValue) && (!pc->error_num) ||
                (!iReturnValue) && (ERR_ACCT_CREATION_DISABLED == pc->error_num);
            if (bSuccessfulCondition && !CHECK_DEBUG_FLAG(WIZDEBUG_ERRPROJECTPROPERTIES)) {
                SetProjectPropertiesSucceeded(true);

                bSuccessfulCondition = pc->account_creation_disabled;
                if (bSuccessfulCondition || CHECK_DEBUG_FLAG(WIZDEBUG_ERRACCOUNTCREATIONDISABLED)) {
                    SetProjectAccountCreationDisabled(true);
                } else {
                    SetProjectAccountCreationDisabled(false);
                }

                bSuccessfulCondition = 
                    (ERR_ALREADY_ATTACHED == pDoc->rpc.project_attach(
                        (const char*)pWAP->m_ProjectInfoPage->GetProjectURL().mb_str(),
                        "", "")
                    );
                if (bSuccessfulCondition || CHECK_DEBUG_FLAG(WIZDEBUG_ERRPROJECTALREADYATTACHED)) {
                    SetProjectAlreadyAttached(true);
                } else {
                    SetProjectAlreadyAttached(false);
                }

                bSuccessfulCondition = pc->client_account_creation_disabled;
                if (bSuccessfulCondition || CHECK_DEBUG_FLAG(WIZDEBUG_ERRCLIENTACCOUNTCREATIONDISABLED)) {
                    SetProjectClientAccountCreationDisabled(true);
                } else {
                    SetProjectClientAccountCreationDisabled(false);
                }
 
                SetNextState(PROJPROP_CLEANUP);
            } else {
                SetProjectPropertiesSucceeded(false);

                bSuccessfulCondition = 
                    (!iReturnValue) && (ERR_FILE_NOT_FOUND == pc->error_num) ||
                    (!iReturnValue) && (ERR_GETHOSTBYNAME == pc->error_num) ||
                    (!iReturnValue) && (ERR_XML_PARSE == pc->error_num);
                if (bSuccessfulCondition || CHECK_DEBUG_FLAG(WIZDEBUG_ERRPROJECTPROPERTIESURL)) {
                    SetProjectPropertiesURLFailure(true);
                } else {
                    SetProjectPropertiesURLFailure(false);
                }

                bSuccessfulCondition = 
                    ((!iReturnValue) && (ERR_FILE_NOT_FOUND != pc->error_num)) &&
                    ((!iReturnValue) && (ERR_GETHOSTBYNAME != pc->error_num)) &&
                    ((!iReturnValue) && (ERR_XML_PARSE != pc->error_num)) &&
                    (!iReturnValue);
                if (bSuccessfulCondition || CHECK_DEBUG_FLAG(WIZDEBUG_ERRPROJECTPROPERTIESURL)) {
                    SetServerReportedError(true);

                    strBuffer = pWAP->m_CompletionErrorPage->m_pServerMessagesCtrl->GetLabel();
				    if (pc->error_msg.size()) {
                        strBuffer += wxString(pc->error_msg.c_str(), wxConvUTF8) + wxString(wxT("\n"));
                    }
                    pWAP->m_CompletionErrorPage->m_pServerMessagesCtrl->SetLabel(strBuffer);

                } else {
                    SetServerReportedError(false);
                }

                SetNextState(PROJPROP_DETERMINENETWORKSTATUS_BEGIN);
            }
            break;
        case PROJPROP_DETERMINENETWORKSTATUS_BEGIN:
            SetNextState(PROJPROP_DETERMINENETWORKSTATUS_EXECUTE);
            break;
        case PROJPROP_DETERMINENETWORKSTATUS_EXECUTE:
            // Attempt to determine if we are even connected to a network

            // Wait until we are done processing the request.
            dtStartExecutionTime = wxDateTime::Now();
            dtCurrentExecutionTime = wxDateTime::Now();
            tsExecutionTime = dtCurrentExecutionTime - dtStartExecutionTime;
            iReturnValue = 0;
            status.network_status = NETWORK_STATUS_LOOKUP_PENDING;
            while ((!iReturnValue && (NETWORK_STATUS_LOOKUP_PENDING == status.network_status)) &&
                   tsExecutionTime.GetSeconds() <= 60 &&
                   !CHECK_CLOSINGINPROGRESS()
                  )
            {
                dtCurrentExecutionTime = wxDateTime::Now();
                tsExecutionTime = dtCurrentExecutionTime - dtStartExecutionTime;
                iReturnValue = pDoc->GetCoreClientStatus(status);
                IncrementProgress(m_pProgressIndicator);

                ::wxMilliSleep(500);
                ::wxSafeYield(GetParent());
            }

            bSuccessfulCondition = NETWORK_STATUS_WANT_CONNECTION != status.network_status;
            if (bSuccessfulCondition && !CHECK_DEBUG_FLAG(WIZDEBUG_ERRNETDETECTION)) {
                SetNetworkConnectionDetected(true);
            } else {
                SetNetworkConnectionDetected(false);
            }
            SetNextState(PROJPROP_CLEANUP);

            break;
        case PROJPROP_CLEANUP:
            FinishProgress(m_pProgressIndicator);
            SetNextState(PROJPROP_END);
            break;
        default:
            // Allow a glimps of what the result was before advancing to the next page.
            wxSleep(1);
            pWAP->EnableNextButton();
            pWAP->EnableBackButton();
            pWAP->SimulateNextButton();
            bPostNewEvent = false;
            break;
    }
 
    Update();
 
    if (bPostNewEvent && !CHECK_CLOSINGINPROGRESS()) {
        CProjectPropertiesPageEvent TransitionEvent(wxEVT_PROJECTPROPERTIES_STATECHANGE, this);
        AddPendingEvent(TransitionEvent);
    }
}
=======
// This file is part of BOINC.
// http://boinc.berkeley.edu
// Copyright (C) 2008 University of California
//
// BOINC is free software; you can redistribute it and/or modify it
// under the terms of the GNU Lesser General Public License
// as published by the Free Software Foundation,
// either version 3 of the License, or (at your option) any later version.
//
// BOINC is distributed in the hope that it will be useful,
// but WITHOUT ANY WARRANTY; without even the implied warranty of
// MERCHANTABILITY or FITNESS FOR A PARTICULAR PURPOSE.
// See the GNU Lesser General Public License for more details.
//
// You should have received a copy of the GNU Lesser General Public License
// along with BOINC.  If not, see <http://www.gnu.org/licenses/>.
//
#if defined(__GNUG__) && !defined(__APPLE__)
#pragma implementation "ProjectPropertiesPage.h"
#endif

#include "stdwx.h"
#include "network.h"
#include "diagnostics.h"
#include "util.h"
#include "mfile.h"
#include "miofile.h"
#include "parse.h"
#include "error_numbers.h"
#include "wizardex.h"
#include "error_numbers.h"
#include "BOINCGUIApp.h"
#include "SkinManager.h"
#include "MainDocument.h"
#include "BOINCWizards.h"
#include "BOINCBaseWizard.h"
#include "WizardAttachProject.h"
#include "ProjectPropertiesPage.h"
#include "ProjectInfoPage.h"
#include "CompletionErrorPage.h"
#include "TermsOfUsePage.h"


////@begin XPM images
#include "res/wizprogress01.xpm"
#include "res/wizprogress02.xpm"
#include "res/wizprogress03.xpm"
#include "res/wizprogress04.xpm"
#include "res/wizprogress05.xpm"
#include "res/wizprogress06.xpm"
#include "res/wizprogress07.xpm"
#include "res/wizprogress08.xpm"
#include "res/wizprogress09.xpm"
#include "res/wizprogress10.xpm"
#include "res/wizprogress11.xpm"
#include "res/wizprogress12.xpm"
////@end XPM images

/*!
 * CProjectPropertiesPage custom event definition
 */
 
DEFINE_EVENT_TYPE(wxEVT_PROJECTPROPERTIES_STATECHANGE)
  
/*!
 * CProjectPropertiesPage type definition
 */
 
IMPLEMENT_DYNAMIC_CLASS( CProjectPropertiesPage, wxWizardPageEx )
 
/*!
 * CProjectPropertiesPage event table definition
 */
 
BEGIN_EVENT_TABLE( CProjectPropertiesPage, wxWizardPageEx )
 
    EVT_PROJECTPROPERTIES_STATECHANGE( CProjectPropertiesPage::OnStateChange )
 
////@begin CProjectPropertiesPage event table entries
    EVT_WIZARDEX_PAGE_CHANGED( -1, CProjectPropertiesPage::OnPageChanged )
    EVT_WIZARDEX_CANCEL( -1, CProjectPropertiesPage::OnCancel )

////@end CProjectPropertiesPage event table entries
 
END_EVENT_TABLE()
 
/*!
 * CProjectPropertiesPage constructors
 */
 
CProjectPropertiesPage::CProjectPropertiesPage( )
{
}
 
CProjectPropertiesPage::CProjectPropertiesPage( CBOINCBaseWizard* parent )
{
    Create( parent );
}
 
/*!
 * WizardPage creator
 */
 
bool CProjectPropertiesPage::Create( CBOINCBaseWizard* parent )
{
////@begin CProjectPropertiesPage member initialisation
    m_pTitleStaticCtrl = NULL;
    m_pProgressIndicator = NULL;
////@end CProjectPropertiesPage member initialisation
 
    m_bProjectPropertiesSucceeded = false;
    m_bProjectPropertiesURLFailure = false;
    m_bProjectAccountCreationDisabled = false;
    m_bProjectClientAccountCreationDisabled = false;
    m_bNetworkConnectionDetected = false;
    m_bServerReportedError = false;
    m_bTermsOfUseRequired = true;
    m_iBitmapIndex = 0;
    m_iCurrentState = PROJPROP_INIT;
 
////@begin CProjectPropertiesPage creation
    wxBitmap wizardBitmap(wxNullBitmap);
    wxWizardPageEx::Create( parent, ID_PROJECTPROPERTIESPAGE, wizardBitmap );

    CreateControls();
    GetSizer()->Fit(this);
////@end CProjectPropertiesPage creation

    return TRUE;
}
 
/*!
 * Control creation for WizardPage
 */
 
void CProjectPropertiesPage::CreateControls()
{    
////@begin CProjectPropertiesPage content construction
    CProjectPropertiesPage* itemWizardPage36 = this;

    wxBoxSizer* itemBoxSizer37 = new wxBoxSizer(wxVERTICAL);
    itemWizardPage36->SetSizer(itemBoxSizer37);

    m_pTitleStaticCtrl = new wxStaticText;
    m_pTitleStaticCtrl->Create( itemWizardPage36, wxID_STATIC, wxEmptyString, wxDefaultPosition, wxDefaultSize, 0 );
    m_pTitleStaticCtrl->SetFont(wxFont(10, wxSWISS, wxNORMAL, wxBOLD, FALSE, _T("Verdana")));
    itemBoxSizer37->Add(m_pTitleStaticCtrl, 0, wxALIGN_LEFT|wxALL, 5);

    itemBoxSizer37->Add(5, 80, 0, wxALIGN_LEFT|wxALL, 5);

    wxFlexGridSizer* itemFlexGridSizer40 = new wxFlexGridSizer(1, 3, 0, 0);
    itemFlexGridSizer40->AddGrowableRow(0);
    itemFlexGridSizer40->AddGrowableCol(0);
    itemFlexGridSizer40->AddGrowableCol(1);
    itemFlexGridSizer40->AddGrowableCol(2);
    itemBoxSizer37->Add(itemFlexGridSizer40, 0, wxGROW|wxALL, 5);

    itemFlexGridSizer40->Add(5, 5, 0, wxGROW|wxGROW|wxALL, 5);

    wxBitmap itemBitmap41(GetBitmapResource(wxT("res/wizprogress01.xpm")));
    m_pProgressIndicator = new wxStaticBitmap;
    m_pProgressIndicator->Create( itemWizardPage36, ID_PROGRESSCTRL, itemBitmap41, wxDefaultPosition, wxSize(184, 48), 0 );
    itemFlexGridSizer40->Add(m_pProgressIndicator, 0, wxALIGN_CENTER_HORIZONTAL|wxALIGN_CENTER_VERTICAL|wxALL, 5);

    itemFlexGridSizer40->Add(5, 5, 0, wxGROW|wxGROW|wxALL, 5);
////@end CProjectPropertiesPage content construction
}
 
/*!
 * Gets the previous page.
 */
 
wxWizardPageEx* CProjectPropertiesPage::GetPrev() const
{
    return PAGE_TRANSITION_BACK;
}
 
/*!
 * Gets the next page.
 */
 
wxWizardPageEx* CProjectPropertiesPage::GetNext() const
{
    if (CHECK_CLOSINGINPROGRESS()) {
        // Cancel Event Detected
        return PAGE_TRANSITION_NEXT(ID_COMPLETIONERRORPAGE);
    } else if (GetProjectPropertiesSucceeded() && GetProjectAlreadyAttached()) {
        // Already attach to the project
        return PAGE_TRANSITION_NEXT(ID_ERRALREADYATTACHEDPAGE);
    } else if (GetProjectPropertiesSucceeded() && GetTermsOfUseRequired()) {
        // Terms of Use are required before requesting account information
        return PAGE_TRANSITION_NEXT(ID_TERMSOFUSEPAGE);
    } else if (GetProjectPropertiesSucceeded()) {
        // We were successful in retrieving the project properties
        return PAGE_TRANSITION_NEXT(ID_ACCOUNTINFOPAGE);
    } else if (GetProjectPropertiesURLFailure() && !GetNetworkConnectionDetected()) {
        // No Internet Connection
        return PAGE_TRANSITION_NEXT(ID_ERRPROXYINFOPAGE);
    } else if (GetProjectPropertiesURLFailure()) {
        // Not a BOINC based project
        return PAGE_TRANSITION_NEXT(ID_ERRNOTDETECTEDPAGE);
    } else if (GetServerReportedError()) {
        // Server reported an error, display the error
        return PAGE_TRANSITION_NEXT(ID_COMPLETIONERRORPAGE);
    } else {
        // The project must be down for maintenance
        return PAGE_TRANSITION_NEXT(ID_ERRUNAVAILABLEPAGE);
    }
    return NULL;
}
 
/*!
 * Should we show tooltips?
 */
 
bool CProjectPropertiesPage::ShowToolTips()
{
    return TRUE;
}
 
void CProjectPropertiesPage::StartProgress(wxStaticBitmap* pBitmap) {
    m_iBitmapIndex = 1;
    pBitmap->SetBitmap(GetBitmapResource(wxT("res/wizprogress01.xpm")));
}
 
void CProjectPropertiesPage::IncrementProgress(wxStaticBitmap* pBitmap) {
    m_iBitmapIndex += 1;
    if (12 < m_iBitmapIndex) m_iBitmapIndex = 1;
 
    wxString str;
    str.Printf(wxT("res/wizprogress%02d.xpm"), m_iBitmapIndex);
 
    pBitmap->SetBitmap(GetBitmapResource(str));
    Update();
}
 
void CProjectPropertiesPage::FinishProgress(wxStaticBitmap* pBitmap) {
    m_iBitmapIndex = 12;
    pBitmap->SetBitmap(GetBitmapResource(wxT("res/wizprogress12.xpm")));
}
 
/*!
 * Get bitmap resources
 */
 
wxBitmap CProjectPropertiesPage::GetBitmapResource( const wxString& name )
{
    // Bitmap retrieval
    if (name == wxT("res/wizprogress01.xpm"))
    {
        wxBitmap bitmap(wizprogress01_xpm);
        return bitmap;
    }
    else if (name == wxT("res/wizprogress02.xpm"))
    {
        wxBitmap bitmap(wizprogress02_xpm);
        return bitmap;
    }
    else if (name == wxT("res/wizprogress03.xpm"))
    {
        wxBitmap bitmap(wizprogress03_xpm);
        return bitmap;
    }
    else if (name == wxT("res/wizprogress04.xpm"))
    {
        wxBitmap bitmap(wizprogress04_xpm);
        return bitmap;
    }
    else if (name == wxT("res/wizprogress05.xpm"))
    {
        wxBitmap bitmap(wizprogress05_xpm);
        return bitmap;
    }
    else if (name == wxT("res/wizprogress06.xpm"))
    {
        wxBitmap bitmap(wizprogress06_xpm);
        return bitmap;
    }
    else if (name == wxT("res/wizprogress07.xpm"))
    {
        wxBitmap bitmap(wizprogress07_xpm);
        return bitmap;
    }
    else if (name == wxT("res/wizprogress08.xpm"))
    {
        wxBitmap bitmap(wizprogress08_xpm);
        return bitmap;
    }
    else if (name == wxT("res/wizprogress09.xpm"))
    {
        wxBitmap bitmap(wizprogress09_xpm);
        return bitmap;
    }
    else if (name == wxT("res/wizprogress10.xpm"))
    {
        wxBitmap bitmap(wizprogress10_xpm);
        return bitmap;
    }
    else if (name == wxT("res/wizprogress11.xpm"))
    {
        wxBitmap bitmap(wizprogress11_xpm);
        return bitmap;
    }
    else if (name == wxT("res/wizprogress12.xpm"))
    {
        wxBitmap bitmap(wizprogress12_xpm);
        return bitmap;
    }
    return wxNullBitmap;
}
 
/*!
 * Get icon resources
 */
 
wxIcon CProjectPropertiesPage::GetIconResource( const wxString& WXUNUSED(name) )
{
    // Icon retrieval
////@begin CProjectPropertiesPage icon retrieval
    return wxNullIcon;
////@end CProjectPropertiesPage icon retrieval
}
 
/*!
 * wxEVT_WIZARD_PAGE_CHANGED event handler for ID_PROJECTPROPERTIESPAGE
 */
 
void CProjectPropertiesPage::OnPageChanged( wxWizardExEvent& event ) {
    if (event.GetDirection() == false) return;
 
    wxASSERT(m_pTitleStaticCtrl);
    wxASSERT(m_pProgressIndicator);

    m_pTitleStaticCtrl->SetLabel(
        _("Communicating with project\nPlease wait...")
    );

    SetProjectPropertiesSucceeded(false);
    SetProjectPropertiesURLFailure(false);
    SetProjectAccountCreationDisabled(false);
    SetProjectClientAccountCreationDisabled(false);
    SetNetworkConnectionDetected(false);
    SetNextState(PROJPROP_INIT);

    CProjectPropertiesPageEvent TransitionEvent(wxEVT_PROJECTPROPERTIES_STATECHANGE, this);
    AddPendingEvent(TransitionEvent);

    Fit();
}
  
/*!
 * wxEVT_WIZARD_CANCEL event handler for ID_PROJECTPROPERTIESPAGE
 */

void CProjectPropertiesPage::OnCancel( wxWizardExEvent& event ) {
    PROCESS_CANCELEVENT(event);
}
 
/*!
 * wxEVT_PROJECTPROPERTIES_STATECHANGE event handler for ID_PROJECTPROPERTIESPAGE
 */
 
void CProjectPropertiesPage::OnStateChange( CProjectPropertiesPageEvent& WXUNUSED(event) )
{
    CMainDocument* pDoc        = wxGetApp().GetDocument();
    CWizardAttachProject* pWAP = ((CWizardAttachProject*)GetParent());
    PROJECT_CONFIG* pc         = &((CWizardAttachProject*)GetParent())->project_config;
    CC_STATUS status;
    wxDateTime dtStartExecutionTime;
    wxDateTime dtCurrentExecutionTime;
    wxTimeSpan tsExecutionTime;
    wxString strBuffer = wxEmptyString;
    bool bPostNewEvent = true;
    bool bSuccessfulCondition = false;
    int  iReturnValue = 0;
 
    wxASSERT(pDoc);
    wxASSERT(wxDynamicCast(pDoc, CMainDocument));
 
    switch(GetCurrentState()) {
        case PROJPROP_INIT:
            pWAP->DisableNextButton();
            pWAP->DisableBackButton();
            StartProgress(m_pProgressIndicator);
            SetNextState(PROJPROP_RETRPROJECTPROPERTIES_BEGIN);
            break;
        case PROJPROP_RETRPROJECTPROPERTIES_BEGIN:
            SetNextState(PROJPROP_RETRPROJECTPROPERTIES_EXECUTE);
            break;
        case PROJPROP_RETRPROJECTPROPERTIES_EXECUTE:
            // Attempt to retrieve the project's account creation policies
            pDoc->rpc.get_project_config(
                (const char*)pWAP->m_ProjectInfoPage->GetProjectURL().mb_str()
            );
 
            // Wait until we are done processing the request.
            dtStartExecutionTime = wxDateTime::Now();
            dtCurrentExecutionTime = wxDateTime::Now();
            tsExecutionTime = dtCurrentExecutionTime - dtStartExecutionTime;
            iReturnValue = 0;
            pc->clear();
            pc->error_num = ERR_IN_PROGRESS;
            while ((!iReturnValue && (ERR_IN_PROGRESS == pc->error_num)) &&
                   tsExecutionTime.GetSeconds() <= 60 &&
                   !CHECK_CLOSINGINPROGRESS()
                  )
            {
                dtCurrentExecutionTime = wxDateTime::Now();
                tsExecutionTime = dtCurrentExecutionTime - dtStartExecutionTime;
                iReturnValue = pDoc->rpc.get_project_config_poll(*pc);
                IncrementProgress(m_pProgressIndicator);

                ::wxMilliSleep(500);
                ::wxSafeYield(GetParent());
            }
 
            // We either successfully retrieved the project's account creation 
            //   policies or we were able to talk to the web server and found out
            //   they do not support account creation through the wizard.  In either
            //   case we should claim success and set the correct flags to show the
            //   correct 'next' page.
            bSuccessfulCondition = 
                (!iReturnValue) && (!pc->error_num) ||
                (!iReturnValue) && (ERR_ACCT_CREATION_DISABLED == pc->error_num);
            if (bSuccessfulCondition && !CHECK_DEBUG_FLAG(WIZDEBUG_ERRPROJECTPROPERTIES)) {
                SetProjectPropertiesSucceeded(true);

                bSuccessfulCondition = pc->account_creation_disabled;
                if (bSuccessfulCondition || CHECK_DEBUG_FLAG(WIZDEBUG_ERRACCOUNTCREATIONDISABLED)) {
                    SetProjectAccountCreationDisabled(true);
                } else {
                    SetProjectAccountCreationDisabled(false);
                }

                bSuccessfulCondition = 
                    (ERR_ALREADY_ATTACHED == pDoc->rpc.project_attach(
                        (const char*)pWAP->m_ProjectInfoPage->GetProjectURL().mb_str(),
                        "", "")
                    );
                if (bSuccessfulCondition || CHECK_DEBUG_FLAG(WIZDEBUG_ERRPROJECTALREADYATTACHED)) {
                    SetProjectAlreadyAttached(true);
                } else {
                    SetProjectAlreadyAttached(false);
                }

                bSuccessfulCondition = pc->client_account_creation_disabled;
                if (bSuccessfulCondition || CHECK_DEBUG_FLAG(WIZDEBUG_ERRCLIENTACCOUNTCREATIONDISABLED)) {
                    SetProjectClientAccountCreationDisabled(true);
                } else {
                    SetProjectClientAccountCreationDisabled(false);
                }
 
                bSuccessfulCondition = !pc->terms_of_use.empty();
                if (bSuccessfulCondition || CHECK_DEBUG_FLAG(WIZDEBUG_ERRTERMSOFUSEREQUIRED)) {
                    SetTermsOfUseRequired(true);
                } else {
                    SetTermsOfUseRequired(false);
                }
 
                SetNextState(PROJPROP_CLEANUP);
            } else {
                SetProjectPropertiesSucceeded(false);

                bSuccessfulCondition = 
                    (!iReturnValue) && (ERR_FILE_NOT_FOUND == pc->error_num) ||
                    (!iReturnValue) && (ERR_GETHOSTBYNAME == pc->error_num) ||
                    (!iReturnValue) && (ERR_XML_PARSE == pc->error_num);
                if (bSuccessfulCondition || CHECK_DEBUG_FLAG(WIZDEBUG_ERRPROJECTPROPERTIESURL)) {
                    SetProjectPropertiesURLFailure(true);
                } else {
                    SetProjectPropertiesURLFailure(false);
                }

                bSuccessfulCondition = 
                    ((!iReturnValue) && (ERR_FILE_NOT_FOUND != pc->error_num)) &&
                    ((!iReturnValue) && (ERR_GETHOSTBYNAME != pc->error_num)) &&
                    ((!iReturnValue) && (ERR_XML_PARSE != pc->error_num)) &&
                    (!iReturnValue);
                if (bSuccessfulCondition || CHECK_DEBUG_FLAG(WIZDEBUG_ERRPROJECTPROPERTIESURL)) {
                    SetServerReportedError(true);

                    strBuffer = pWAP->m_CompletionErrorPage->m_pServerMessagesCtrl->GetLabel();
				    if (pc->error_msg.size()) {
                        strBuffer += wxString(pc->error_msg.c_str(), wxConvUTF8) + wxString(wxT("\n"));
                    }
                    pWAP->m_CompletionErrorPage->m_pServerMessagesCtrl->SetLabel(strBuffer);

                } else {
                    SetServerReportedError(false);
                }

                SetNextState(PROJPROP_DETERMINENETWORKSTATUS_BEGIN);
            }
            break;
        case PROJPROP_DETERMINENETWORKSTATUS_BEGIN:
            SetNextState(PROJPROP_DETERMINENETWORKSTATUS_EXECUTE);
            break;
        case PROJPROP_DETERMINENETWORKSTATUS_EXECUTE:
            // Attempt to determine if we are even connected to a network

            // Wait until we are done processing the request.
            dtStartExecutionTime = wxDateTime::Now();
            dtCurrentExecutionTime = wxDateTime::Now();
            tsExecutionTime = dtCurrentExecutionTime - dtStartExecutionTime;
            iReturnValue = 0;
            status.network_status = NETWORK_STATUS_LOOKUP_PENDING;
            while ((!iReturnValue && (NETWORK_STATUS_LOOKUP_PENDING == status.network_status)) &&
                   tsExecutionTime.GetSeconds() <= 60 &&
                   !CHECK_CLOSINGINPROGRESS()
                  )
            {
                dtCurrentExecutionTime = wxDateTime::Now();
                tsExecutionTime = dtCurrentExecutionTime - dtStartExecutionTime;
                iReturnValue = pDoc->GetCoreClientStatus(status);
                IncrementProgress(m_pProgressIndicator);

                ::wxMilliSleep(500);
                ::wxSafeYield(GetParent());
            }

            bSuccessfulCondition = NETWORK_STATUS_WANT_CONNECTION != status.network_status;
            if (bSuccessfulCondition && !CHECK_DEBUG_FLAG(WIZDEBUG_ERRNETDETECTION)) {
                SetNetworkConnectionDetected(true);
            } else {
                SetNetworkConnectionDetected(false);
            }
            SetNextState(PROJPROP_CLEANUP);

            break;
        case PROJPROP_CLEANUP:
            FinishProgress(m_pProgressIndicator);
            SetNextState(PROJPROP_END);
            break;
        default:
            // Allow a glimps of what the result was before advancing to the next page.
            wxSleep(1);
            pWAP->EnableNextButton();
            pWAP->EnableBackButton();
            pWAP->SimulateNextButton();
            bPostNewEvent = false;
            break;
    }
 
    Update();
 
    if (bPostNewEvent && !CHECK_CLOSINGINPROGRESS()) {
        CProjectPropertiesPageEvent TransitionEvent(wxEVT_PROJECTPROPERTIES_STATECHANGE, this);
        AddPendingEvent(TransitionEvent);
    }
}
>>>>>>> 08a41ed9
<|MERGE_RESOLUTION|>--- conflicted
+++ resolved
@@ -1,1094 +1,553 @@
-<<<<<<< HEAD
-// Berkeley Open Infrastructure for Network Computing
-// http://boinc.berkeley.edu
-// Copyright (C) 2005 University of California
-//
-// This is free software; you can redistribute it and/or
-// modify it under the terms of the GNU Lesser General Public
-// License as published by the Free Software Foundation;
-// either version 2.1 of the License, or (at your option) any later version.
-//
-// This software is distributed in the hope that it will be useful,
-// but WITHOUT ANY WARRANTY; without even the implied warranty of
-// MERCHANTABILITY or FITNESS FOR A PARTICULAR PURPOSE.
-// See the GNU Lesser General Public License for more details.
-//
-// To view the GNU Lesser General Public License visit
-// http://www.gnu.org/copyleft/lesser.html
-// or write to the Free Software Foundation, Inc.,
-// 51 Franklin Street, Fifth Floor, Boston, MA  02110-1301  USA
-//
-
-#if defined(__GNUG__) && !defined(__APPLE__)
-#pragma implementation "ProjectPropertiesPage.h"
-#endif
-
-#include "stdwx.h"
-#include "network.h"
-#include "diagnostics.h"
-#include "util.h"
-#include "mfile.h"
-#include "miofile.h"
-#include "parse.h"
-#include "error_numbers.h"
-#include "wizardex.h"
-#include "error_numbers.h"
-#include "BOINCGUIApp.h"
-#include "SkinManager.h"
-#include "MainDocument.h"
-#include "BOINCWizards.h"
-#include "BOINCBaseWizard.h"
-#include "WizardAttachProject.h"
-#include "ProjectPropertiesPage.h"
-#include "ProjectInfoPage.h"
-#include "CompletionErrorPage.h"
-
-
-////@begin XPM images
-#include "res/wizprogress01.xpm"
-#include "res/wizprogress02.xpm"
-#include "res/wizprogress03.xpm"
-#include "res/wizprogress04.xpm"
-#include "res/wizprogress05.xpm"
-#include "res/wizprogress06.xpm"
-#include "res/wizprogress07.xpm"
-#include "res/wizprogress08.xpm"
-#include "res/wizprogress09.xpm"
-#include "res/wizprogress10.xpm"
-#include "res/wizprogress11.xpm"
-#include "res/wizprogress12.xpm"
-////@end XPM images
-
-/*!
- * CProjectPropertiesPage custom event definition
- */
- 
-DEFINE_EVENT_TYPE(wxEVT_PROJECTPROPERTIES_STATECHANGE)
-  
-/*!
- * CProjectPropertiesPage type definition
- */
- 
-IMPLEMENT_DYNAMIC_CLASS( CProjectPropertiesPage, wxWizardPageEx )
- 
-/*!
- * CProjectPropertiesPage event table definition
- */
- 
-BEGIN_EVENT_TABLE( CProjectPropertiesPage, wxWizardPageEx )
- 
-    EVT_PROJECTPROPERTIES_STATECHANGE( CProjectPropertiesPage::OnStateChange )
- 
-////@begin CProjectPropertiesPage event table entries
-    EVT_WIZARDEX_PAGE_CHANGED( -1, CProjectPropertiesPage::OnPageChanged )
-    EVT_WIZARDEX_CANCEL( -1, CProjectPropertiesPage::OnCancel )
-
-////@end CProjectPropertiesPage event table entries
- 
-END_EVENT_TABLE()
- 
-/*!
- * CProjectPropertiesPage constructors
- */
- 
-CProjectPropertiesPage::CProjectPropertiesPage( )
-{
-}
- 
-CProjectPropertiesPage::CProjectPropertiesPage( CBOINCBaseWizard* parent )
-{
-    Create( parent );
-}
- 
-/*!
- * WizardPage creator
- */
- 
-bool CProjectPropertiesPage::Create( CBOINCBaseWizard* parent )
-{
-////@begin CProjectPropertiesPage member initialisation
-    m_pTitleStaticCtrl = NULL;
-    m_pProgressIndicator = NULL;
-////@end CProjectPropertiesPage member initialisation
- 
-    m_bProjectPropertiesSucceeded = false;
-    m_bProjectPropertiesURLFailure = false;
-    m_bProjectAccountCreationDisabled = false;
-    m_bProjectClientAccountCreationDisabled = false;
-    m_bNetworkConnectionDetected = false;
-    m_bServerReportedError = false;
-    m_iBitmapIndex = 0;
-    m_iCurrentState = PROJPROP_INIT;
- 
-////@begin CProjectPropertiesPage creation
-    wxBitmap wizardBitmap(wxNullBitmap);
-    wxWizardPageEx::Create( parent, ID_PROJECTPROPERTIESPAGE, wizardBitmap );
-
-    CreateControls();
-    GetSizer()->Fit(this);
-////@end CProjectPropertiesPage creation
-
-    return TRUE;
-}
- 
-/*!
- * Control creation for WizardPage
- */
- 
-void CProjectPropertiesPage::CreateControls()
-{    
-////@begin CProjectPropertiesPage content construction
-    CProjectPropertiesPage* itemWizardPage36 = this;
-
-    wxBoxSizer* itemBoxSizer37 = new wxBoxSizer(wxVERTICAL);
-    itemWizardPage36->SetSizer(itemBoxSizer37);
-
-    m_pTitleStaticCtrl = new wxStaticText;
-    m_pTitleStaticCtrl->Create( itemWizardPage36, wxID_STATIC, wxEmptyString, wxDefaultPosition, wxDefaultSize, 0 );
-    m_pTitleStaticCtrl->SetFont(wxFont(10, wxSWISS, wxNORMAL, wxBOLD, FALSE, _T("Verdana")));
-    itemBoxSizer37->Add(m_pTitleStaticCtrl, 0, wxALIGN_LEFT|wxALL, 5);
-
-    itemBoxSizer37->Add(5, 80, 0, wxALIGN_LEFT|wxALL, 5);
-
-    wxFlexGridSizer* itemFlexGridSizer40 = new wxFlexGridSizer(1, 3, 0, 0);
-    itemFlexGridSizer40->AddGrowableRow(0);
-    itemFlexGridSizer40->AddGrowableCol(0);
-    itemFlexGridSizer40->AddGrowableCol(1);
-    itemFlexGridSizer40->AddGrowableCol(2);
-    itemBoxSizer37->Add(itemFlexGridSizer40, 0, wxGROW|wxALL, 5);
-
-    itemFlexGridSizer40->Add(5, 5, 0, wxGROW|wxGROW|wxALL, 5);
-
-    wxBitmap itemBitmap41(GetBitmapResource(wxT("res/wizprogress01.xpm")));
-    m_pProgressIndicator = new wxStaticBitmap;
-    m_pProgressIndicator->Create( itemWizardPage36, ID_PROGRESSCTRL, itemBitmap41, wxDefaultPosition, wxSize(184, 48), 0 );
-    itemFlexGridSizer40->Add(m_pProgressIndicator, 0, wxALIGN_CENTER_HORIZONTAL|wxALIGN_CENTER_VERTICAL|wxALL, 5);
-
-    itemFlexGridSizer40->Add(5, 5, 0, wxGROW|wxGROW|wxALL, 5);
-////@end CProjectPropertiesPage content construction
-}
- 
-/*!
- * Gets the previous page.
- */
- 
-wxWizardPageEx* CProjectPropertiesPage::GetPrev() const
-{
-    return PAGE_TRANSITION_BACK;
-}
- 
-/*!
- * Gets the next page.
- */
- 
-wxWizardPageEx* CProjectPropertiesPage::GetNext() const
-{
-    if (CHECK_CLOSINGINPROGRESS()) {
-        // Cancel Event Detected
-        return PAGE_TRANSITION_NEXT(ID_COMPLETIONERRORPAGE);
-    } else if (GetProjectPropertiesSucceeded() && GetProjectAlreadyAttached()) {
-        // Already attach to the project
-        return PAGE_TRANSITION_NEXT(ID_ERRALREADYATTACHEDPAGE);
-    } else if (GetProjectPropertiesSucceeded()) {
-        // We were successful in retrieving the project properties
-        return PAGE_TRANSITION_NEXT(ID_ACCOUNTINFOPAGE);
-    } else if (GetProjectPropertiesURLFailure() && !GetNetworkConnectionDetected()) {
-        // No Internet Connection
-        return PAGE_TRANSITION_NEXT(ID_ERRPROXYINFOPAGE);
-    } else if (GetProjectPropertiesURLFailure()) {
-        // Not a BOINC based project
-        return PAGE_TRANSITION_NEXT(ID_ERRNOTDETECTEDPAGE);
-    } else if (GetServerReportedError()) {
-        // Server reported an error, display the error
-        return PAGE_TRANSITION_NEXT(ID_COMPLETIONERRORPAGE);
-    } else {
-        // The project must be down for maintenance
-        return PAGE_TRANSITION_NEXT(ID_ERRUNAVAILABLEPAGE);
-    }
-    return NULL;
-}
- 
-/*!
- * Should we show tooltips?
- */
- 
-bool CProjectPropertiesPage::ShowToolTips()
-{
-    return TRUE;
-}
- 
-void CProjectPropertiesPage::StartProgress(wxStaticBitmap* pBitmap) {
-    m_iBitmapIndex = 1;
-    pBitmap->SetBitmap(GetBitmapResource(wxT("res/wizprogress01.xpm")));
-}
- 
-void CProjectPropertiesPage::IncrementProgress(wxStaticBitmap* pBitmap) {
-    m_iBitmapIndex += 1;
-    if (12 < m_iBitmapIndex) m_iBitmapIndex = 1;
- 
-    wxString str;
-    str.Printf(wxT("res/wizprogress%02d.xpm"), m_iBitmapIndex);
- 
-    pBitmap->SetBitmap(GetBitmapResource(str));
-    Update();
-}
- 
-void CProjectPropertiesPage::FinishProgress(wxStaticBitmap* pBitmap) {
-    m_iBitmapIndex = 12;
-    pBitmap->SetBitmap(GetBitmapResource(wxT("res/wizprogress12.xpm")));
-}
- 
-/*!
- * Get bitmap resources
- */
- 
-wxBitmap CProjectPropertiesPage::GetBitmapResource( const wxString& name )
-{
-    // Bitmap retrieval
-    if (name == wxT("res/wizprogress01.xpm"))
-    {
-        wxBitmap bitmap(wizprogress01_xpm);
-        return bitmap;
-    }
-    else if (name == wxT("res/wizprogress02.xpm"))
-    {
-        wxBitmap bitmap(wizprogress02_xpm);
-        return bitmap;
-    }
-    else if (name == wxT("res/wizprogress03.xpm"))
-    {
-        wxBitmap bitmap(wizprogress03_xpm);
-        return bitmap;
-    }
-    else if (name == wxT("res/wizprogress04.xpm"))
-    {
-        wxBitmap bitmap(wizprogress04_xpm);
-        return bitmap;
-    }
-    else if (name == wxT("res/wizprogress05.xpm"))
-    {
-        wxBitmap bitmap(wizprogress05_xpm);
-        return bitmap;
-    }
-    else if (name == wxT("res/wizprogress06.xpm"))
-    {
-        wxBitmap bitmap(wizprogress06_xpm);
-        return bitmap;
-    }
-    else if (name == wxT("res/wizprogress07.xpm"))
-    {
-        wxBitmap bitmap(wizprogress07_xpm);
-        return bitmap;
-    }
-    else if (name == wxT("res/wizprogress08.xpm"))
-    {
-        wxBitmap bitmap(wizprogress08_xpm);
-        return bitmap;
-    }
-    else if (name == wxT("res/wizprogress09.xpm"))
-    {
-        wxBitmap bitmap(wizprogress09_xpm);
-        return bitmap;
-    }
-    else if (name == wxT("res/wizprogress10.xpm"))
-    {
-        wxBitmap bitmap(wizprogress10_xpm);
-        return bitmap;
-    }
-    else if (name == wxT("res/wizprogress11.xpm"))
-    {
-        wxBitmap bitmap(wizprogress11_xpm);
-        return bitmap;
-    }
-    else if (name == wxT("res/wizprogress12.xpm"))
-    {
-        wxBitmap bitmap(wizprogress12_xpm);
-        return bitmap;
-    }
-    return wxNullBitmap;
-}
- 
-/*!
- * Get icon resources
- */
- 
-wxIcon CProjectPropertiesPage::GetIconResource( const wxString& WXUNUSED(name) )
-{
-    // Icon retrieval
-////@begin CProjectPropertiesPage icon retrieval
-    return wxNullIcon;
-////@end CProjectPropertiesPage icon retrieval
-}
- 
-/*!
- * wxEVT_WIZARD_PAGE_CHANGED event handler for ID_PROJECTPROPERTIESPAGE
- */
- 
-void CProjectPropertiesPage::OnPageChanged( wxWizardExEvent& event ) {
-    if (event.GetDirection() == false) return;
- 
-    wxASSERT(m_pTitleStaticCtrl);
-    wxASSERT(m_pProgressIndicator);
-
-    m_pTitleStaticCtrl->SetLabel(
-        _("Communicating with project\nPlease wait...")
-    );
-
-    SetProjectPropertiesSucceeded(false);
-    SetProjectPropertiesURLFailure(false);
-    SetProjectAccountCreationDisabled(false);
-    SetProjectClientAccountCreationDisabled(false);
-    SetNetworkConnectionDetected(false);
-    SetNextState(PROJPROP_INIT);
-
-    CProjectPropertiesPageEvent TransitionEvent(wxEVT_PROJECTPROPERTIES_STATECHANGE, this);
-    AddPendingEvent(TransitionEvent);
-
-    Fit();
-}
-  
-/*!
- * wxEVT_WIZARD_CANCEL event handler for ID_PROJECTPROPERTIESPAGE
- */
-
-void CProjectPropertiesPage::OnCancel( wxWizardExEvent& event ) {
-    PROCESS_CANCELEVENT(event);
-}
- 
-/*!
- * wxEVT_PROJECTPROPERTIES_STATECHANGE event handler for ID_PROJECTPROPERTIESPAGE
- */
- 
-void CProjectPropertiesPage::OnStateChange( CProjectPropertiesPageEvent& WXUNUSED(event) )
-{
-    CMainDocument* pDoc        = wxGetApp().GetDocument();
-    CWizardAttachProject* pWAP = ((CWizardAttachProject*)GetParent());
-    PROJECT_CONFIG* pc         = &((CWizardAttachProject*)GetParent())->project_config;
-    CC_STATUS status;
-    wxDateTime dtStartExecutionTime;
-    wxDateTime dtCurrentExecutionTime;
-    wxTimeSpan tsExecutionTime;
-    wxString strBuffer = wxEmptyString;
-    bool bPostNewEvent = true;
-    bool bSuccessfulCondition = false;
-    int  iReturnValue = 0;
- 
-    wxASSERT(pDoc);
-    wxASSERT(wxDynamicCast(pDoc, CMainDocument));
- 
-    switch(GetCurrentState()) {
-        case PROJPROP_INIT:
-            pWAP->DisableNextButton();
-            pWAP->DisableBackButton();
-            StartProgress(m_pProgressIndicator);
-            SetNextState(PROJPROP_RETRPROJECTPROPERTIES_BEGIN);
-            break;
-        case PROJPROP_RETRPROJECTPROPERTIES_BEGIN:
-            SetNextState(PROJPROP_RETRPROJECTPROPERTIES_EXECUTE);
-            break;
-        case PROJPROP_RETRPROJECTPROPERTIES_EXECUTE:
-            // Attempt to retrieve the project's account creation policies
-            pDoc->rpc.get_project_config(
-                (const char*)pWAP->m_ProjectInfoPage->GetProjectURL().mb_str()
-            );
- 
-            // Wait until we are done processing the request.
-            dtStartExecutionTime = wxDateTime::Now();
-            dtCurrentExecutionTime = wxDateTime::Now();
-            tsExecutionTime = dtCurrentExecutionTime - dtStartExecutionTime;
-            iReturnValue = 0;
-            pc->clear();
-            pc->error_num = ERR_IN_PROGRESS;
-            while ((!iReturnValue && (ERR_IN_PROGRESS == pc->error_num)) &&
-                   tsExecutionTime.GetSeconds() <= 60 &&
-                   !CHECK_CLOSINGINPROGRESS()
-                  )
-            {
-                dtCurrentExecutionTime = wxDateTime::Now();
-                tsExecutionTime = dtCurrentExecutionTime - dtStartExecutionTime;
-                iReturnValue = pDoc->rpc.get_project_config_poll(*pc);
-                IncrementProgress(m_pProgressIndicator);
-
-                ::wxMilliSleep(500);
-                ::wxSafeYield(GetParent());
-            }
- 
-            // We either successfully retrieved the project's account creation 
-            //   policies or we were able to talk to the web server and found out
-            //   they do not support account creation through the wizard.  In either
-            //   case we should claim success and set the correct flags to show the
-            //   correct 'next' page.
-            bSuccessfulCondition = 
-                (!iReturnValue) && (!pc->error_num) ||
-                (!iReturnValue) && (ERR_ACCT_CREATION_DISABLED == pc->error_num);
-            if (bSuccessfulCondition && !CHECK_DEBUG_FLAG(WIZDEBUG_ERRPROJECTPROPERTIES)) {
-                SetProjectPropertiesSucceeded(true);
-
-                bSuccessfulCondition = pc->account_creation_disabled;
-                if (bSuccessfulCondition || CHECK_DEBUG_FLAG(WIZDEBUG_ERRACCOUNTCREATIONDISABLED)) {
-                    SetProjectAccountCreationDisabled(true);
-                } else {
-                    SetProjectAccountCreationDisabled(false);
-                }
-
-                bSuccessfulCondition = 
-                    (ERR_ALREADY_ATTACHED == pDoc->rpc.project_attach(
-                        (const char*)pWAP->m_ProjectInfoPage->GetProjectURL().mb_str(),
-                        "", "")
-                    );
-                if (bSuccessfulCondition || CHECK_DEBUG_FLAG(WIZDEBUG_ERRPROJECTALREADYATTACHED)) {
-                    SetProjectAlreadyAttached(true);
-                } else {
-                    SetProjectAlreadyAttached(false);
-                }
-
-                bSuccessfulCondition = pc->client_account_creation_disabled;
-                if (bSuccessfulCondition || CHECK_DEBUG_FLAG(WIZDEBUG_ERRCLIENTACCOUNTCREATIONDISABLED)) {
-                    SetProjectClientAccountCreationDisabled(true);
-                } else {
-                    SetProjectClientAccountCreationDisabled(false);
-                }
- 
-                SetNextState(PROJPROP_CLEANUP);
-            } else {
-                SetProjectPropertiesSucceeded(false);
-
-                bSuccessfulCondition = 
-                    (!iReturnValue) && (ERR_FILE_NOT_FOUND == pc->error_num) ||
-                    (!iReturnValue) && (ERR_GETHOSTBYNAME == pc->error_num) ||
-                    (!iReturnValue) && (ERR_XML_PARSE == pc->error_num);
-                if (bSuccessfulCondition || CHECK_DEBUG_FLAG(WIZDEBUG_ERRPROJECTPROPERTIESURL)) {
-                    SetProjectPropertiesURLFailure(true);
-                } else {
-                    SetProjectPropertiesURLFailure(false);
-                }
-
-                bSuccessfulCondition = 
-                    ((!iReturnValue) && (ERR_FILE_NOT_FOUND != pc->error_num)) &&
-                    ((!iReturnValue) && (ERR_GETHOSTBYNAME != pc->error_num)) &&
-                    ((!iReturnValue) && (ERR_XML_PARSE != pc->error_num)) &&
-                    (!iReturnValue);
-                if (bSuccessfulCondition || CHECK_DEBUG_FLAG(WIZDEBUG_ERRPROJECTPROPERTIESURL)) {
-                    SetServerReportedError(true);
-
-                    strBuffer = pWAP->m_CompletionErrorPage->m_pServerMessagesCtrl->GetLabel();
-				    if (pc->error_msg.size()) {
-                        strBuffer += wxString(pc->error_msg.c_str(), wxConvUTF8) + wxString(wxT("\n"));
-                    }
-                    pWAP->m_CompletionErrorPage->m_pServerMessagesCtrl->SetLabel(strBuffer);
-
-                } else {
-                    SetServerReportedError(false);
-                }
-
-                SetNextState(PROJPROP_DETERMINENETWORKSTATUS_BEGIN);
-            }
-            break;
-        case PROJPROP_DETERMINENETWORKSTATUS_BEGIN:
-            SetNextState(PROJPROP_DETERMINENETWORKSTATUS_EXECUTE);
-            break;
-        case PROJPROP_DETERMINENETWORKSTATUS_EXECUTE:
-            // Attempt to determine if we are even connected to a network
-
-            // Wait until we are done processing the request.
-            dtStartExecutionTime = wxDateTime::Now();
-            dtCurrentExecutionTime = wxDateTime::Now();
-            tsExecutionTime = dtCurrentExecutionTime - dtStartExecutionTime;
-            iReturnValue = 0;
-            status.network_status = NETWORK_STATUS_LOOKUP_PENDING;
-            while ((!iReturnValue && (NETWORK_STATUS_LOOKUP_PENDING == status.network_status)) &&
-                   tsExecutionTime.GetSeconds() <= 60 &&
-                   !CHECK_CLOSINGINPROGRESS()
-                  )
-            {
-                dtCurrentExecutionTime = wxDateTime::Now();
-                tsExecutionTime = dtCurrentExecutionTime - dtStartExecutionTime;
-                iReturnValue = pDoc->GetCoreClientStatus(status);
-                IncrementProgress(m_pProgressIndicator);
-
-                ::wxMilliSleep(500);
-                ::wxSafeYield(GetParent());
-            }
-
-            bSuccessfulCondition = NETWORK_STATUS_WANT_CONNECTION != status.network_status;
-            if (bSuccessfulCondition && !CHECK_DEBUG_FLAG(WIZDEBUG_ERRNETDETECTION)) {
-                SetNetworkConnectionDetected(true);
-            } else {
-                SetNetworkConnectionDetected(false);
-            }
-            SetNextState(PROJPROP_CLEANUP);
-
-            break;
-        case PROJPROP_CLEANUP:
-            FinishProgress(m_pProgressIndicator);
-            SetNextState(PROJPROP_END);
-            break;
-        default:
-            // Allow a glimps of what the result was before advancing to the next page.
-            wxSleep(1);
-            pWAP->EnableNextButton();
-            pWAP->EnableBackButton();
-            pWAP->SimulateNextButton();
-            bPostNewEvent = false;
-            break;
-    }
- 
-    Update();
- 
-    if (bPostNewEvent && !CHECK_CLOSINGINPROGRESS()) {
-        CProjectPropertiesPageEvent TransitionEvent(wxEVT_PROJECTPROPERTIES_STATECHANGE, this);
-        AddPendingEvent(TransitionEvent);
-    }
-}
-=======
-// This file is part of BOINC.
-// http://boinc.berkeley.edu
-// Copyright (C) 2008 University of California
-//
-// BOINC is free software; you can redistribute it and/or modify it
-// under the terms of the GNU Lesser General Public License
-// as published by the Free Software Foundation,
-// either version 3 of the License, or (at your option) any later version.
-//
-// BOINC is distributed in the hope that it will be useful,
-// but WITHOUT ANY WARRANTY; without even the implied warranty of
-// MERCHANTABILITY or FITNESS FOR A PARTICULAR PURPOSE.
-// See the GNU Lesser General Public License for more details.
-//
-// You should have received a copy of the GNU Lesser General Public License
-// along with BOINC.  If not, see <http://www.gnu.org/licenses/>.
-//
-#if defined(__GNUG__) && !defined(__APPLE__)
-#pragma implementation "ProjectPropertiesPage.h"
-#endif
-
-#include "stdwx.h"
-#include "network.h"
-#include "diagnostics.h"
-#include "util.h"
-#include "mfile.h"
-#include "miofile.h"
-#include "parse.h"
-#include "error_numbers.h"
-#include "wizardex.h"
-#include "error_numbers.h"
-#include "BOINCGUIApp.h"
-#include "SkinManager.h"
-#include "MainDocument.h"
-#include "BOINCWizards.h"
-#include "BOINCBaseWizard.h"
-#include "WizardAttachProject.h"
-#include "ProjectPropertiesPage.h"
-#include "ProjectInfoPage.h"
-#include "CompletionErrorPage.h"
-#include "TermsOfUsePage.h"
-
-
-////@begin XPM images
-#include "res/wizprogress01.xpm"
-#include "res/wizprogress02.xpm"
-#include "res/wizprogress03.xpm"
-#include "res/wizprogress04.xpm"
-#include "res/wizprogress05.xpm"
-#include "res/wizprogress06.xpm"
-#include "res/wizprogress07.xpm"
-#include "res/wizprogress08.xpm"
-#include "res/wizprogress09.xpm"
-#include "res/wizprogress10.xpm"
-#include "res/wizprogress11.xpm"
-#include "res/wizprogress12.xpm"
-////@end XPM images
-
-/*!
- * CProjectPropertiesPage custom event definition
- */
- 
-DEFINE_EVENT_TYPE(wxEVT_PROJECTPROPERTIES_STATECHANGE)
-  
-/*!
- * CProjectPropertiesPage type definition
- */
- 
-IMPLEMENT_DYNAMIC_CLASS( CProjectPropertiesPage, wxWizardPageEx )
- 
-/*!
- * CProjectPropertiesPage event table definition
- */
- 
-BEGIN_EVENT_TABLE( CProjectPropertiesPage, wxWizardPageEx )
- 
-    EVT_PROJECTPROPERTIES_STATECHANGE( CProjectPropertiesPage::OnStateChange )
- 
-////@begin CProjectPropertiesPage event table entries
-    EVT_WIZARDEX_PAGE_CHANGED( -1, CProjectPropertiesPage::OnPageChanged )
-    EVT_WIZARDEX_CANCEL( -1, CProjectPropertiesPage::OnCancel )
-
-////@end CProjectPropertiesPage event table entries
- 
-END_EVENT_TABLE()
- 
-/*!
- * CProjectPropertiesPage constructors
- */
- 
-CProjectPropertiesPage::CProjectPropertiesPage( )
-{
-}
- 
-CProjectPropertiesPage::CProjectPropertiesPage( CBOINCBaseWizard* parent )
-{
-    Create( parent );
-}
- 
-/*!
- * WizardPage creator
- */
- 
-bool CProjectPropertiesPage::Create( CBOINCBaseWizard* parent )
-{
-////@begin CProjectPropertiesPage member initialisation
-    m_pTitleStaticCtrl = NULL;
-    m_pProgressIndicator = NULL;
-////@end CProjectPropertiesPage member initialisation
- 
-    m_bProjectPropertiesSucceeded = false;
-    m_bProjectPropertiesURLFailure = false;
-    m_bProjectAccountCreationDisabled = false;
-    m_bProjectClientAccountCreationDisabled = false;
-    m_bNetworkConnectionDetected = false;
-    m_bServerReportedError = false;
-    m_bTermsOfUseRequired = true;
-    m_iBitmapIndex = 0;
-    m_iCurrentState = PROJPROP_INIT;
- 
-////@begin CProjectPropertiesPage creation
-    wxBitmap wizardBitmap(wxNullBitmap);
-    wxWizardPageEx::Create( parent, ID_PROJECTPROPERTIESPAGE, wizardBitmap );
-
-    CreateControls();
-    GetSizer()->Fit(this);
-////@end CProjectPropertiesPage creation
-
-    return TRUE;
-}
- 
-/*!
- * Control creation for WizardPage
- */
- 
-void CProjectPropertiesPage::CreateControls()
-{    
-////@begin CProjectPropertiesPage content construction
-    CProjectPropertiesPage* itemWizardPage36 = this;
-
-    wxBoxSizer* itemBoxSizer37 = new wxBoxSizer(wxVERTICAL);
-    itemWizardPage36->SetSizer(itemBoxSizer37);
-
-    m_pTitleStaticCtrl = new wxStaticText;
-    m_pTitleStaticCtrl->Create( itemWizardPage36, wxID_STATIC, wxEmptyString, wxDefaultPosition, wxDefaultSize, 0 );
-    m_pTitleStaticCtrl->SetFont(wxFont(10, wxSWISS, wxNORMAL, wxBOLD, FALSE, _T("Verdana")));
-    itemBoxSizer37->Add(m_pTitleStaticCtrl, 0, wxALIGN_LEFT|wxALL, 5);
-
-    itemBoxSizer37->Add(5, 80, 0, wxALIGN_LEFT|wxALL, 5);
-
-    wxFlexGridSizer* itemFlexGridSizer40 = new wxFlexGridSizer(1, 3, 0, 0);
-    itemFlexGridSizer40->AddGrowableRow(0);
-    itemFlexGridSizer40->AddGrowableCol(0);
-    itemFlexGridSizer40->AddGrowableCol(1);
-    itemFlexGridSizer40->AddGrowableCol(2);
-    itemBoxSizer37->Add(itemFlexGridSizer40, 0, wxGROW|wxALL, 5);
-
-    itemFlexGridSizer40->Add(5, 5, 0, wxGROW|wxGROW|wxALL, 5);
-
-    wxBitmap itemBitmap41(GetBitmapResource(wxT("res/wizprogress01.xpm")));
-    m_pProgressIndicator = new wxStaticBitmap;
-    m_pProgressIndicator->Create( itemWizardPage36, ID_PROGRESSCTRL, itemBitmap41, wxDefaultPosition, wxSize(184, 48), 0 );
-    itemFlexGridSizer40->Add(m_pProgressIndicator, 0, wxALIGN_CENTER_HORIZONTAL|wxALIGN_CENTER_VERTICAL|wxALL, 5);
-
-    itemFlexGridSizer40->Add(5, 5, 0, wxGROW|wxGROW|wxALL, 5);
-////@end CProjectPropertiesPage content construction
-}
- 
-/*!
- * Gets the previous page.
- */
- 
-wxWizardPageEx* CProjectPropertiesPage::GetPrev() const
-{
-    return PAGE_TRANSITION_BACK;
-}
- 
-/*!
- * Gets the next page.
- */
- 
-wxWizardPageEx* CProjectPropertiesPage::GetNext() const
-{
-    if (CHECK_CLOSINGINPROGRESS()) {
-        // Cancel Event Detected
-        return PAGE_TRANSITION_NEXT(ID_COMPLETIONERRORPAGE);
-    } else if (GetProjectPropertiesSucceeded() && GetProjectAlreadyAttached()) {
-        // Already attach to the project
-        return PAGE_TRANSITION_NEXT(ID_ERRALREADYATTACHEDPAGE);
-    } else if (GetProjectPropertiesSucceeded() && GetTermsOfUseRequired()) {
-        // Terms of Use are required before requesting account information
-        return PAGE_TRANSITION_NEXT(ID_TERMSOFUSEPAGE);
-    } else if (GetProjectPropertiesSucceeded()) {
-        // We were successful in retrieving the project properties
-        return PAGE_TRANSITION_NEXT(ID_ACCOUNTINFOPAGE);
-    } else if (GetProjectPropertiesURLFailure() && !GetNetworkConnectionDetected()) {
-        // No Internet Connection
-        return PAGE_TRANSITION_NEXT(ID_ERRPROXYINFOPAGE);
-    } else if (GetProjectPropertiesURLFailure()) {
-        // Not a BOINC based project
-        return PAGE_TRANSITION_NEXT(ID_ERRNOTDETECTEDPAGE);
-    } else if (GetServerReportedError()) {
-        // Server reported an error, display the error
-        return PAGE_TRANSITION_NEXT(ID_COMPLETIONERRORPAGE);
-    } else {
-        // The project must be down for maintenance
-        return PAGE_TRANSITION_NEXT(ID_ERRUNAVAILABLEPAGE);
-    }
-    return NULL;
-}
- 
-/*!
- * Should we show tooltips?
- */
- 
-bool CProjectPropertiesPage::ShowToolTips()
-{
-    return TRUE;
-}
- 
-void CProjectPropertiesPage::StartProgress(wxStaticBitmap* pBitmap) {
-    m_iBitmapIndex = 1;
-    pBitmap->SetBitmap(GetBitmapResource(wxT("res/wizprogress01.xpm")));
-}
- 
-void CProjectPropertiesPage::IncrementProgress(wxStaticBitmap* pBitmap) {
-    m_iBitmapIndex += 1;
-    if (12 < m_iBitmapIndex) m_iBitmapIndex = 1;
- 
-    wxString str;
-    str.Printf(wxT("res/wizprogress%02d.xpm"), m_iBitmapIndex);
- 
-    pBitmap->SetBitmap(GetBitmapResource(str));
-    Update();
-}
- 
-void CProjectPropertiesPage::FinishProgress(wxStaticBitmap* pBitmap) {
-    m_iBitmapIndex = 12;
-    pBitmap->SetBitmap(GetBitmapResource(wxT("res/wizprogress12.xpm")));
-}
- 
-/*!
- * Get bitmap resources
- */
- 
-wxBitmap CProjectPropertiesPage::GetBitmapResource( const wxString& name )
-{
-    // Bitmap retrieval
-    if (name == wxT("res/wizprogress01.xpm"))
-    {
-        wxBitmap bitmap(wizprogress01_xpm);
-        return bitmap;
-    }
-    else if (name == wxT("res/wizprogress02.xpm"))
-    {
-        wxBitmap bitmap(wizprogress02_xpm);
-        return bitmap;
-    }
-    else if (name == wxT("res/wizprogress03.xpm"))
-    {
-        wxBitmap bitmap(wizprogress03_xpm);
-        return bitmap;
-    }
-    else if (name == wxT("res/wizprogress04.xpm"))
-    {
-        wxBitmap bitmap(wizprogress04_xpm);
-        return bitmap;
-    }
-    else if (name == wxT("res/wizprogress05.xpm"))
-    {
-        wxBitmap bitmap(wizprogress05_xpm);
-        return bitmap;
-    }
-    else if (name == wxT("res/wizprogress06.xpm"))
-    {
-        wxBitmap bitmap(wizprogress06_xpm);
-        return bitmap;
-    }
-    else if (name == wxT("res/wizprogress07.xpm"))
-    {
-        wxBitmap bitmap(wizprogress07_xpm);
-        return bitmap;
-    }
-    else if (name == wxT("res/wizprogress08.xpm"))
-    {
-        wxBitmap bitmap(wizprogress08_xpm);
-        return bitmap;
-    }
-    else if (name == wxT("res/wizprogress09.xpm"))
-    {
-        wxBitmap bitmap(wizprogress09_xpm);
-        return bitmap;
-    }
-    else if (name == wxT("res/wizprogress10.xpm"))
-    {
-        wxBitmap bitmap(wizprogress10_xpm);
-        return bitmap;
-    }
-    else if (name == wxT("res/wizprogress11.xpm"))
-    {
-        wxBitmap bitmap(wizprogress11_xpm);
-        return bitmap;
-    }
-    else if (name == wxT("res/wizprogress12.xpm"))
-    {
-        wxBitmap bitmap(wizprogress12_xpm);
-        return bitmap;
-    }
-    return wxNullBitmap;
-}
- 
-/*!
- * Get icon resources
- */
- 
-wxIcon CProjectPropertiesPage::GetIconResource( const wxString& WXUNUSED(name) )
-{
-    // Icon retrieval
-////@begin CProjectPropertiesPage icon retrieval
-    return wxNullIcon;
-////@end CProjectPropertiesPage icon retrieval
-}
- 
-/*!
- * wxEVT_WIZARD_PAGE_CHANGED event handler for ID_PROJECTPROPERTIESPAGE
- */
- 
-void CProjectPropertiesPage::OnPageChanged( wxWizardExEvent& event ) {
-    if (event.GetDirection() == false) return;
- 
-    wxASSERT(m_pTitleStaticCtrl);
-    wxASSERT(m_pProgressIndicator);
-
-    m_pTitleStaticCtrl->SetLabel(
-        _("Communicating with project\nPlease wait...")
-    );
-
-    SetProjectPropertiesSucceeded(false);
-    SetProjectPropertiesURLFailure(false);
-    SetProjectAccountCreationDisabled(false);
-    SetProjectClientAccountCreationDisabled(false);
-    SetNetworkConnectionDetected(false);
-    SetNextState(PROJPROP_INIT);
-
-    CProjectPropertiesPageEvent TransitionEvent(wxEVT_PROJECTPROPERTIES_STATECHANGE, this);
-    AddPendingEvent(TransitionEvent);
-
-    Fit();
-}
-  
-/*!
- * wxEVT_WIZARD_CANCEL event handler for ID_PROJECTPROPERTIESPAGE
- */
-
-void CProjectPropertiesPage::OnCancel( wxWizardExEvent& event ) {
-    PROCESS_CANCELEVENT(event);
-}
- 
-/*!
- * wxEVT_PROJECTPROPERTIES_STATECHANGE event handler for ID_PROJECTPROPERTIESPAGE
- */
- 
-void CProjectPropertiesPage::OnStateChange( CProjectPropertiesPageEvent& WXUNUSED(event) )
-{
-    CMainDocument* pDoc        = wxGetApp().GetDocument();
-    CWizardAttachProject* pWAP = ((CWizardAttachProject*)GetParent());
-    PROJECT_CONFIG* pc         = &((CWizardAttachProject*)GetParent())->project_config;
-    CC_STATUS status;
-    wxDateTime dtStartExecutionTime;
-    wxDateTime dtCurrentExecutionTime;
-    wxTimeSpan tsExecutionTime;
-    wxString strBuffer = wxEmptyString;
-    bool bPostNewEvent = true;
-    bool bSuccessfulCondition = false;
-    int  iReturnValue = 0;
- 
-    wxASSERT(pDoc);
-    wxASSERT(wxDynamicCast(pDoc, CMainDocument));
- 
-    switch(GetCurrentState()) {
-        case PROJPROP_INIT:
-            pWAP->DisableNextButton();
-            pWAP->DisableBackButton();
-            StartProgress(m_pProgressIndicator);
-            SetNextState(PROJPROP_RETRPROJECTPROPERTIES_BEGIN);
-            break;
-        case PROJPROP_RETRPROJECTPROPERTIES_BEGIN:
-            SetNextState(PROJPROP_RETRPROJECTPROPERTIES_EXECUTE);
-            break;
-        case PROJPROP_RETRPROJECTPROPERTIES_EXECUTE:
-            // Attempt to retrieve the project's account creation policies
-            pDoc->rpc.get_project_config(
-                (const char*)pWAP->m_ProjectInfoPage->GetProjectURL().mb_str()
-            );
- 
-            // Wait until we are done processing the request.
-            dtStartExecutionTime = wxDateTime::Now();
-            dtCurrentExecutionTime = wxDateTime::Now();
-            tsExecutionTime = dtCurrentExecutionTime - dtStartExecutionTime;
-            iReturnValue = 0;
-            pc->clear();
-            pc->error_num = ERR_IN_PROGRESS;
-            while ((!iReturnValue && (ERR_IN_PROGRESS == pc->error_num)) &&
-                   tsExecutionTime.GetSeconds() <= 60 &&
-                   !CHECK_CLOSINGINPROGRESS()
-                  )
-            {
-                dtCurrentExecutionTime = wxDateTime::Now();
-                tsExecutionTime = dtCurrentExecutionTime - dtStartExecutionTime;
-                iReturnValue = pDoc->rpc.get_project_config_poll(*pc);
-                IncrementProgress(m_pProgressIndicator);
-
-                ::wxMilliSleep(500);
-                ::wxSafeYield(GetParent());
-            }
- 
-            // We either successfully retrieved the project's account creation 
-            //   policies or we were able to talk to the web server and found out
-            //   they do not support account creation through the wizard.  In either
-            //   case we should claim success and set the correct flags to show the
-            //   correct 'next' page.
-            bSuccessfulCondition = 
-                (!iReturnValue) && (!pc->error_num) ||
-                (!iReturnValue) && (ERR_ACCT_CREATION_DISABLED == pc->error_num);
-            if (bSuccessfulCondition && !CHECK_DEBUG_FLAG(WIZDEBUG_ERRPROJECTPROPERTIES)) {
-                SetProjectPropertiesSucceeded(true);
-
-                bSuccessfulCondition = pc->account_creation_disabled;
-                if (bSuccessfulCondition || CHECK_DEBUG_FLAG(WIZDEBUG_ERRACCOUNTCREATIONDISABLED)) {
-                    SetProjectAccountCreationDisabled(true);
-                } else {
-                    SetProjectAccountCreationDisabled(false);
-                }
-
-                bSuccessfulCondition = 
-                    (ERR_ALREADY_ATTACHED == pDoc->rpc.project_attach(
-                        (const char*)pWAP->m_ProjectInfoPage->GetProjectURL().mb_str(),
-                        "", "")
-                    );
-                if (bSuccessfulCondition || CHECK_DEBUG_FLAG(WIZDEBUG_ERRPROJECTALREADYATTACHED)) {
-                    SetProjectAlreadyAttached(true);
-                } else {
-                    SetProjectAlreadyAttached(false);
-                }
-
-                bSuccessfulCondition = pc->client_account_creation_disabled;
-                if (bSuccessfulCondition || CHECK_DEBUG_FLAG(WIZDEBUG_ERRCLIENTACCOUNTCREATIONDISABLED)) {
-                    SetProjectClientAccountCreationDisabled(true);
-                } else {
-                    SetProjectClientAccountCreationDisabled(false);
-                }
- 
-                bSuccessfulCondition = !pc->terms_of_use.empty();
-                if (bSuccessfulCondition || CHECK_DEBUG_FLAG(WIZDEBUG_ERRTERMSOFUSEREQUIRED)) {
-                    SetTermsOfUseRequired(true);
-                } else {
-                    SetTermsOfUseRequired(false);
-                }
- 
-                SetNextState(PROJPROP_CLEANUP);
-            } else {
-                SetProjectPropertiesSucceeded(false);
-
-                bSuccessfulCondition = 
-                    (!iReturnValue) && (ERR_FILE_NOT_FOUND == pc->error_num) ||
-                    (!iReturnValue) && (ERR_GETHOSTBYNAME == pc->error_num) ||
-                    (!iReturnValue) && (ERR_XML_PARSE == pc->error_num);
-                if (bSuccessfulCondition || CHECK_DEBUG_FLAG(WIZDEBUG_ERRPROJECTPROPERTIESURL)) {
-                    SetProjectPropertiesURLFailure(true);
-                } else {
-                    SetProjectPropertiesURLFailure(false);
-                }
-
-                bSuccessfulCondition = 
-                    ((!iReturnValue) && (ERR_FILE_NOT_FOUND != pc->error_num)) &&
-                    ((!iReturnValue) && (ERR_GETHOSTBYNAME != pc->error_num)) &&
-                    ((!iReturnValue) && (ERR_XML_PARSE != pc->error_num)) &&
-                    (!iReturnValue);
-                if (bSuccessfulCondition || CHECK_DEBUG_FLAG(WIZDEBUG_ERRPROJECTPROPERTIESURL)) {
-                    SetServerReportedError(true);
-
-                    strBuffer = pWAP->m_CompletionErrorPage->m_pServerMessagesCtrl->GetLabel();
-				    if (pc->error_msg.size()) {
-                        strBuffer += wxString(pc->error_msg.c_str(), wxConvUTF8) + wxString(wxT("\n"));
-                    }
-                    pWAP->m_CompletionErrorPage->m_pServerMessagesCtrl->SetLabel(strBuffer);
-
-                } else {
-                    SetServerReportedError(false);
-                }
-
-                SetNextState(PROJPROP_DETERMINENETWORKSTATUS_BEGIN);
-            }
-            break;
-        case PROJPROP_DETERMINENETWORKSTATUS_BEGIN:
-            SetNextState(PROJPROP_DETERMINENETWORKSTATUS_EXECUTE);
-            break;
-        case PROJPROP_DETERMINENETWORKSTATUS_EXECUTE:
-            // Attempt to determine if we are even connected to a network
-
-            // Wait until we are done processing the request.
-            dtStartExecutionTime = wxDateTime::Now();
-            dtCurrentExecutionTime = wxDateTime::Now();
-            tsExecutionTime = dtCurrentExecutionTime - dtStartExecutionTime;
-            iReturnValue = 0;
-            status.network_status = NETWORK_STATUS_LOOKUP_PENDING;
-            while ((!iReturnValue && (NETWORK_STATUS_LOOKUP_PENDING == status.network_status)) &&
-                   tsExecutionTime.GetSeconds() <= 60 &&
-                   !CHECK_CLOSINGINPROGRESS()
-                  )
-            {
-                dtCurrentExecutionTime = wxDateTime::Now();
-                tsExecutionTime = dtCurrentExecutionTime - dtStartExecutionTime;
-                iReturnValue = pDoc->GetCoreClientStatus(status);
-                IncrementProgress(m_pProgressIndicator);
-
-                ::wxMilliSleep(500);
-                ::wxSafeYield(GetParent());
-            }
-
-            bSuccessfulCondition = NETWORK_STATUS_WANT_CONNECTION != status.network_status;
-            if (bSuccessfulCondition && !CHECK_DEBUG_FLAG(WIZDEBUG_ERRNETDETECTION)) {
-                SetNetworkConnectionDetected(true);
-            } else {
-                SetNetworkConnectionDetected(false);
-            }
-            SetNextState(PROJPROP_CLEANUP);
-
-            break;
-        case PROJPROP_CLEANUP:
-            FinishProgress(m_pProgressIndicator);
-            SetNextState(PROJPROP_END);
-            break;
-        default:
-            // Allow a glimps of what the result was before advancing to the next page.
-            wxSleep(1);
-            pWAP->EnableNextButton();
-            pWAP->EnableBackButton();
-            pWAP->SimulateNextButton();
-            bPostNewEvent = false;
-            break;
-    }
- 
-    Update();
- 
-    if (bPostNewEvent && !CHECK_CLOSINGINPROGRESS()) {
-        CProjectPropertiesPageEvent TransitionEvent(wxEVT_PROJECTPROPERTIES_STATECHANGE, this);
-        AddPendingEvent(TransitionEvent);
-    }
-}
->>>>>>> 08a41ed9
+// Berkeley Open Infrastructure for Network Computing
+// http://boinc.berkeley.edu
+// Copyright (C) 2005 University of California
+//
+// This is free software; you can redistribute it and/or
+// modify it under the terms of the GNU Lesser General Public
+// License as published by the Free Software Foundation;
+// either version 2.1 of the License, or (at your option) any later version.
+//
+// This software is distributed in the hope that it will be useful,
+// but WITHOUT ANY WARRANTY; without even the implied warranty of
+// MERCHANTABILITY or FITNESS FOR A PARTICULAR PURPOSE.
+// See the GNU Lesser General Public License for more details.
+//
+// To view the GNU Lesser General Public License visit
+// http://www.gnu.org/copyleft/lesser.html
+// or write to the Free Software Foundation, Inc.,
+// 51 Franklin Street, Fifth Floor, Boston, MA  02110-1301  USA
+//
+
+#if defined(__GNUG__) && !defined(__APPLE__)
+#pragma implementation "ProjectPropertiesPage.h"
+#endif
+
+#include "stdwx.h"
+#include "network.h"
+#include "diagnostics.h"
+#include "util.h"
+#include "mfile.h"
+#include "miofile.h"
+#include "parse.h"
+#include "error_numbers.h"
+#include "wizardex.h"
+#include "error_numbers.h"
+#include "BOINCGUIApp.h"
+#include "SkinManager.h"
+#include "MainDocument.h"
+#include "BOINCWizards.h"
+#include "BOINCBaseWizard.h"
+#include "WizardAttachProject.h"
+#include "ProjectPropertiesPage.h"
+#include "ProjectInfoPage.h"
+#include "CompletionErrorPage.h"
+#include "TermsOfUsePage.h"
+
+
+////@begin XPM images
+#include "res/wizprogress01.xpm"
+#include "res/wizprogress02.xpm"
+#include "res/wizprogress03.xpm"
+#include "res/wizprogress04.xpm"
+#include "res/wizprogress05.xpm"
+#include "res/wizprogress06.xpm"
+#include "res/wizprogress07.xpm"
+#include "res/wizprogress08.xpm"
+#include "res/wizprogress09.xpm"
+#include "res/wizprogress10.xpm"
+#include "res/wizprogress11.xpm"
+#include "res/wizprogress12.xpm"
+////@end XPM images
+
+/*!
+ * CProjectPropertiesPage custom event definition
+ */
+ 
+DEFINE_EVENT_TYPE(wxEVT_PROJECTPROPERTIES_STATECHANGE)
+  
+/*!
+ * CProjectPropertiesPage type definition
+ */
+ 
+IMPLEMENT_DYNAMIC_CLASS( CProjectPropertiesPage, wxWizardPageEx )
+ 
+/*!
+ * CProjectPropertiesPage event table definition
+ */
+ 
+BEGIN_EVENT_TABLE( CProjectPropertiesPage, wxWizardPageEx )
+ 
+    EVT_PROJECTPROPERTIES_STATECHANGE( CProjectPropertiesPage::OnStateChange )
+ 
+////@begin CProjectPropertiesPage event table entries
+    EVT_WIZARDEX_PAGE_CHANGED( -1, CProjectPropertiesPage::OnPageChanged )
+    EVT_WIZARDEX_CANCEL( -1, CProjectPropertiesPage::OnCancel )
+
+////@end CProjectPropertiesPage event table entries
+ 
+END_EVENT_TABLE()
+ 
+/*!
+ * CProjectPropertiesPage constructors
+ */
+ 
+CProjectPropertiesPage::CProjectPropertiesPage( )
+{
+}
+ 
+CProjectPropertiesPage::CProjectPropertiesPage( CBOINCBaseWizard* parent )
+{
+    Create( parent );
+}
+ 
+/*!
+ * WizardPage creator
+ */
+ 
+bool CProjectPropertiesPage::Create( CBOINCBaseWizard* parent )
+{
+////@begin CProjectPropertiesPage member initialisation
+    m_pTitleStaticCtrl = NULL;
+    m_pProgressIndicator = NULL;
+////@end CProjectPropertiesPage member initialisation
+ 
+    m_bProjectPropertiesSucceeded = false;
+    m_bProjectPropertiesURLFailure = false;
+    m_bProjectAccountCreationDisabled = false;
+    m_bProjectClientAccountCreationDisabled = false;
+    m_bNetworkConnectionDetected = false;
+    m_bServerReportedError = false;
+    m_bTermsOfUseRequired = true;
+    m_iBitmapIndex = 0;
+    m_iCurrentState = PROJPROP_INIT;
+ 
+////@begin CProjectPropertiesPage creation
+    wxBitmap wizardBitmap(wxNullBitmap);
+    wxWizardPageEx::Create( parent, ID_PROJECTPROPERTIESPAGE, wizardBitmap );
+
+    CreateControls();
+    GetSizer()->Fit(this);
+////@end CProjectPropertiesPage creation
+
+    return TRUE;
+}
+ 
+/*!
+ * Control creation for WizardPage
+ */
+ 
+void CProjectPropertiesPage::CreateControls()
+{    
+////@begin CProjectPropertiesPage content construction
+    CProjectPropertiesPage* itemWizardPage36 = this;
+
+    wxBoxSizer* itemBoxSizer37 = new wxBoxSizer(wxVERTICAL);
+    itemWizardPage36->SetSizer(itemBoxSizer37);
+
+    m_pTitleStaticCtrl = new wxStaticText;
+    m_pTitleStaticCtrl->Create( itemWizardPage36, wxID_STATIC, wxEmptyString, wxDefaultPosition, wxDefaultSize, 0 );
+    m_pTitleStaticCtrl->SetFont(wxFont(10, wxSWISS, wxNORMAL, wxBOLD, FALSE, _T("Verdana")));
+    itemBoxSizer37->Add(m_pTitleStaticCtrl, 0, wxALIGN_LEFT|wxALL, 5);
+
+    itemBoxSizer37->Add(5, 80, 0, wxALIGN_LEFT|wxALL, 5);
+
+    wxFlexGridSizer* itemFlexGridSizer40 = new wxFlexGridSizer(1, 3, 0, 0);
+    itemFlexGridSizer40->AddGrowableRow(0);
+    itemFlexGridSizer40->AddGrowableCol(0);
+    itemFlexGridSizer40->AddGrowableCol(1);
+    itemFlexGridSizer40->AddGrowableCol(2);
+    itemBoxSizer37->Add(itemFlexGridSizer40, 0, wxGROW|wxALL, 5);
+
+    itemFlexGridSizer40->Add(5, 5, 0, wxGROW|wxGROW|wxALL, 5);
+
+    wxBitmap itemBitmap41(GetBitmapResource(wxT("res/wizprogress01.xpm")));
+    m_pProgressIndicator = new wxStaticBitmap;
+    m_pProgressIndicator->Create( itemWizardPage36, ID_PROGRESSCTRL, itemBitmap41, wxDefaultPosition, wxSize(184, 48), 0 );
+    itemFlexGridSizer40->Add(m_pProgressIndicator, 0, wxALIGN_CENTER_HORIZONTAL|wxALIGN_CENTER_VERTICAL|wxALL, 5);
+
+    itemFlexGridSizer40->Add(5, 5, 0, wxGROW|wxGROW|wxALL, 5);
+////@end CProjectPropertiesPage content construction
+}
+ 
+/*!
+ * Gets the previous page.
+ */
+ 
+wxWizardPageEx* CProjectPropertiesPage::GetPrev() const
+{
+    return PAGE_TRANSITION_BACK;
+}
+ 
+/*!
+ * Gets the next page.
+ */
+ 
+wxWizardPageEx* CProjectPropertiesPage::GetNext() const
+{
+    if (CHECK_CLOSINGINPROGRESS()) {
+        // Cancel Event Detected
+        return PAGE_TRANSITION_NEXT(ID_COMPLETIONERRORPAGE);
+    } else if (GetProjectPropertiesSucceeded() && GetProjectAlreadyAttached()) {
+        // Already attach to the project
+        return PAGE_TRANSITION_NEXT(ID_ERRALREADYATTACHEDPAGE);
+    } else if (GetProjectPropertiesSucceeded() && GetTermsOfUseRequired()) {
+        // Terms of Use are required before requesting account information
+        return PAGE_TRANSITION_NEXT(ID_TERMSOFUSEPAGE);
+    } else if (GetProjectPropertiesSucceeded()) {
+        // We were successful in retrieving the project properties
+        return PAGE_TRANSITION_NEXT(ID_ACCOUNTINFOPAGE);
+    } else if (GetProjectPropertiesURLFailure() && !GetNetworkConnectionDetected()) {
+        // No Internet Connection
+        return PAGE_TRANSITION_NEXT(ID_ERRPROXYINFOPAGE);
+    } else if (GetProjectPropertiesURLFailure()) {
+        // Not a BOINC based project
+        return PAGE_TRANSITION_NEXT(ID_ERRNOTDETECTEDPAGE);
+    } else if (GetServerReportedError()) {
+        // Server reported an error, display the error
+        return PAGE_TRANSITION_NEXT(ID_COMPLETIONERRORPAGE);
+    } else {
+        // The project must be down for maintenance
+        return PAGE_TRANSITION_NEXT(ID_ERRUNAVAILABLEPAGE);
+    }
+    return NULL;
+}
+ 
+/*!
+ * Should we show tooltips?
+ */
+ 
+bool CProjectPropertiesPage::ShowToolTips()
+{
+    return TRUE;
+}
+ 
+void CProjectPropertiesPage::StartProgress(wxStaticBitmap* pBitmap) {
+    m_iBitmapIndex = 1;
+    pBitmap->SetBitmap(GetBitmapResource(wxT("res/wizprogress01.xpm")));
+}
+ 
+void CProjectPropertiesPage::IncrementProgress(wxStaticBitmap* pBitmap) {
+    m_iBitmapIndex += 1;
+    if (12 < m_iBitmapIndex) m_iBitmapIndex = 1;
+ 
+    wxString str;
+    str.Printf(wxT("res/wizprogress%02d.xpm"), m_iBitmapIndex);
+ 
+    pBitmap->SetBitmap(GetBitmapResource(str));
+    Update();
+}
+ 
+void CProjectPropertiesPage::FinishProgress(wxStaticBitmap* pBitmap) {
+    m_iBitmapIndex = 12;
+    pBitmap->SetBitmap(GetBitmapResource(wxT("res/wizprogress12.xpm")));
+}
+ 
+/*!
+ * Get bitmap resources
+ */
+ 
+wxBitmap CProjectPropertiesPage::GetBitmapResource( const wxString& name )
+{
+    // Bitmap retrieval
+    if (name == wxT("res/wizprogress01.xpm"))
+    {
+        wxBitmap bitmap(wizprogress01_xpm);
+        return bitmap;
+    }
+    else if (name == wxT("res/wizprogress02.xpm"))
+    {
+        wxBitmap bitmap(wizprogress02_xpm);
+        return bitmap;
+    }
+    else if (name == wxT("res/wizprogress03.xpm"))
+    {
+        wxBitmap bitmap(wizprogress03_xpm);
+        return bitmap;
+    }
+    else if (name == wxT("res/wizprogress04.xpm"))
+    {
+        wxBitmap bitmap(wizprogress04_xpm);
+        return bitmap;
+    }
+    else if (name == wxT("res/wizprogress05.xpm"))
+    {
+        wxBitmap bitmap(wizprogress05_xpm);
+        return bitmap;
+    }
+    else if (name == wxT("res/wizprogress06.xpm"))
+    {
+        wxBitmap bitmap(wizprogress06_xpm);
+        return bitmap;
+    }
+    else if (name == wxT("res/wizprogress07.xpm"))
+    {
+        wxBitmap bitmap(wizprogress07_xpm);
+        return bitmap;
+    }
+    else if (name == wxT("res/wizprogress08.xpm"))
+    {
+        wxBitmap bitmap(wizprogress08_xpm);
+        return bitmap;
+    }
+    else if (name == wxT("res/wizprogress09.xpm"))
+    {
+        wxBitmap bitmap(wizprogress09_xpm);
+        return bitmap;
+    }
+    else if (name == wxT("res/wizprogress10.xpm"))
+    {
+        wxBitmap bitmap(wizprogress10_xpm);
+        return bitmap;
+    }
+    else if (name == wxT("res/wizprogress11.xpm"))
+    {
+        wxBitmap bitmap(wizprogress11_xpm);
+        return bitmap;
+    }
+    else if (name == wxT("res/wizprogress12.xpm"))
+    {
+        wxBitmap bitmap(wizprogress12_xpm);
+        return bitmap;
+    }
+    return wxNullBitmap;
+}
+ 
+/*!
+ * Get icon resources
+ */
+ 
+wxIcon CProjectPropertiesPage::GetIconResource( const wxString& WXUNUSED(name) )
+{
+    // Icon retrieval
+////@begin CProjectPropertiesPage icon retrieval
+    return wxNullIcon;
+////@end CProjectPropertiesPage icon retrieval
+}
+ 
+/*!
+ * wxEVT_WIZARD_PAGE_CHANGED event handler for ID_PROJECTPROPERTIESPAGE
+ */
+ 
+void CProjectPropertiesPage::OnPageChanged( wxWizardExEvent& event ) {
+    if (event.GetDirection() == false) return;
+ 
+    wxASSERT(m_pTitleStaticCtrl);
+    wxASSERT(m_pProgressIndicator);
+
+    m_pTitleStaticCtrl->SetLabel(
+        _("Communicating with project\nPlease wait...")
+    );
+
+    SetProjectPropertiesSucceeded(false);
+    SetProjectPropertiesURLFailure(false);
+    SetProjectAccountCreationDisabled(false);
+    SetProjectClientAccountCreationDisabled(false);
+    SetNetworkConnectionDetected(false);
+    SetNextState(PROJPROP_INIT);
+
+    CProjectPropertiesPageEvent TransitionEvent(wxEVT_PROJECTPROPERTIES_STATECHANGE, this);
+    AddPendingEvent(TransitionEvent);
+
+    Fit();
+}
+  
+/*!
+ * wxEVT_WIZARD_CANCEL event handler for ID_PROJECTPROPERTIESPAGE
+ */
+
+void CProjectPropertiesPage::OnCancel( wxWizardExEvent& event ) {
+    PROCESS_CANCELEVENT(event);
+}
+ 
+/*!
+ * wxEVT_PROJECTPROPERTIES_STATECHANGE event handler for ID_PROJECTPROPERTIESPAGE
+ */
+ 
+void CProjectPropertiesPage::OnStateChange( CProjectPropertiesPageEvent& WXUNUSED(event) )
+{
+    CMainDocument* pDoc        = wxGetApp().GetDocument();
+    CWizardAttachProject* pWAP = ((CWizardAttachProject*)GetParent());
+    PROJECT_CONFIG* pc         = &((CWizardAttachProject*)GetParent())->project_config;
+    CC_STATUS status;
+    wxDateTime dtStartExecutionTime;
+    wxDateTime dtCurrentExecutionTime;
+    wxTimeSpan tsExecutionTime;
+    wxString strBuffer = wxEmptyString;
+    bool bPostNewEvent = true;
+    bool bSuccessfulCondition = false;
+    int  iReturnValue = 0;
+ 
+    wxASSERT(pDoc);
+    wxASSERT(wxDynamicCast(pDoc, CMainDocument));
+ 
+    switch(GetCurrentState()) {
+        case PROJPROP_INIT:
+            pWAP->DisableNextButton();
+            pWAP->DisableBackButton();
+            StartProgress(m_pProgressIndicator);
+            SetNextState(PROJPROP_RETRPROJECTPROPERTIES_BEGIN);
+            break;
+        case PROJPROP_RETRPROJECTPROPERTIES_BEGIN:
+            SetNextState(PROJPROP_RETRPROJECTPROPERTIES_EXECUTE);
+            break;
+        case PROJPROP_RETRPROJECTPROPERTIES_EXECUTE:
+            // Attempt to retrieve the project's account creation policies
+            pDoc->rpc.get_project_config(
+                (const char*)pWAP->m_ProjectInfoPage->GetProjectURL().mb_str()
+            );
+ 
+            // Wait until we are done processing the request.
+            dtStartExecutionTime = wxDateTime::Now();
+            dtCurrentExecutionTime = wxDateTime::Now();
+            tsExecutionTime = dtCurrentExecutionTime - dtStartExecutionTime;
+            iReturnValue = 0;
+            pc->clear();
+            pc->error_num = ERR_IN_PROGRESS;
+            while ((!iReturnValue && (ERR_IN_PROGRESS == pc->error_num)) &&
+                   tsExecutionTime.GetSeconds() <= 60 &&
+                   !CHECK_CLOSINGINPROGRESS()
+                  )
+            {
+                dtCurrentExecutionTime = wxDateTime::Now();
+                tsExecutionTime = dtCurrentExecutionTime - dtStartExecutionTime;
+                iReturnValue = pDoc->rpc.get_project_config_poll(*pc);
+                IncrementProgress(m_pProgressIndicator);
+
+                ::wxMilliSleep(500);
+                ::wxSafeYield(GetParent());
+            }
+ 
+            // We either successfully retrieved the project's account creation 
+            //   policies or we were able to talk to the web server and found out
+            //   they do not support account creation through the wizard.  In either
+            //   case we should claim success and set the correct flags to show the
+            //   correct 'next' page.
+            bSuccessfulCondition = 
+                (!iReturnValue) && (!pc->error_num) ||
+                (!iReturnValue) && (ERR_ACCT_CREATION_DISABLED == pc->error_num);
+            if (bSuccessfulCondition && !CHECK_DEBUG_FLAG(WIZDEBUG_ERRPROJECTPROPERTIES)) {
+                SetProjectPropertiesSucceeded(true);
+
+                bSuccessfulCondition = pc->account_creation_disabled;
+                if (bSuccessfulCondition || CHECK_DEBUG_FLAG(WIZDEBUG_ERRACCOUNTCREATIONDISABLED)) {
+                    SetProjectAccountCreationDisabled(true);
+                } else {
+                    SetProjectAccountCreationDisabled(false);
+                }
+
+                bSuccessfulCondition = 
+                    (ERR_ALREADY_ATTACHED == pDoc->rpc.project_attach(
+                        (const char*)pWAP->m_ProjectInfoPage->GetProjectURL().mb_str(),
+                        "", "")
+                    );
+                if (bSuccessfulCondition || CHECK_DEBUG_FLAG(WIZDEBUG_ERRPROJECTALREADYATTACHED)) {
+                    SetProjectAlreadyAttached(true);
+                } else {
+                    SetProjectAlreadyAttached(false);
+                }
+
+                bSuccessfulCondition = pc->client_account_creation_disabled;
+                if (bSuccessfulCondition || CHECK_DEBUG_FLAG(WIZDEBUG_ERRCLIENTACCOUNTCREATIONDISABLED)) {
+                    SetProjectClientAccountCreationDisabled(true);
+                } else {
+                    SetProjectClientAccountCreationDisabled(false);
+                }
+ 
+                bSuccessfulCondition = !pc->terms_of_use.empty();
+                if (bSuccessfulCondition || CHECK_DEBUG_FLAG(WIZDEBUG_ERRTERMSOFUSEREQUIRED)) {
+                    SetTermsOfUseRequired(true);
+                } else {
+                    SetTermsOfUseRequired(false);
+                }
+ 
+                SetNextState(PROJPROP_CLEANUP);
+            } else {
+                SetProjectPropertiesSucceeded(false);
+
+                bSuccessfulCondition = 
+                    (!iReturnValue) && (ERR_FILE_NOT_FOUND == pc->error_num) ||
+                    (!iReturnValue) && (ERR_GETHOSTBYNAME == pc->error_num) ||
+                    (!iReturnValue) && (ERR_XML_PARSE == pc->error_num);
+                if (bSuccessfulCondition || CHECK_DEBUG_FLAG(WIZDEBUG_ERRPROJECTPROPERTIESURL)) {
+                    SetProjectPropertiesURLFailure(true);
+                } else {
+                    SetProjectPropertiesURLFailure(false);
+                }
+
+                bSuccessfulCondition = 
+                    ((!iReturnValue) && (ERR_FILE_NOT_FOUND != pc->error_num)) &&
+                    ((!iReturnValue) && (ERR_GETHOSTBYNAME != pc->error_num)) &&
+                    ((!iReturnValue) && (ERR_XML_PARSE != pc->error_num)) &&
+                    (!iReturnValue);
+                if (bSuccessfulCondition || CHECK_DEBUG_FLAG(WIZDEBUG_ERRPROJECTPROPERTIESURL)) {
+                    SetServerReportedError(true);
+
+                    strBuffer = pWAP->m_CompletionErrorPage->m_pServerMessagesCtrl->GetLabel();
+				    if (pc->error_msg.size()) {
+                        strBuffer += wxString(pc->error_msg.c_str(), wxConvUTF8) + wxString(wxT("\n"));
+                    }
+                    pWAP->m_CompletionErrorPage->m_pServerMessagesCtrl->SetLabel(strBuffer);
+
+                } else {
+                    SetServerReportedError(false);
+                }
+
+                SetNextState(PROJPROP_DETERMINENETWORKSTATUS_BEGIN);
+            }
+            break;
+        case PROJPROP_DETERMINENETWORKSTATUS_BEGIN:
+            SetNextState(PROJPROP_DETERMINENETWORKSTATUS_EXECUTE);
+            break;
+        case PROJPROP_DETERMINENETWORKSTATUS_EXECUTE:
+            // Attempt to determine if we are even connected to a network
+
+            // Wait until we are done processing the request.
+            dtStartExecutionTime = wxDateTime::Now();
+            dtCurrentExecutionTime = wxDateTime::Now();
+            tsExecutionTime = dtCurrentExecutionTime - dtStartExecutionTime;
+            iReturnValue = 0;
+            status.network_status = NETWORK_STATUS_LOOKUP_PENDING;
+            while ((!iReturnValue && (NETWORK_STATUS_LOOKUP_PENDING == status.network_status)) &&
+                   tsExecutionTime.GetSeconds() <= 60 &&
+                   !CHECK_CLOSINGINPROGRESS()
+                  )
+            {
+                dtCurrentExecutionTime = wxDateTime::Now();
+                tsExecutionTime = dtCurrentExecutionTime - dtStartExecutionTime;
+                iReturnValue = pDoc->GetCoreClientStatus(status);
+                IncrementProgress(m_pProgressIndicator);
+
+                ::wxMilliSleep(500);
+                ::wxSafeYield(GetParent());
+            }
+
+            bSuccessfulCondition = NETWORK_STATUS_WANT_CONNECTION != status.network_status;
+            if (bSuccessfulCondition && !CHECK_DEBUG_FLAG(WIZDEBUG_ERRNETDETECTION)) {
+                SetNetworkConnectionDetected(true);
+            } else {
+                SetNetworkConnectionDetected(false);
+            }
+            SetNextState(PROJPROP_CLEANUP);
+
+            break;
+        case PROJPROP_CLEANUP:
+            FinishProgress(m_pProgressIndicator);
+            SetNextState(PROJPROP_END);
+            break;
+        default:
+            // Allow a glimps of what the result was before advancing to the next page.
+            wxSleep(1);
+            pWAP->EnableNextButton();
+            pWAP->EnableBackButton();
+            pWAP->SimulateNextButton();
+            bPostNewEvent = false;
+            break;
+    }
+ 
+    Update();
+ 
+    if (bPostNewEvent && !CHECK_CLOSINGINPROGRESS()) {
+        CProjectPropertiesPageEvent TransitionEvent(wxEVT_PROJECTPROPERTIES_STATECHANGE, this);
+        AddPendingEvent(TransitionEvent);
+    }
+}