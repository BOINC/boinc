--- conflicted
+++ resolved
@@ -1,871 +1,435 @@
-<<<<<<< HEAD
-// Berkeley Open Infrastructure for Network Computing
-// http://boinc.berkeley.edu
-// Copyright (C) 2005 University of California
-//
-// This is free software; you can redistribute it and/or
-// modify it under the terms of the GNU Lesser General Public
-// License as published by the Free Software Foundation;
-// either version 2.1 of the License, or (at your option) any later version.
-//
-// This software is distributed in the hope that it will be useful,
-// but WITHOUT ANY WARRANTY; without even the implied warranty of
-// MERCHANTABILITY or FITNESS FOR A PARTICULAR PURPOSE.
-// See the GNU Lesser General Public License for more details.
-//
-// To view the GNU Lesser General Public License visit
-// http://www.gnu.org/copyleft/lesser.html
-// or write to the Free Software Foundation, Inc.,
-// 51 Franklin Street, Fifth Floor, Boston, MA  02110-1301  USA
-//
-#if defined(__GNUG__) && !defined(__APPLE__)
-#pragma implementation "ProxyPage.h"
-#endif
-
-#include "stdwx.h"
-#include "diagnostics.h"
-#include "util.h"
-#include "mfile.h"
-#include "miofile.h"
-#include "parse.h"
-#include "error_numbers.h"
-#include "wizardex.h"
-#include "error_numbers.h"
-#include "BOINCGUIApp.h"
-#include "SkinManager.h"
-#include "MainDocument.h"
-#include "BOINCWizards.h"
-#include "BOINCBaseWizard.h"
-#include "ProxyPage.h"
-
-
-/*!
- * CErrProxyPage type definition
- */
- 
-IMPLEMENT_DYNAMIC_CLASS( CErrProxyPage, wxWizardPageEx )
- 
-/*!
- * CErrProxyPage event table definition
- */
- 
-BEGIN_EVENT_TABLE( CErrProxyPage, wxWizardPageEx )
- 
-////@begin CErrProxyPage event table entries
-    EVT_WIZARDEX_PAGE_CHANGED( -1, CErrProxyPage::OnPageChanged )
-    EVT_WIZARDEX_PAGE_CHANGING( -1, CErrProxyPage::OnPageChanging )
-    EVT_WIZARDEX_CANCEL( -1, CErrProxyPage::OnCancel )
-
-////@end CErrProxyPage event table entries
- 
-END_EVENT_TABLE()
- 
-/*!
- * CErrProxyPage constructors
- */
- 
-CErrProxyPage::CErrProxyPage( )
-{
-}
- 
-CErrProxyPage::CErrProxyPage( CBOINCBaseWizard* parent )
-{
-    Create( parent );
-}
- 
-/*!
- * CErrProxyComplationPage creator
- */
- 
-bool CErrProxyPage::Create( CBOINCBaseWizard* parent )
-{
-////@begin CErrProxyPage member initialisation
-    m_pTitleStaticCtrl = NULL;
-    m_pProxyHTTPDescriptionCtrl = NULL; 
-    m_pProxyHTTPServerStaticCtrl = NULL;
-    m_pProxyHTTPServerCtrl = NULL;
-    m_pProxyHTTPPortStaticCtrl = NULL;
-    m_pProxyHTTPPortCtrl = NULL;
-    m_pProxyHTTPUsernameStaticCtrl = NULL;
-    m_pProxyHTTPUsernameCtrl = NULL;
-    m_pProxyHTTPPasswordStaticCtrl = NULL;
-    m_pProxyHTTPPasswordCtrl = NULL;
-#if 0
-    m_pProxyHTTPAutodetectCtrl = NULL;
-#endif
-    m_pProxySOCKSDescriptionCtrl = NULL; 
-    m_pProxySOCKSServerStaticCtrl = NULL;
-    m_pProxySOCKSServerCtrl = NULL;
-    m_pProxySOCKSPortStaticCtrl = NULL;
-    m_pProxySOCKSPortCtrl = NULL;
-    m_pProxySOCKSUsernameStaticCtrl = NULL;
-    m_pProxySOCKSUsernameCtrl = NULL;
-    m_pProxySOCKSPasswordStaticCtrl = NULL;
-    m_pProxySOCKSPasswordCtrl = NULL;
-////@end CErrProxyPage member initialisation
- 
-////@begin CErrProxyPage creation
-    wxBitmap wizardBitmap(wxNullBitmap);
-    wxWizardPageEx::Create( parent, ID_ERRPROXYPAGE, wizardBitmap );
-
-    CreateControls();
-    GetSizer()->Fit(this);
-////@end CErrProxyPage creation
- 
-    return TRUE;
-}
- 
-/*!
- * Control creation for CErrProxyComplationPage
- */
- 
-void CErrProxyPage::CreateControls()
-{    
-////@begin CErrProxyPage content construction
-    CErrProxyPage* itemWizardPage121 = this;
-
-    wxBoxSizer* itemBoxSizer122 = new wxBoxSizer(wxVERTICAL);
-    itemWizardPage121->SetSizer(itemBoxSizer122);
-
-    m_pTitleStaticCtrl = new wxStaticText;
-    m_pTitleStaticCtrl->Create( itemWizardPage121, wxID_STATIC, wxEmptyString, wxDefaultPosition, wxDefaultSize, 0 );
-    m_pTitleStaticCtrl->SetFont(wxFont(10, wxSWISS, wxNORMAL, wxBOLD, FALSE, _T("Verdana")));
-    itemBoxSizer122->Add(m_pTitleStaticCtrl, 0, wxALIGN_LEFT|wxALL, 5);
-
-    itemBoxSizer122->Add(5, 5, 0, wxALIGN_LEFT|wxALL, 5);
-
-    m_pProxyHTTPDescriptionCtrl = new wxStaticBox(itemWizardPage121, wxID_ANY, wxEmptyString);
-    wxStaticBoxSizer* itemStaticBoxSizer125 = new wxStaticBoxSizer(m_pProxyHTTPDescriptionCtrl, wxVERTICAL);
-    itemBoxSizer122->Add(itemStaticBoxSizer125, 0, wxGROW|wxALL, 0);
-
-    wxFlexGridSizer* itemFlexGridSizer126 = new wxFlexGridSizer(3, 2, 0, 0);
-    itemFlexGridSizer126->AddGrowableCol(1);
-    itemStaticBoxSizer125->Add(itemFlexGridSizer126, 0, wxGROW|wxALL, 2);
-
-    m_pProxyHTTPServerStaticCtrl = new wxStaticText;
-    m_pProxyHTTPServerStaticCtrl->Create( itemWizardPage121, ID_PROXYHTTPSERVERSTATICCTRL, wxEmptyString, wxDefaultPosition, wxDefaultSize, 0 );
-    itemFlexGridSizer126->Add(m_pProxyHTTPServerStaticCtrl, 0, wxALIGN_RIGHT|wxALIGN_CENTER_VERTICAL|wxALL, 2);
-
-    wxFlexGridSizer* itemFlexGridSizer128 = new wxFlexGridSizer(1, 3, 0, 0);
-    itemFlexGridSizer128->AddGrowableCol(0);
-    itemFlexGridSizer126->Add(itemFlexGridSizer128, 0, wxGROW|wxALIGN_CENTER_VERTICAL|wxALL, 0);
-
-    m_pProxyHTTPServerCtrl = new wxTextCtrl;
-    m_pProxyHTTPServerCtrl->Create( itemWizardPage121, ID_PROXYHTTPSERVERCTRL, wxEmptyString, wxDefaultPosition, wxDefaultSize, 0 );
-    itemFlexGridSizer128->Add(m_pProxyHTTPServerCtrl, 0, wxGROW|wxALIGN_CENTER_VERTICAL|wxALL, 2);
-
-    m_pProxyHTTPPortStaticCtrl = new wxStaticText;
-    m_pProxyHTTPPortStaticCtrl->Create( itemWizardPage121, ID_PROXYHTTPPORTSTATICCTRL, wxEmptyString, wxDefaultPosition, wxDefaultSize, 0 );
-    itemFlexGridSizer128->Add(m_pProxyHTTPPortStaticCtrl, 0, wxALIGN_RIGHT|wxALIGN_CENTER_VERTICAL|wxALL, 2);
-
-    m_pProxyHTTPPortCtrl = new wxTextCtrl;
-    m_pProxyHTTPPortCtrl->Create( itemWizardPage121, ID_PROXYHTTPPORTCTRL, wxEmptyString, wxDefaultPosition, wxSize(50, -1), 0 );
-    itemFlexGridSizer128->Add(m_pProxyHTTPPortCtrl, 0, wxALIGN_RIGHT|wxALIGN_CENTER_VERTICAL|wxALL, 2);
-
-    m_pProxyHTTPUsernameStaticCtrl = new wxStaticText;
-    m_pProxyHTTPUsernameStaticCtrl->Create( itemWizardPage121, ID_PROXYHTTPUSERNAMESTATICCTRL, wxEmptyString, wxDefaultPosition, wxDefaultSize, 0 );
-    itemFlexGridSizer126->Add(m_pProxyHTTPUsernameStaticCtrl, 0, wxALIGN_RIGHT|wxALIGN_CENTER_VERTICAL|wxALL, 2);
-
-    m_pProxyHTTPUsernameCtrl = new wxTextCtrl;
-    m_pProxyHTTPUsernameCtrl->Create( itemWizardPage121, ID_PROXYHTTPUSERNAMECTRL, wxEmptyString, wxDefaultPosition, wxDefaultSize, 0 );
-    itemFlexGridSizer126->Add(m_pProxyHTTPUsernameCtrl, 0, wxGROW|wxALIGN_CENTER_VERTICAL|wxALL, 2);
-
-    m_pProxyHTTPPasswordStaticCtrl = new wxStaticText;
-    m_pProxyHTTPPasswordStaticCtrl->Create( itemWizardPage121, ID_PROXYHTTPPASSWORDSTATICCTRL, wxEmptyString, wxDefaultPosition, wxDefaultSize, 0 );
-    itemFlexGridSizer126->Add(m_pProxyHTTPPasswordStaticCtrl, 0, wxALIGN_RIGHT|wxALIGN_CENTER_VERTICAL|wxALL, 2);
-
-    m_pProxyHTTPPasswordCtrl = new wxTextCtrl;
-    m_pProxyHTTPPasswordCtrl->Create( itemWizardPage121, ID_PROXYHTTPPASSWORDCTRL, wxEmptyString, wxDefaultPosition, wxDefaultSize, wxTE_PASSWORD );
-    itemFlexGridSizer126->Add(m_pProxyHTTPPasswordCtrl, 0, wxGROW|wxALIGN_CENTER_VERTICAL|wxALL, 2);
-
-#if 0
-    m_pProxyHTTPAutodetectCtrl = new wxButton;
-    m_pProxyHTTPAutodetectCtrl->Create( itemWizardPage121, ID_PROXYHTTPAUTODETECTCTRL, wxEmptyString, wxDefaultPosition, wxDefaultSize, 0 );
-    itemStaticBoxSizer125->Add(m_pProxyHTTPAutodetectCtrl, 0, wxALIGN_CENTER_HORIZONTAL|wxALL, 2);
-#endif
-
-    m_pProxySOCKSDescriptionCtrl = new wxStaticBox(itemWizardPage121, wxID_ANY, wxEmptyString);
-    wxStaticBoxSizer* itemStaticBoxSizer137 = new wxStaticBoxSizer(m_pProxySOCKSDescriptionCtrl, wxVERTICAL);
-    itemBoxSizer122->Add(itemStaticBoxSizer137, 0, wxGROW|wxALL, 0);
-
-    wxFlexGridSizer* itemFlexGridSizer138 = new wxFlexGridSizer(3, 2, 0, 0);
-    itemFlexGridSizer138->AddGrowableCol(1);
-    itemStaticBoxSizer137->Add(itemFlexGridSizer138, 0, wxGROW|wxALL, 2);
-
-    m_pProxySOCKSServerStaticCtrl = new wxStaticText;
-    m_pProxySOCKSServerStaticCtrl->Create( itemWizardPage121, ID_PROXYSOCKSSERVERSTATICCTRL, wxEmptyString, wxDefaultPosition, wxDefaultSize, 0 );
-    itemFlexGridSizer138->Add(m_pProxySOCKSServerStaticCtrl, 0, wxALIGN_RIGHT|wxALIGN_CENTER_VERTICAL|wxALL, 2);
-
-    wxFlexGridSizer* itemFlexGridSizer140 = new wxFlexGridSizer(1, 3, 0, 0);
-    itemFlexGridSizer140->AddGrowableCol(0);
-    itemFlexGridSizer138->Add(itemFlexGridSizer140, 0, wxGROW|wxALIGN_CENTER_VERTICAL|wxALL, 0);
-
-    m_pProxySOCKSServerCtrl = new wxTextCtrl;
-    m_pProxySOCKSServerCtrl->Create( itemWizardPage121, ID_PROXYSOCKSSERVERCTRL, wxEmptyString, wxDefaultPosition, wxDefaultSize, 0 );
-    itemFlexGridSizer140->Add(m_pProxySOCKSServerCtrl, 0, wxGROW|wxALIGN_CENTER_VERTICAL|wxALL, 2);
-
-    m_pProxySOCKSPortStaticCtrl = new wxStaticText;
-    m_pProxySOCKSPortStaticCtrl->Create( itemWizardPage121, ID_PROXYSOCKSPORTSTATICCTRL, wxEmptyString, wxDefaultPosition, wxDefaultSize, 0 );
-    itemFlexGridSizer140->Add(m_pProxySOCKSPortStaticCtrl, 0, wxALIGN_RIGHT|wxALIGN_CENTER_VERTICAL|wxALL, 2);
-
-    m_pProxySOCKSPortCtrl = new wxTextCtrl;
-    m_pProxySOCKSPortCtrl->Create( itemWizardPage121, ID_PROXYSOCKSPORTCTRL, wxEmptyString, wxDefaultPosition, wxSize(50, -1), 0 );
-    itemFlexGridSizer140->Add(m_pProxySOCKSPortCtrl, 0, wxALIGN_RIGHT|wxALIGN_CENTER_VERTICAL|wxALL, 2);
-
-    m_pProxySOCKSUsernameStaticCtrl = new wxStaticText;
-    m_pProxySOCKSUsernameStaticCtrl->Create( itemWizardPage121, ID_PROXYSOCKSUSERNAMESTATICCTRL, wxEmptyString, wxDefaultPosition, wxDefaultSize, 0 );
-    itemFlexGridSizer138->Add(m_pProxySOCKSUsernameStaticCtrl, 0, wxALIGN_RIGHT|wxALIGN_CENTER_VERTICAL|wxALL, 2);
-
-    m_pProxySOCKSUsernameCtrl = new wxTextCtrl;
-    m_pProxySOCKSUsernameCtrl->Create( itemWizardPage121, ID_PROXYSOCKSUSERNAMECTRL, wxEmptyString, wxDefaultPosition, wxDefaultSize, 0 );
-    itemFlexGridSizer138->Add(m_pProxySOCKSUsernameCtrl, 0, wxGROW|wxALIGN_CENTER_VERTICAL|wxALL, 2);
-
-    m_pProxySOCKSPasswordStaticCtrl = new wxStaticText;
-    m_pProxySOCKSPasswordStaticCtrl->Create( itemWizardPage121, ID_PROXYSOCKSPASSWORDSTATICCTRL, wxEmptyString, wxDefaultPosition, wxDefaultSize, 0 );
-    itemFlexGridSizer138->Add(m_pProxySOCKSPasswordStaticCtrl, 0, wxALIGN_RIGHT|wxALIGN_CENTER_VERTICAL|wxALL, 2);
-
-    m_pProxySOCKSPasswordCtrl = new wxTextCtrl;
-    m_pProxySOCKSPasswordCtrl->Create( itemWizardPage121, ID_PROXYSOCKSPASSWORDCTRL, wxEmptyString, wxDefaultPosition, wxDefaultSize, wxTE_PASSWORD );
-    itemFlexGridSizer138->Add(m_pProxySOCKSPasswordCtrl, 0, wxGROW|wxALIGN_CENTER_VERTICAL|wxALL, 2);
-
-    // Set validators
-    m_pProxyHTTPServerCtrl->SetValidator( wxTextValidator(wxFILTER_NONE, & m_strProxyHTTPServer) );
-    m_pProxyHTTPPortCtrl->SetValidator( wxTextValidator(wxFILTER_NUMERIC, & m_strProxyHTTPPort) );
-    m_pProxyHTTPUsernameCtrl->SetValidator( wxTextValidator(wxFILTER_NONE, & m_strProxyHTTPUsername) );
-    m_pProxyHTTPPasswordCtrl->SetValidator( wxTextValidator(wxFILTER_NONE, & m_strProxyHTTPPassword) );
-    m_pProxySOCKSServerCtrl->SetValidator( wxTextValidator(wxFILTER_NONE, & m_strProxySOCKSServer) );
-    m_pProxySOCKSPortCtrl->SetValidator( wxTextValidator(wxFILTER_NUMERIC, & m_strProxySOCKSPort) );
-    m_pProxySOCKSUsernameCtrl->SetValidator( wxTextValidator(wxFILTER_NONE, & m_strProxySOCKSUsername) );
-    m_pProxySOCKSPasswordCtrl->SetValidator( wxTextValidator(wxFILTER_NONE, & m_strProxySOCKSPassword) );
-////@end CErrProxyPage content construction
-}
-  
-/*!
- * Gets the previous page.
- */
- 
-wxWizardPageEx* CErrProxyPage::GetPrev() const
-{
-    return PAGE_TRANSITION_BACK;
-}
-  
-/*!
- * Gets the next page.
- */
- 
-wxWizardPageEx* CErrProxyPage::GetNext() const
-{
-    if (CHECK_CLOSINGINPROGRESS()) {
-        // Cancel Event Detected
-        return PAGE_TRANSITION_NEXT(ID_COMPLETIONERRORPAGE);
-    } else if (IS_ATTACHTOPROJECTWIZARD()) {
-        return PAGE_TRANSITION_NEXT(ID_PROJECTPROPERTIESPAGE);
-    } else if (IS_ACCOUNTMANAGERWIZARD()) {
-        return PAGE_TRANSITION_NEXT(ID_ACCOUNTMANAGERPROPERTIESPAGE);
-    }
-    return NULL;
-}
- 
-/*!
- * Should we show tooltips?
- */
- 
-bool CErrProxyPage::ShowToolTips()
-{
-    return TRUE;
-}
- 
-/*!
- * Get bitmap resources
- */
- 
-wxBitmap CErrProxyPage::GetBitmapResource( const wxString& WXUNUSED(name) )
-{
-    // Bitmap retrieval
-////@begin CErrProxyPage bitmap retrieval
-    return wxNullBitmap;
-////@end CErrProxyPage bitmap retrieval
-}
-  
-/*!
- * Get icon resources
- */
- 
-wxIcon CErrProxyPage::GetIconResource( const wxString& WXUNUSED(name) )
-{
-    // Icon retrieval
-////@begin CErrProxyPage icon retrieval
-    return wxNullIcon;
-////@end CErrProxyPage icon retrieval
-}
- 
-/*!
- * wxEVT_WIZARD_PAGE_CHANGED event handler for ID_ERRPROXYCOMPLETIONPAGE
- */
- 
-void CErrProxyPage::OnPageChanged( wxWizardExEvent& WXUNUSED(event) ) {
-    CMainDocument* pDoc = wxGetApp().GetDocument();
-    wxString       strBuffer = wxEmptyString;
-
-    wxASSERT(pDoc);
-    wxASSERT(wxDynamicCast(pDoc, CMainDocument));
-    wxASSERT(m_pTitleStaticCtrl);
-    wxASSERT(m_pProxyHTTPDescriptionCtrl);
-    wxASSERT(m_pProxyHTTPServerStaticCtrl);
-    wxASSERT(m_pProxyHTTPServerCtrl);
-    wxASSERT(m_pProxyHTTPPortStaticCtrl);
-    wxASSERT(m_pProxyHTTPPortCtrl);
-    wxASSERT(m_pProxyHTTPUsernameStaticCtrl);
-    wxASSERT(m_pProxyHTTPUsernameCtrl);
-    wxASSERT(m_pProxyHTTPPasswordStaticCtrl);
-    wxASSERT(m_pProxyHTTPPasswordCtrl);
-#if 0
-    wxASSERT(m_pProxyHTTPAutodetectCtrl);
-#endif
-    wxASSERT(m_pProxySOCKSDescriptionCtrl);
-    wxASSERT(m_pProxySOCKSServerStaticCtrl);
-    wxASSERT(m_pProxySOCKSServerCtrl);
-    wxASSERT(m_pProxySOCKSPortStaticCtrl);
-    wxASSERT(m_pProxySOCKSPortCtrl);
-    wxASSERT(m_pProxySOCKSUsernameStaticCtrl);
-    wxASSERT(m_pProxySOCKSUsernameCtrl);
-    wxASSERT(m_pProxySOCKSPasswordStaticCtrl);
-    wxASSERT(m_pProxySOCKSPasswordCtrl);
-
-    // Moving from the previous page, update text and get state
-
-    m_pTitleStaticCtrl->SetLabel(
-        _("Proxy configuration")
-    );
-    m_pProxyHTTPDescriptionCtrl->SetLabel(
-        _("HTTP proxy")
-    );
-    m_pProxyHTTPServerStaticCtrl->SetLabel(
-        _("Server:")
-    );
-    m_pProxyHTTPPortStaticCtrl->SetLabel(
-        _("Port:")
-    );
-    m_pProxyHTTPUsernameStaticCtrl->SetLabel(
-        _("User Name:")
-    );
-    m_pProxyHTTPPasswordStaticCtrl->SetLabel(
-        _("Password:")
-    );
-#if 0
-    m_pProxyHTTPAutodetectCtrl->SetLabel(
-        _("Autodetect")
-    );
-#endif
-    m_pProxySOCKSDescriptionCtrl->SetLabel(
-        _("SOCKS proxy")
-    );
-    m_pProxySOCKSServerStaticCtrl->SetLabel(
-        _("Server:")
-    );
-    m_pProxySOCKSPortStaticCtrl->SetLabel(
-        _("Port:")
-    );
-    m_pProxySOCKSUsernameStaticCtrl->SetLabel(
-        _("User Name:")
-    );
-    m_pProxySOCKSPasswordStaticCtrl->SetLabel(
-        _("Password:")
-    );
-
-    pDoc->GetProxyConfiguration();
-    m_pProxyHTTPServerCtrl->SetValue(wxString(pDoc->proxy_info.http_server_name.c_str(), wxConvUTF8));
-    m_pProxyHTTPUsernameCtrl->SetValue(wxString(pDoc->proxy_info.http_user_name.c_str(), wxConvUTF8));
-    m_pProxyHTTPPasswordCtrl->SetValue(wxString(pDoc->proxy_info.http_user_passwd.c_str(), wxConvUTF8));
-
-    strBuffer.Printf(wxT("%d"), pDoc->proxy_info.http_server_port);
-    m_pProxyHTTPPortCtrl->SetValue(strBuffer);
-
-    m_pProxySOCKSServerCtrl->SetValue(wxString(pDoc->proxy_info.socks_server_name.c_str(), wxConvUTF8));
-    m_pProxySOCKSUsernameCtrl->SetValue(wxString(pDoc->proxy_info.socks5_user_name.c_str(), wxConvUTF8));
-    m_pProxySOCKSPasswordCtrl->SetValue(wxString(pDoc->proxy_info.socks5_user_passwd.c_str(), wxConvUTF8));
-
-    strBuffer.Printf(wxT("%d"), pDoc->proxy_info.socks_server_port);
-    m_pProxySOCKSPortCtrl->SetValue(strBuffer);
-
-    Fit();
-    m_pProxyHTTPServerCtrl->SetFocus();
-}
- 
-/*!
- * wxEVT_WIZARD_PAGE_CHANGING event handler for ID_ERRPROXYPAGE
- */
-
-void CErrProxyPage::OnPageChanging( wxWizardExEvent& event ) {
-    CMainDocument* pDoc = wxGetApp().GetDocument();
-    wxString       strBuffer = wxEmptyString;
-    int            iBuffer = 0;
-
-    wxASSERT(pDoc);
-    wxASSERT(wxDynamicCast(pDoc, CMainDocument));
-
-    if (event.GetDirection() == true) {
-        // Moving to the next page, save state
-        pDoc->proxy_info.use_http_proxy = (m_pProxyHTTPServerCtrl->GetValue().Length() > 0);
-        pDoc->proxy_info.http_server_name = (const char*)m_pProxyHTTPServerCtrl->GetValue().mb_str();
-        pDoc->proxy_info.http_user_name = (const char*)m_pProxyHTTPUsernameCtrl->GetValue().mb_str();
-        pDoc->proxy_info.http_user_passwd = (const char*)m_pProxyHTTPPasswordCtrl->GetValue().mb_str();
-
-        strBuffer = m_pProxyHTTPPortCtrl->GetValue();
-        strBuffer.ToLong((long*)&iBuffer);
-        pDoc->proxy_info.http_server_port = iBuffer;
-
-        pDoc->proxy_info.use_socks_proxy = (m_pProxySOCKSServerCtrl->GetValue().Length() > 0);
-        pDoc->proxy_info.socks_server_name = (const char*)m_pProxySOCKSServerCtrl->GetValue().mb_str();
-        pDoc->proxy_info.socks5_user_name = (const char*)m_pProxySOCKSUsernameCtrl->GetValue().mb_str();
-        pDoc->proxy_info.socks5_user_passwd = (const char*)m_pProxySOCKSPasswordCtrl->GetValue().mb_str();
-
-        strBuffer = m_pProxySOCKSPortCtrl->GetValue();
-        strBuffer.ToLong((long*)&iBuffer);
-        pDoc->proxy_info.socks_server_port = iBuffer;
-
-        pDoc->SetProxyConfiguration();
-    }
-}
-
-/*!
- * wxEVT_WIZARD_CANCEL event handler for ID_ERRPROXYCOMPLETIONPAGE
- */
- 
-void CErrProxyPage::OnCancel( wxWizardExEvent& event ) {
-    PROCESS_CANCELEVENT(event);
-}
-
-=======
-// This file is part of BOINC.
-// http://boinc.berkeley.edu
-// Copyright (C) 2008 University of California
-//
-// BOINC is free software; you can redistribute it and/or modify it
-// under the terms of the GNU Lesser General Public License
-// as published by the Free Software Foundation,
-// either version 3 of the License, or (at your option) any later version.
-//
-// BOINC is distributed in the hope that it will be useful,
-// but WITHOUT ANY WARRANTY; without even the implied warranty of
-// MERCHANTABILITY or FITNESS FOR A PARTICULAR PURPOSE.
-// See the GNU Lesser General Public License for more details.
-//
-// You should have received a copy of the GNU Lesser General Public License
-// along with BOINC.  If not, see <http://www.gnu.org/licenses/>.
-//
-#if defined(__GNUG__) && !defined(__APPLE__)
-#pragma implementation "ProxyPage.h"
-#endif
-
-#include "stdwx.h"
-#include "diagnostics.h"
-#include "util.h"
-#include "mfile.h"
-#include "miofile.h"
-#include "parse.h"
-#include "error_numbers.h"
-#include "wizardex.h"
-#include "error_numbers.h"
-#include "BOINCGUIApp.h"
-#include "SkinManager.h"
-#include "MainDocument.h"
-#include "BOINCWizards.h"
-#include "BOINCBaseWizard.h"
-#include "ProxyPage.h"
-
-
-/*!
- * CErrProxyPage type definition
- */
- 
-IMPLEMENT_DYNAMIC_CLASS( CErrProxyPage, wxWizardPageEx )
- 
-/*!
- * CErrProxyPage event table definition
- */
- 
-BEGIN_EVENT_TABLE( CErrProxyPage, wxWizardPageEx )
- 
-////@begin CErrProxyPage event table entries
-    EVT_WIZARDEX_PAGE_CHANGED( -1, CErrProxyPage::OnPageChanged )
-    EVT_WIZARDEX_PAGE_CHANGING( -1, CErrProxyPage::OnPageChanging )
-    EVT_WIZARDEX_CANCEL( -1, CErrProxyPage::OnCancel )
-
-////@end CErrProxyPage event table entries
- 
-END_EVENT_TABLE()
- 
-/*!
- * CErrProxyPage constructors
- */
- 
-CErrProxyPage::CErrProxyPage( )
-{
-}
- 
-CErrProxyPage::CErrProxyPage( CBOINCBaseWizard* parent )
-{
-    Create( parent );
-}
- 
-/*!
- * CErrProxyComplationPage creator
- */
- 
-bool CErrProxyPage::Create( CBOINCBaseWizard* parent )
-{
-////@begin CErrProxyPage member initialisation
-    m_pTitleStaticCtrl = NULL;
-    m_pProxyHTTPDescriptionCtrl = NULL; 
-    m_pProxyHTTPServerStaticCtrl = NULL;
-    m_pProxyHTTPServerCtrl = NULL;
-    m_pProxyHTTPPortStaticCtrl = NULL;
-    m_pProxyHTTPPortCtrl = NULL;
-    m_pProxyHTTPUsernameStaticCtrl = NULL;
-    m_pProxyHTTPUsernameCtrl = NULL;
-    m_pProxyHTTPPasswordStaticCtrl = NULL;
-    m_pProxyHTTPPasswordCtrl = NULL;
-#if 0
-    m_pProxyHTTPAutodetectCtrl = NULL;
-#endif
-    m_pProxySOCKSDescriptionCtrl = NULL; 
-    m_pProxySOCKSServerStaticCtrl = NULL;
-    m_pProxySOCKSServerCtrl = NULL;
-    m_pProxySOCKSPortStaticCtrl = NULL;
-    m_pProxySOCKSPortCtrl = NULL;
-    m_pProxySOCKSUsernameStaticCtrl = NULL;
-    m_pProxySOCKSUsernameCtrl = NULL;
-    m_pProxySOCKSPasswordStaticCtrl = NULL;
-    m_pProxySOCKSPasswordCtrl = NULL;
-////@end CErrProxyPage member initialisation
- 
-////@begin CErrProxyPage creation
-    wxBitmap wizardBitmap(wxNullBitmap);
-    wxWizardPageEx::Create( parent, ID_ERRPROXYPAGE, wizardBitmap );
-
-    CreateControls();
-    GetSizer()->Fit(this);
-////@end CErrProxyPage creation
- 
-    return TRUE;
-}
- 
-/*!
- * Control creation for CErrProxyComplationPage
- */
- 
-void CErrProxyPage::CreateControls()
-{    
-////@begin CErrProxyPage content construction
-    CErrProxyPage* itemWizardPage121 = this;
-
-    wxBoxSizer* itemBoxSizer122 = new wxBoxSizer(wxVERTICAL);
-    itemWizardPage121->SetSizer(itemBoxSizer122);
-
-    m_pTitleStaticCtrl = new wxStaticText;
-    m_pTitleStaticCtrl->Create( itemWizardPage121, wxID_STATIC, wxEmptyString, wxDefaultPosition, wxDefaultSize, 0 );
-    m_pTitleStaticCtrl->SetFont(wxFont(10, wxSWISS, wxNORMAL, wxBOLD, FALSE, _T("Verdana")));
-    itemBoxSizer122->Add(m_pTitleStaticCtrl, 0, wxALIGN_LEFT|wxALL, 5);
-
-    itemBoxSizer122->Add(5, 5, 0, wxALIGN_LEFT|wxALL, 5);
-
-    m_pProxyHTTPDescriptionCtrl = new wxStaticBox(itemWizardPage121, wxID_ANY, wxEmptyString);
-    wxStaticBoxSizer* itemStaticBoxSizer125 = new wxStaticBoxSizer(m_pProxyHTTPDescriptionCtrl, wxVERTICAL);
-    itemBoxSizer122->Add(itemStaticBoxSizer125, 0, wxGROW|wxALL, 0);
-
-    wxFlexGridSizer* itemFlexGridSizer126 = new wxFlexGridSizer(3, 2, 0, 0);
-    itemFlexGridSizer126->AddGrowableCol(1);
-    itemStaticBoxSizer125->Add(itemFlexGridSizer126, 0, wxGROW|wxALL, 2);
-
-    m_pProxyHTTPServerStaticCtrl = new wxStaticText;
-    m_pProxyHTTPServerStaticCtrl->Create( itemWizardPage121, ID_PROXYHTTPSERVERSTATICCTRL, wxEmptyString, wxDefaultPosition, wxDefaultSize, 0 );
-    itemFlexGridSizer126->Add(m_pProxyHTTPServerStaticCtrl, 0, wxALIGN_RIGHT|wxALIGN_CENTER_VERTICAL|wxALL, 2);
-
-    wxFlexGridSizer* itemFlexGridSizer128 = new wxFlexGridSizer(1, 3, 0, 0);
-    itemFlexGridSizer128->AddGrowableCol(0);
-    itemFlexGridSizer126->Add(itemFlexGridSizer128, 0, wxGROW|wxALIGN_CENTER_VERTICAL|wxALL, 0);
-
-    m_pProxyHTTPServerCtrl = new wxTextCtrl;
-    m_pProxyHTTPServerCtrl->Create( itemWizardPage121, ID_PROXYHTTPSERVERCTRL, wxEmptyString, wxDefaultPosition, wxDefaultSize, 0 );
-    itemFlexGridSizer128->Add(m_pProxyHTTPServerCtrl, 0, wxGROW|wxALIGN_CENTER_VERTICAL|wxALL, 2);
-
-    m_pProxyHTTPPortStaticCtrl = new wxStaticText;
-    m_pProxyHTTPPortStaticCtrl->Create( itemWizardPage121, ID_PROXYHTTPPORTSTATICCTRL, wxEmptyString, wxDefaultPosition, wxDefaultSize, 0 );
-    itemFlexGridSizer128->Add(m_pProxyHTTPPortStaticCtrl, 0, wxALIGN_RIGHT|wxALIGN_CENTER_VERTICAL|wxALL, 2);
-
-    m_pProxyHTTPPortCtrl = new wxTextCtrl;
-    m_pProxyHTTPPortCtrl->Create( itemWizardPage121, ID_PROXYHTTPPORTCTRL, wxEmptyString, wxDefaultPosition, wxSize(50, -1), 0 );
-    itemFlexGridSizer128->Add(m_pProxyHTTPPortCtrl, 0, wxALIGN_RIGHT|wxALIGN_CENTER_VERTICAL|wxALL, 2);
-
-    m_pProxyHTTPUsernameStaticCtrl = new wxStaticText;
-    m_pProxyHTTPUsernameStaticCtrl->Create( itemWizardPage121, ID_PROXYHTTPUSERNAMESTATICCTRL, wxEmptyString, wxDefaultPosition, wxDefaultSize, 0 );
-    itemFlexGridSizer126->Add(m_pProxyHTTPUsernameStaticCtrl, 0, wxALIGN_RIGHT|wxALIGN_CENTER_VERTICAL|wxALL, 2);
-
-    m_pProxyHTTPUsernameCtrl = new wxTextCtrl;
-    m_pProxyHTTPUsernameCtrl->Create( itemWizardPage121, ID_PROXYHTTPUSERNAMECTRL, wxEmptyString, wxDefaultPosition, wxDefaultSize, 0 );
-    itemFlexGridSizer126->Add(m_pProxyHTTPUsernameCtrl, 0, wxGROW|wxALIGN_CENTER_VERTICAL|wxALL, 2);
-
-    m_pProxyHTTPPasswordStaticCtrl = new wxStaticText;
-    m_pProxyHTTPPasswordStaticCtrl->Create( itemWizardPage121, ID_PROXYHTTPPASSWORDSTATICCTRL, wxEmptyString, wxDefaultPosition, wxDefaultSize, 0 );
-    itemFlexGridSizer126->Add(m_pProxyHTTPPasswordStaticCtrl, 0, wxALIGN_RIGHT|wxALIGN_CENTER_VERTICAL|wxALL, 2);
-
-    m_pProxyHTTPPasswordCtrl = new wxTextCtrl;
-    m_pProxyHTTPPasswordCtrl->Create( itemWizardPage121, ID_PROXYHTTPPASSWORDCTRL, wxEmptyString, wxDefaultPosition, wxDefaultSize, wxTE_PASSWORD );
-    itemFlexGridSizer126->Add(m_pProxyHTTPPasswordCtrl, 0, wxGROW|wxALIGN_CENTER_VERTICAL|wxALL, 2);
-
-#if 0
-    m_pProxyHTTPAutodetectCtrl = new wxButton;
-    m_pProxyHTTPAutodetectCtrl->Create( itemWizardPage121, ID_PROXYHTTPAUTODETECTCTRL, wxEmptyString, wxDefaultPosition, wxDefaultSize, 0 );
-    itemStaticBoxSizer125->Add(m_pProxyHTTPAutodetectCtrl, 0, wxALIGN_CENTER_HORIZONTAL|wxALL, 2);
-#endif
-
-    m_pProxySOCKSDescriptionCtrl = new wxStaticBox(itemWizardPage121, wxID_ANY, wxEmptyString);
-    wxStaticBoxSizer* itemStaticBoxSizer137 = new wxStaticBoxSizer(m_pProxySOCKSDescriptionCtrl, wxVERTICAL);
-    itemBoxSizer122->Add(itemStaticBoxSizer137, 0, wxGROW|wxALL, 0);
-
-    wxFlexGridSizer* itemFlexGridSizer138 = new wxFlexGridSizer(3, 2, 0, 0);
-    itemFlexGridSizer138->AddGrowableCol(1);
-    itemStaticBoxSizer137->Add(itemFlexGridSizer138, 0, wxGROW|wxALL, 2);
-
-    m_pProxySOCKSServerStaticCtrl = new wxStaticText;
-    m_pProxySOCKSServerStaticCtrl->Create( itemWizardPage121, ID_PROXYSOCKSSERVERSTATICCTRL, wxEmptyString, wxDefaultPosition, wxDefaultSize, 0 );
-    itemFlexGridSizer138->Add(m_pProxySOCKSServerStaticCtrl, 0, wxALIGN_RIGHT|wxALIGN_CENTER_VERTICAL|wxALL, 2);
-
-    wxFlexGridSizer* itemFlexGridSizer140 = new wxFlexGridSizer(1, 3, 0, 0);
-    itemFlexGridSizer140->AddGrowableCol(0);
-    itemFlexGridSizer138->Add(itemFlexGridSizer140, 0, wxGROW|wxALIGN_CENTER_VERTICAL|wxALL, 0);
-
-    m_pProxySOCKSServerCtrl = new wxTextCtrl;
-    m_pProxySOCKSServerCtrl->Create( itemWizardPage121, ID_PROXYSOCKSSERVERCTRL, wxEmptyString, wxDefaultPosition, wxDefaultSize, 0 );
-    itemFlexGridSizer140->Add(m_pProxySOCKSServerCtrl, 0, wxGROW|wxALIGN_CENTER_VERTICAL|wxALL, 2);
-
-    m_pProxySOCKSPortStaticCtrl = new wxStaticText;
-    m_pProxySOCKSPortStaticCtrl->Create( itemWizardPage121, ID_PROXYSOCKSPORTSTATICCTRL, wxEmptyString, wxDefaultPosition, wxDefaultSize, 0 );
-    itemFlexGridSizer140->Add(m_pProxySOCKSPortStaticCtrl, 0, wxALIGN_RIGHT|wxALIGN_CENTER_VERTICAL|wxALL, 2);
-
-    m_pProxySOCKSPortCtrl = new wxTextCtrl;
-    m_pProxySOCKSPortCtrl->Create( itemWizardPage121, ID_PROXYSOCKSPORTCTRL, wxEmptyString, wxDefaultPosition, wxSize(50, -1), 0 );
-    itemFlexGridSizer140->Add(m_pProxySOCKSPortCtrl, 0, wxALIGN_RIGHT|wxALIGN_CENTER_VERTICAL|wxALL, 2);
-
-    m_pProxySOCKSUsernameStaticCtrl = new wxStaticText;
-    m_pProxySOCKSUsernameStaticCtrl->Create( itemWizardPage121, ID_PROXYSOCKSUSERNAMESTATICCTRL, wxEmptyString, wxDefaultPosition, wxDefaultSize, 0 );
-    itemFlexGridSizer138->Add(m_pProxySOCKSUsernameStaticCtrl, 0, wxALIGN_RIGHT|wxALIGN_CENTER_VERTICAL|wxALL, 2);
-
-    m_pProxySOCKSUsernameCtrl = new wxTextCtrl;
-    m_pProxySOCKSUsernameCtrl->Create( itemWizardPage121, ID_PROXYSOCKSUSERNAMECTRL, wxEmptyString, wxDefaultPosition, wxDefaultSize, 0 );
-    itemFlexGridSizer138->Add(m_pProxySOCKSUsernameCtrl, 0, wxGROW|wxALIGN_CENTER_VERTICAL|wxALL, 2);
-
-    m_pProxySOCKSPasswordStaticCtrl = new wxStaticText;
-    m_pProxySOCKSPasswordStaticCtrl->Create( itemWizardPage121, ID_PROXYSOCKSPASSWORDSTATICCTRL, wxEmptyString, wxDefaultPosition, wxDefaultSize, 0 );
-    itemFlexGridSizer138->Add(m_pProxySOCKSPasswordStaticCtrl, 0, wxALIGN_RIGHT|wxALIGN_CENTER_VERTICAL|wxALL, 2);
-
-    m_pProxySOCKSPasswordCtrl = new wxTextCtrl;
-    m_pProxySOCKSPasswordCtrl->Create( itemWizardPage121, ID_PROXYSOCKSPASSWORDCTRL, wxEmptyString, wxDefaultPosition, wxDefaultSize, wxTE_PASSWORD );
-    itemFlexGridSizer138->Add(m_pProxySOCKSPasswordCtrl, 0, wxGROW|wxALIGN_CENTER_VERTICAL|wxALL, 2);
-
-    // Set validators
-    m_pProxyHTTPServerCtrl->SetValidator( wxTextValidator(wxFILTER_NONE, & m_strProxyHTTPServer) );
-    m_pProxyHTTPPortCtrl->SetValidator( wxTextValidator(wxFILTER_NUMERIC, & m_strProxyHTTPPort) );
-    m_pProxyHTTPUsernameCtrl->SetValidator( wxTextValidator(wxFILTER_NONE, & m_strProxyHTTPUsername) );
-    m_pProxyHTTPPasswordCtrl->SetValidator( wxTextValidator(wxFILTER_NONE, & m_strProxyHTTPPassword) );
-    m_pProxySOCKSServerCtrl->SetValidator( wxTextValidator(wxFILTER_NONE, & m_strProxySOCKSServer) );
-    m_pProxySOCKSPortCtrl->SetValidator( wxTextValidator(wxFILTER_NUMERIC, & m_strProxySOCKSPort) );
-    m_pProxySOCKSUsernameCtrl->SetValidator( wxTextValidator(wxFILTER_NONE, & m_strProxySOCKSUsername) );
-    m_pProxySOCKSPasswordCtrl->SetValidator( wxTextValidator(wxFILTER_NONE, & m_strProxySOCKSPassword) );
-////@end CErrProxyPage content construction
-}
-  
-/*!
- * Gets the previous page.
- */
- 
-wxWizardPageEx* CErrProxyPage::GetPrev() const
-{
-    return PAGE_TRANSITION_BACK;
-}
-  
-/*!
- * Gets the next page.
- */
- 
-wxWizardPageEx* CErrProxyPage::GetNext() const
-{
-    if (CHECK_CLOSINGINPROGRESS()) {
-        // Cancel Event Detected
-        return PAGE_TRANSITION_NEXT(ID_COMPLETIONERRORPAGE);
-    } else if (IS_ATTACHTOPROJECTWIZARD()) {
-        return PAGE_TRANSITION_NEXT(ID_PROJECTPROPERTIESPAGE);
-    } else if (IS_ACCOUNTMANAGERWIZARD()) {
-        return PAGE_TRANSITION_NEXT(ID_ACCOUNTMANAGERPROPERTIESPAGE);
-    }
-    return NULL;
-}
- 
-/*!
- * Should we show tooltips?
- */
- 
-bool CErrProxyPage::ShowToolTips()
-{
-    return TRUE;
-}
- 
-/*!
- * Get bitmap resources
- */
- 
-wxBitmap CErrProxyPage::GetBitmapResource( const wxString& WXUNUSED(name) )
-{
-    // Bitmap retrieval
-////@begin CErrProxyPage bitmap retrieval
-    return wxNullBitmap;
-////@end CErrProxyPage bitmap retrieval
-}
-  
-/*!
- * Get icon resources
- */
- 
-wxIcon CErrProxyPage::GetIconResource( const wxString& WXUNUSED(name) )
-{
-    // Icon retrieval
-////@begin CErrProxyPage icon retrieval
-    return wxNullIcon;
-////@end CErrProxyPage icon retrieval
-}
- 
-/*!
- * wxEVT_WIZARD_PAGE_CHANGED event handler for ID_ERRPROXYCOMPLETIONPAGE
- */
- 
-void CErrProxyPage::OnPageChanged( wxWizardExEvent& WXUNUSED(event) ) {
-    CMainDocument* pDoc = wxGetApp().GetDocument();
-    wxString       strBuffer = wxEmptyString;
-
-    wxASSERT(pDoc);
-    wxASSERT(wxDynamicCast(pDoc, CMainDocument));
-    wxASSERT(m_pTitleStaticCtrl);
-    wxASSERT(m_pProxyHTTPDescriptionCtrl);
-    wxASSERT(m_pProxyHTTPServerStaticCtrl);
-    wxASSERT(m_pProxyHTTPServerCtrl);
-    wxASSERT(m_pProxyHTTPPortStaticCtrl);
-    wxASSERT(m_pProxyHTTPPortCtrl);
-    wxASSERT(m_pProxyHTTPUsernameStaticCtrl);
-    wxASSERT(m_pProxyHTTPUsernameCtrl);
-    wxASSERT(m_pProxyHTTPPasswordStaticCtrl);
-    wxASSERT(m_pProxyHTTPPasswordCtrl);
-    wxASSERT(m_pProxySOCKSDescriptionCtrl);
-    wxASSERT(m_pProxySOCKSServerStaticCtrl);
-    wxASSERT(m_pProxySOCKSServerCtrl);
-    wxASSERT(m_pProxySOCKSPortStaticCtrl);
-    wxASSERT(m_pProxySOCKSPortCtrl);
-    wxASSERT(m_pProxySOCKSUsernameStaticCtrl);
-    wxASSERT(m_pProxySOCKSUsernameCtrl);
-    wxASSERT(m_pProxySOCKSPasswordStaticCtrl);
-    wxASSERT(m_pProxySOCKSPasswordCtrl);
-
-    // Moving from the previous page, update text and get state
-
-    m_pTitleStaticCtrl->SetLabel(
-        _("Proxy configuration")
-    );
-    m_pProxyHTTPDescriptionCtrl->SetLabel(
-        _("HTTP proxy")
-    );
-    m_pProxyHTTPServerStaticCtrl->SetLabel(
-        _("Server:")
-    );
-    m_pProxyHTTPPortStaticCtrl->SetLabel(
-        _("Port:")
-    );
-    m_pProxyHTTPUsernameStaticCtrl->SetLabel(
-        _("User Name:")
-    );
-    m_pProxyHTTPPasswordStaticCtrl->SetLabel(
-        _("Password:")
-    );
-#if 0
-    m_pProxyHTTPAutodetectCtrl->SetLabel(
-        _("Autodetect")
-    );
-#endif
-    m_pProxySOCKSDescriptionCtrl->SetLabel(
-        _("SOCKS proxy")
-    );
-    m_pProxySOCKSServerStaticCtrl->SetLabel(
-        _("Server:")
-    );
-    m_pProxySOCKSPortStaticCtrl->SetLabel(
-        _("Port:")
-    );
-    m_pProxySOCKSUsernameStaticCtrl->SetLabel(
-        _("User Name:")
-    );
-    m_pProxySOCKSPasswordStaticCtrl->SetLabel(
-        _("Password:")
-    );
-
-    pDoc->GetProxyConfiguration();
-    m_pProxyHTTPServerCtrl->SetValue(wxString(pDoc->proxy_info.http_server_name.c_str(), wxConvUTF8));
-    m_pProxyHTTPUsernameCtrl->SetValue(wxString(pDoc->proxy_info.http_user_name.c_str(), wxConvUTF8));
-    m_pProxyHTTPPasswordCtrl->SetValue(wxString(pDoc->proxy_info.http_user_passwd.c_str(), wxConvUTF8));
-
-    strBuffer.Printf(wxT("%d"), pDoc->proxy_info.http_server_port);
-    m_pProxyHTTPPortCtrl->SetValue(strBuffer);
-
-    m_pProxySOCKSServerCtrl->SetValue(wxString(pDoc->proxy_info.socks_server_name.c_str(), wxConvUTF8));
-    m_pProxySOCKSUsernameCtrl->SetValue(wxString(pDoc->proxy_info.socks5_user_name.c_str(), wxConvUTF8));
-    m_pProxySOCKSPasswordCtrl->SetValue(wxString(pDoc->proxy_info.socks5_user_passwd.c_str(), wxConvUTF8));
-
-    strBuffer.Printf(wxT("%d"), pDoc->proxy_info.socks_server_port);
-    m_pProxySOCKSPortCtrl->SetValue(strBuffer);
-
-    Fit();
-    m_pProxyHTTPServerCtrl->SetFocus();
-}
- 
-/*!
- * wxEVT_WIZARD_PAGE_CHANGING event handler for ID_ERRPROXYPAGE
- */
-
-void CErrProxyPage::OnPageChanging( wxWizardExEvent& event ) {
-    CMainDocument* pDoc = wxGetApp().GetDocument();
-    wxString       strBuffer = wxEmptyString;
-    int            iBuffer = 0;
-
-    wxASSERT(pDoc);
-    wxASSERT(wxDynamicCast(pDoc, CMainDocument));
-
-    if (event.GetDirection() == true) {
-        // Moving to the next page, save state
-        pDoc->proxy_info.use_http_proxy = (m_pProxyHTTPServerCtrl->GetValue().Length() > 0);
-        pDoc->proxy_info.http_server_name = (const char*)m_pProxyHTTPServerCtrl->GetValue().mb_str();
-        pDoc->proxy_info.http_user_name = (const char*)m_pProxyHTTPUsernameCtrl->GetValue().mb_str();
-        pDoc->proxy_info.http_user_passwd = (const char*)m_pProxyHTTPPasswordCtrl->GetValue().mb_str();
-
-        strBuffer = m_pProxyHTTPPortCtrl->GetValue();
-        strBuffer.ToLong((long*)&iBuffer);
-        pDoc->proxy_info.http_server_port = iBuffer;
-
-        pDoc->proxy_info.use_socks_proxy = (m_pProxySOCKSServerCtrl->GetValue().Length() > 0);
-        pDoc->proxy_info.socks_server_name = (const char*)m_pProxySOCKSServerCtrl->GetValue().mb_str();
-        pDoc->proxy_info.socks5_user_name = (const char*)m_pProxySOCKSUsernameCtrl->GetValue().mb_str();
-        pDoc->proxy_info.socks5_user_passwd = (const char*)m_pProxySOCKSPasswordCtrl->GetValue().mb_str();
-
-        strBuffer = m_pProxySOCKSPortCtrl->GetValue();
-        strBuffer.ToLong((long*)&iBuffer);
-        pDoc->proxy_info.socks_server_port = iBuffer;
-
-        pDoc->SetProxyConfiguration();
-    }
-}
-
-/*!
- * wxEVT_WIZARD_CANCEL event handler for ID_ERRPROXYCOMPLETIONPAGE
- */
- 
-void CErrProxyPage::OnCancel( wxWizardExEvent& event ) {
-    PROCESS_CANCELEVENT(event);
-}
->>>>>>> 08a41ed9
+// Berkeley Open Infrastructure for Network Computing
+// http://boinc.berkeley.edu
+// Copyright (C) 2005 University of California
+//
+// This is free software; you can redistribute it and/or
+// modify it under the terms of the GNU Lesser General Public
+// License as published by the Free Software Foundation;
+// either version 2.1 of the License, or (at your option) any later version.
+//
+// This software is distributed in the hope that it will be useful,
+// but WITHOUT ANY WARRANTY; without even the implied warranty of
+// MERCHANTABILITY or FITNESS FOR A PARTICULAR PURPOSE.
+// See the GNU Lesser General Public License for more details.
+//
+// To view the GNU Lesser General Public License visit
+// http://www.gnu.org/copyleft/lesser.html
+// or write to the Free Software Foundation, Inc.,
+// 51 Franklin Street, Fifth Floor, Boston, MA  02110-1301  USA
+//
+
+#if defined(__GNUG__) && !defined(__APPLE__)
+#pragma implementation "ProxyPage.h"
+#endif
+
+#include "stdwx.h"
+#include "diagnostics.h"
+#include "util.h"
+#include "mfile.h"
+#include "miofile.h"
+#include "parse.h"
+#include "error_numbers.h"
+#include "wizardex.h"
+#include "error_numbers.h"
+#include "BOINCGUIApp.h"
+#include "SkinManager.h"
+#include "MainDocument.h"
+#include "BOINCWizards.h"
+#include "BOINCBaseWizard.h"
+#include "ProxyPage.h"
+
+
+/*!
+ * CErrProxyPage type definition
+ */
+ 
+IMPLEMENT_DYNAMIC_CLASS( CErrProxyPage, wxWizardPageEx )
+ 
+/*!
+ * CErrProxyPage event table definition
+ */
+ 
+BEGIN_EVENT_TABLE( CErrProxyPage, wxWizardPageEx )
+ 
+////@begin CErrProxyPage event table entries
+    EVT_WIZARDEX_PAGE_CHANGED( -1, CErrProxyPage::OnPageChanged )
+    EVT_WIZARDEX_PAGE_CHANGING( -1, CErrProxyPage::OnPageChanging )
+    EVT_WIZARDEX_CANCEL( -1, CErrProxyPage::OnCancel )
+
+////@end CErrProxyPage event table entries
+ 
+END_EVENT_TABLE()
+ 
+/*!
+ * CErrProxyPage constructors
+ */
+ 
+CErrProxyPage::CErrProxyPage( )
+{
+}
+ 
+CErrProxyPage::CErrProxyPage( CBOINCBaseWizard* parent )
+{
+    Create( parent );
+}
+ 
+/*!
+ * CErrProxyComplationPage creator
+ */
+ 
+bool CErrProxyPage::Create( CBOINCBaseWizard* parent )
+{
+////@begin CErrProxyPage member initialisation
+    m_pTitleStaticCtrl = NULL;
+    m_pProxyHTTPDescriptionCtrl = NULL; 
+    m_pProxyHTTPServerStaticCtrl = NULL;
+    m_pProxyHTTPServerCtrl = NULL;
+    m_pProxyHTTPPortStaticCtrl = NULL;
+    m_pProxyHTTPPortCtrl = NULL;
+    m_pProxyHTTPUsernameStaticCtrl = NULL;
+    m_pProxyHTTPUsernameCtrl = NULL;
+    m_pProxyHTTPPasswordStaticCtrl = NULL;
+    m_pProxyHTTPPasswordCtrl = NULL;
+#if 0
+    m_pProxyHTTPAutodetectCtrl = NULL;
+#endif
+    m_pProxySOCKSDescriptionCtrl = NULL; 
+    m_pProxySOCKSServerStaticCtrl = NULL;
+    m_pProxySOCKSServerCtrl = NULL;
+    m_pProxySOCKSPortStaticCtrl = NULL;
+    m_pProxySOCKSPortCtrl = NULL;
+    m_pProxySOCKSUsernameStaticCtrl = NULL;
+    m_pProxySOCKSUsernameCtrl = NULL;
+    m_pProxySOCKSPasswordStaticCtrl = NULL;
+    m_pProxySOCKSPasswordCtrl = NULL;
+////@end CErrProxyPage member initialisation
+ 
+////@begin CErrProxyPage creation
+    wxBitmap wizardBitmap(wxNullBitmap);
+    wxWizardPageEx::Create( parent, ID_ERRPROXYPAGE, wizardBitmap );
+
+    CreateControls();
+    GetSizer()->Fit(this);
+////@end CErrProxyPage creation
+ 
+    return TRUE;
+}
+ 
+/*!
+ * Control creation for CErrProxyComplationPage
+ */
+ 
+void CErrProxyPage::CreateControls()
+{    
+////@begin CErrProxyPage content construction
+    CErrProxyPage* itemWizardPage121 = this;
+
+    wxBoxSizer* itemBoxSizer122 = new wxBoxSizer(wxVERTICAL);
+    itemWizardPage121->SetSizer(itemBoxSizer122);
+
+    m_pTitleStaticCtrl = new wxStaticText;
+    m_pTitleStaticCtrl->Create( itemWizardPage121, wxID_STATIC, wxEmptyString, wxDefaultPosition, wxDefaultSize, 0 );
+    m_pTitleStaticCtrl->SetFont(wxFont(10, wxSWISS, wxNORMAL, wxBOLD, FALSE, _T("Verdana")));
+    itemBoxSizer122->Add(m_pTitleStaticCtrl, 0, wxALIGN_LEFT|wxALL, 5);
+
+    itemBoxSizer122->Add(5, 5, 0, wxALIGN_LEFT|wxALL, 5);
+
+    m_pProxyHTTPDescriptionCtrl = new wxStaticBox(itemWizardPage121, wxID_ANY, wxEmptyString);
+    wxStaticBoxSizer* itemStaticBoxSizer125 = new wxStaticBoxSizer(m_pProxyHTTPDescriptionCtrl, wxVERTICAL);
+    itemBoxSizer122->Add(itemStaticBoxSizer125, 0, wxGROW|wxALL, 0);
+
+    wxFlexGridSizer* itemFlexGridSizer126 = new wxFlexGridSizer(3, 2, 0, 0);
+    itemFlexGridSizer126->AddGrowableCol(1);
+    itemStaticBoxSizer125->Add(itemFlexGridSizer126, 0, wxGROW|wxALL, 2);
+
+    m_pProxyHTTPServerStaticCtrl = new wxStaticText;
+    m_pProxyHTTPServerStaticCtrl->Create( itemWizardPage121, ID_PROXYHTTPSERVERSTATICCTRL, wxEmptyString, wxDefaultPosition, wxDefaultSize, 0 );
+    itemFlexGridSizer126->Add(m_pProxyHTTPServerStaticCtrl, 0, wxALIGN_RIGHT|wxALIGN_CENTER_VERTICAL|wxALL, 2);
+
+    wxFlexGridSizer* itemFlexGridSizer128 = new wxFlexGridSizer(1, 3, 0, 0);
+    itemFlexGridSizer128->AddGrowableCol(0);
+    itemFlexGridSizer126->Add(itemFlexGridSizer128, 0, wxGROW|wxALIGN_CENTER_VERTICAL|wxALL, 0);
+
+    m_pProxyHTTPServerCtrl = new wxTextCtrl;
+    m_pProxyHTTPServerCtrl->Create( itemWizardPage121, ID_PROXYHTTPSERVERCTRL, wxEmptyString, wxDefaultPosition, wxDefaultSize, 0 );
+    itemFlexGridSizer128->Add(m_pProxyHTTPServerCtrl, 0, wxGROW|wxALIGN_CENTER_VERTICAL|wxALL, 2);
+
+    m_pProxyHTTPPortStaticCtrl = new wxStaticText;
+    m_pProxyHTTPPortStaticCtrl->Create( itemWizardPage121, ID_PROXYHTTPPORTSTATICCTRL, wxEmptyString, wxDefaultPosition, wxDefaultSize, 0 );
+    itemFlexGridSizer128->Add(m_pProxyHTTPPortStaticCtrl, 0, wxALIGN_RIGHT|wxALIGN_CENTER_VERTICAL|wxALL, 2);
+
+    m_pProxyHTTPPortCtrl = new wxTextCtrl;
+    m_pProxyHTTPPortCtrl->Create( itemWizardPage121, ID_PROXYHTTPPORTCTRL, wxEmptyString, wxDefaultPosition, wxSize(50, -1), 0 );
+    itemFlexGridSizer128->Add(m_pProxyHTTPPortCtrl, 0, wxALIGN_RIGHT|wxALIGN_CENTER_VERTICAL|wxALL, 2);
+
+    m_pProxyHTTPUsernameStaticCtrl = new wxStaticText;
+    m_pProxyHTTPUsernameStaticCtrl->Create( itemWizardPage121, ID_PROXYHTTPUSERNAMESTATICCTRL, wxEmptyString, wxDefaultPosition, wxDefaultSize, 0 );
+    itemFlexGridSizer126->Add(m_pProxyHTTPUsernameStaticCtrl, 0, wxALIGN_RIGHT|wxALIGN_CENTER_VERTICAL|wxALL, 2);
+
+    m_pProxyHTTPUsernameCtrl = new wxTextCtrl;
+    m_pProxyHTTPUsernameCtrl->Create( itemWizardPage121, ID_PROXYHTTPUSERNAMECTRL, wxEmptyString, wxDefaultPosition, wxDefaultSize, 0 );
+    itemFlexGridSizer126->Add(m_pProxyHTTPUsernameCtrl, 0, wxGROW|wxALIGN_CENTER_VERTICAL|wxALL, 2);
+
+    m_pProxyHTTPPasswordStaticCtrl = new wxStaticText;
+    m_pProxyHTTPPasswordStaticCtrl->Create( itemWizardPage121, ID_PROXYHTTPPASSWORDSTATICCTRL, wxEmptyString, wxDefaultPosition, wxDefaultSize, 0 );
+    itemFlexGridSizer126->Add(m_pProxyHTTPPasswordStaticCtrl, 0, wxALIGN_RIGHT|wxALIGN_CENTER_VERTICAL|wxALL, 2);
+
+    m_pProxyHTTPPasswordCtrl = new wxTextCtrl;
+    m_pProxyHTTPPasswordCtrl->Create( itemWizardPage121, ID_PROXYHTTPPASSWORDCTRL, wxEmptyString, wxDefaultPosition, wxDefaultSize, wxTE_PASSWORD );
+    itemFlexGridSizer126->Add(m_pProxyHTTPPasswordCtrl, 0, wxGROW|wxALIGN_CENTER_VERTICAL|wxALL, 2);
+
+#if 0
+    m_pProxyHTTPAutodetectCtrl = new wxButton;
+    m_pProxyHTTPAutodetectCtrl->Create( itemWizardPage121, ID_PROXYHTTPAUTODETECTCTRL, wxEmptyString, wxDefaultPosition, wxDefaultSize, 0 );
+    itemStaticBoxSizer125->Add(m_pProxyHTTPAutodetectCtrl, 0, wxALIGN_CENTER_HORIZONTAL|wxALL, 2);
+#endif
+
+    m_pProxySOCKSDescriptionCtrl = new wxStaticBox(itemWizardPage121, wxID_ANY, wxEmptyString);
+    wxStaticBoxSizer* itemStaticBoxSizer137 = new wxStaticBoxSizer(m_pProxySOCKSDescriptionCtrl, wxVERTICAL);
+    itemBoxSizer122->Add(itemStaticBoxSizer137, 0, wxGROW|wxALL, 0);
+
+    wxFlexGridSizer* itemFlexGridSizer138 = new wxFlexGridSizer(3, 2, 0, 0);
+    itemFlexGridSizer138->AddGrowableCol(1);
+    itemStaticBoxSizer137->Add(itemFlexGridSizer138, 0, wxGROW|wxALL, 2);
+
+    m_pProxySOCKSServerStaticCtrl = new wxStaticText;
+    m_pProxySOCKSServerStaticCtrl->Create( itemWizardPage121, ID_PROXYSOCKSSERVERSTATICCTRL, wxEmptyString, wxDefaultPosition, wxDefaultSize, 0 );
+    itemFlexGridSizer138->Add(m_pProxySOCKSServerStaticCtrl, 0, wxALIGN_RIGHT|wxALIGN_CENTER_VERTICAL|wxALL, 2);
+
+    wxFlexGridSizer* itemFlexGridSizer140 = new wxFlexGridSizer(1, 3, 0, 0);
+    itemFlexGridSizer140->AddGrowableCol(0);
+    itemFlexGridSizer138->Add(itemFlexGridSizer140, 0, wxGROW|wxALIGN_CENTER_VERTICAL|wxALL, 0);
+
+    m_pProxySOCKSServerCtrl = new wxTextCtrl;
+    m_pProxySOCKSServerCtrl->Create( itemWizardPage121, ID_PROXYSOCKSSERVERCTRL, wxEmptyString, wxDefaultPosition, wxDefaultSize, 0 );
+    itemFlexGridSizer140->Add(m_pProxySOCKSServerCtrl, 0, wxGROW|wxALIGN_CENTER_VERTICAL|wxALL, 2);
+
+    m_pProxySOCKSPortStaticCtrl = new wxStaticText;
+    m_pProxySOCKSPortStaticCtrl->Create( itemWizardPage121, ID_PROXYSOCKSPORTSTATICCTRL, wxEmptyString, wxDefaultPosition, wxDefaultSize, 0 );
+    itemFlexGridSizer140->Add(m_pProxySOCKSPortStaticCtrl, 0, wxALIGN_RIGHT|wxALIGN_CENTER_VERTICAL|wxALL, 2);
+
+    m_pProxySOCKSPortCtrl = new wxTextCtrl;
+    m_pProxySOCKSPortCtrl->Create( itemWizardPage121, ID_PROXYSOCKSPORTCTRL, wxEmptyString, wxDefaultPosition, wxSize(50, -1), 0 );
+    itemFlexGridSizer140->Add(m_pProxySOCKSPortCtrl, 0, wxALIGN_RIGHT|wxALIGN_CENTER_VERTICAL|wxALL, 2);
+
+    m_pProxySOCKSUsernameStaticCtrl = new wxStaticText;
+    m_pProxySOCKSUsernameStaticCtrl->Create( itemWizardPage121, ID_PROXYSOCKSUSERNAMESTATICCTRL, wxEmptyString, wxDefaultPosition, wxDefaultSize, 0 );
+    itemFlexGridSizer138->Add(m_pProxySOCKSUsernameStaticCtrl, 0, wxALIGN_RIGHT|wxALIGN_CENTER_VERTICAL|wxALL, 2);
+
+    m_pProxySOCKSUsernameCtrl = new wxTextCtrl;
+    m_pProxySOCKSUsernameCtrl->Create( itemWizardPage121, ID_PROXYSOCKSUSERNAMECTRL, wxEmptyString, wxDefaultPosition, wxDefaultSize, 0 );
+    itemFlexGridSizer138->Add(m_pProxySOCKSUsernameCtrl, 0, wxGROW|wxALIGN_CENTER_VERTICAL|wxALL, 2);
+
+    m_pProxySOCKSPasswordStaticCtrl = new wxStaticText;
+    m_pProxySOCKSPasswordStaticCtrl->Create( itemWizardPage121, ID_PROXYSOCKSPASSWORDSTATICCTRL, wxEmptyString, wxDefaultPosition, wxDefaultSize, 0 );
+    itemFlexGridSizer138->Add(m_pProxySOCKSPasswordStaticCtrl, 0, wxALIGN_RIGHT|wxALIGN_CENTER_VERTICAL|wxALL, 2);
+
+    m_pProxySOCKSPasswordCtrl = new wxTextCtrl;
+    m_pProxySOCKSPasswordCtrl->Create( itemWizardPage121, ID_PROXYSOCKSPASSWORDCTRL, wxEmptyString, wxDefaultPosition, wxDefaultSize, wxTE_PASSWORD );
+    itemFlexGridSizer138->Add(m_pProxySOCKSPasswordCtrl, 0, wxGROW|wxALIGN_CENTER_VERTICAL|wxALL, 2);
+
+    // Set validators
+    m_pProxyHTTPServerCtrl->SetValidator( wxTextValidator(wxFILTER_NONE, & m_strProxyHTTPServer) );
+    m_pProxyHTTPPortCtrl->SetValidator( wxTextValidator(wxFILTER_NUMERIC, & m_strProxyHTTPPort) );
+    m_pProxyHTTPUsernameCtrl->SetValidator( wxTextValidator(wxFILTER_NONE, & m_strProxyHTTPUsername) );
+    m_pProxyHTTPPasswordCtrl->SetValidator( wxTextValidator(wxFILTER_NONE, & m_strProxyHTTPPassword) );
+    m_pProxySOCKSServerCtrl->SetValidator( wxTextValidator(wxFILTER_NONE, & m_strProxySOCKSServer) );
+    m_pProxySOCKSPortCtrl->SetValidator( wxTextValidator(wxFILTER_NUMERIC, & m_strProxySOCKSPort) );
+    m_pProxySOCKSUsernameCtrl->SetValidator( wxTextValidator(wxFILTER_NONE, & m_strProxySOCKSUsername) );
+    m_pProxySOCKSPasswordCtrl->SetValidator( wxTextValidator(wxFILTER_NONE, & m_strProxySOCKSPassword) );
+////@end CErrProxyPage content construction
+}
+  
+/*!
+ * Gets the previous page.
+ */
+ 
+wxWizardPageEx* CErrProxyPage::GetPrev() const
+{
+    return PAGE_TRANSITION_BACK;
+}
+  
+/*!
+ * Gets the next page.
+ */
+ 
+wxWizardPageEx* CErrProxyPage::GetNext() const
+{
+    if (CHECK_CLOSINGINPROGRESS()) {
+        // Cancel Event Detected
+        return PAGE_TRANSITION_NEXT(ID_COMPLETIONERRORPAGE);
+    } else if (IS_ATTACHTOPROJECTWIZARD()) {
+        return PAGE_TRANSITION_NEXT(ID_PROJECTPROPERTIESPAGE);
+    } else if (IS_ACCOUNTMANAGERWIZARD()) {
+        return PAGE_TRANSITION_NEXT(ID_ACCOUNTMANAGERPROPERTIESPAGE);
+    }
+    return NULL;
+}
+ 
+/*!
+ * Should we show tooltips?
+ */
+ 
+bool CErrProxyPage::ShowToolTips()
+{
+    return TRUE;
+}
+ 
+/*!
+ * Get bitmap resources
+ */
+ 
+wxBitmap CErrProxyPage::GetBitmapResource( const wxString& WXUNUSED(name) )
+{
+    // Bitmap retrieval
+////@begin CErrProxyPage bitmap retrieval
+    return wxNullBitmap;
+////@end CErrProxyPage bitmap retrieval
+}
+  
+/*!
+ * Get icon resources
+ */
+ 
+wxIcon CErrProxyPage::GetIconResource( const wxString& WXUNUSED(name) )
+{
+    // Icon retrieval
+////@begin CErrProxyPage icon retrieval
+    return wxNullIcon;
+////@end CErrProxyPage icon retrieval
+}
+ 
+/*!
+ * wxEVT_WIZARD_PAGE_CHANGED event handler for ID_ERRPROXYCOMPLETIONPAGE
+ */
+ 
+void CErrProxyPage::OnPageChanged( wxWizardExEvent& WXUNUSED(event) ) {
+    CMainDocument* pDoc = wxGetApp().GetDocument();
+    wxString       strBuffer = wxEmptyString;
+
+    wxASSERT(pDoc);
+    wxASSERT(wxDynamicCast(pDoc, CMainDocument));
+    wxASSERT(m_pTitleStaticCtrl);
+    wxASSERT(m_pProxyHTTPDescriptionCtrl);
+    wxASSERT(m_pProxyHTTPServerStaticCtrl);
+    wxASSERT(m_pProxyHTTPServerCtrl);
+    wxASSERT(m_pProxyHTTPPortStaticCtrl);
+    wxASSERT(m_pProxyHTTPPortCtrl);
+    wxASSERT(m_pProxyHTTPUsernameStaticCtrl);
+    wxASSERT(m_pProxyHTTPUsernameCtrl);
+    wxASSERT(m_pProxyHTTPPasswordStaticCtrl);
+    wxASSERT(m_pProxyHTTPPasswordCtrl);
+    wxASSERT(m_pProxySOCKSDescriptionCtrl);
+    wxASSERT(m_pProxySOCKSServerStaticCtrl);
+    wxASSERT(m_pProxySOCKSServerCtrl);
+    wxASSERT(m_pProxySOCKSPortStaticCtrl);
+    wxASSERT(m_pProxySOCKSPortCtrl);
+    wxASSERT(m_pProxySOCKSUsernameStaticCtrl);
+    wxASSERT(m_pProxySOCKSUsernameCtrl);
+    wxASSERT(m_pProxySOCKSPasswordStaticCtrl);
+    wxASSERT(m_pProxySOCKSPasswordCtrl);
+
+    // Moving from the previous page, update text and get state
+
+    m_pTitleStaticCtrl->SetLabel(
+        _("Proxy configuration")
+    );
+    m_pProxyHTTPDescriptionCtrl->SetLabel(
+        _("HTTP proxy")
+    );
+    m_pProxyHTTPServerStaticCtrl->SetLabel(
+        _("Server:")
+    );
+    m_pProxyHTTPPortStaticCtrl->SetLabel(
+        _("Port:")
+    );
+    m_pProxyHTTPUsernameStaticCtrl->SetLabel(
+        _("User Name:")
+    );
+    m_pProxyHTTPPasswordStaticCtrl->SetLabel(
+        _("Password:")
+    );
+#if 0
+    m_pProxyHTTPAutodetectCtrl->SetLabel(
+        _("Autodetect")
+    );
+#endif
+    m_pProxySOCKSDescriptionCtrl->SetLabel(
+        _("SOCKS proxy")
+    );
+    m_pProxySOCKSServerStaticCtrl->SetLabel(
+        _("Server:")
+    );
+    m_pProxySOCKSPortStaticCtrl->SetLabel(
+        _("Port:")
+    );
+    m_pProxySOCKSUsernameStaticCtrl->SetLabel(
+        _("User Name:")
+    );
+    m_pProxySOCKSPasswordStaticCtrl->SetLabel(
+        _("Password:")
+    );
+
+    pDoc->GetProxyConfiguration();
+    m_pProxyHTTPServerCtrl->SetValue(wxString(pDoc->proxy_info.http_server_name.c_str(), wxConvUTF8));
+    m_pProxyHTTPUsernameCtrl->SetValue(wxString(pDoc->proxy_info.http_user_name.c_str(), wxConvUTF8));
+    m_pProxyHTTPPasswordCtrl->SetValue(wxString(pDoc->proxy_info.http_user_passwd.c_str(), wxConvUTF8));
+
+    strBuffer.Printf(wxT("%d"), pDoc->proxy_info.http_server_port);
+    m_pProxyHTTPPortCtrl->SetValue(strBuffer);
+
+    m_pProxySOCKSServerCtrl->SetValue(wxString(pDoc->proxy_info.socks_server_name.c_str(), wxConvUTF8));
+    m_pProxySOCKSUsernameCtrl->SetValue(wxString(pDoc->proxy_info.socks5_user_name.c_str(), wxConvUTF8));
+    m_pProxySOCKSPasswordCtrl->SetValue(wxString(pDoc->proxy_info.socks5_user_passwd.c_str(), wxConvUTF8));
+
+    strBuffer.Printf(wxT("%d"), pDoc->proxy_info.socks_server_port);
+    m_pProxySOCKSPortCtrl->SetValue(strBuffer);
+
+    Fit();
+    m_pProxyHTTPServerCtrl->SetFocus();
+}
+ 
+/*!
+ * wxEVT_WIZARD_PAGE_CHANGING event handler for ID_ERRPROXYPAGE
+ */
+
+void CErrProxyPage::OnPageChanging( wxWizardExEvent& event ) {
+    CMainDocument* pDoc = wxGetApp().GetDocument();
+    wxString       strBuffer = wxEmptyString;
+    int            iBuffer = 0;
+
+    wxASSERT(pDoc);
+    wxASSERT(wxDynamicCast(pDoc, CMainDocument));
+
+    if (event.GetDirection() == true) {
+        // Moving to the next page, save state
+        pDoc->proxy_info.use_http_proxy = (m_pProxyHTTPServerCtrl->GetValue().Length() > 0);
+        pDoc->proxy_info.http_server_name = (const char*)m_pProxyHTTPServerCtrl->GetValue().mb_str();
+        pDoc->proxy_info.http_user_name = (const char*)m_pProxyHTTPUsernameCtrl->GetValue().mb_str();
+        pDoc->proxy_info.http_user_passwd = (const char*)m_pProxyHTTPPasswordCtrl->GetValue().mb_str();
+
+        strBuffer = m_pProxyHTTPPortCtrl->GetValue();
+        strBuffer.ToLong((long*)&iBuffer);
+        pDoc->proxy_info.http_server_port = iBuffer;
+
+        pDoc->proxy_info.use_socks_proxy = (m_pProxySOCKSServerCtrl->GetValue().Length() > 0);
+        pDoc->proxy_info.socks_server_name = (const char*)m_pProxySOCKSServerCtrl->GetValue().mb_str();
+        pDoc->proxy_info.socks5_user_name = (const char*)m_pProxySOCKSUsernameCtrl->GetValue().mb_str();
+        pDoc->proxy_info.socks5_user_passwd = (const char*)m_pProxySOCKSPasswordCtrl->GetValue().mb_str();
+
+        strBuffer = m_pProxySOCKSPortCtrl->GetValue();
+        strBuffer.ToLong((long*)&iBuffer);
+        pDoc->proxy_info.socks_server_port = iBuffer;
+
+        pDoc->SetProxyConfiguration();
+    }
+}
+
+/*!
+ * wxEVT_WIZARD_CANCEL event handler for ID_ERRPROXYCOMPLETIONPAGE
+ */
+ 
+void CErrProxyPage::OnCancel( wxWizardExEvent& event ) {
+    PROCESS_CANCELEVENT(event);
+}
+