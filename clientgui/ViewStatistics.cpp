// This file is part of BOINC.
<<<<<<< HEAD
// https://boinc.berkeley.edu
=======
// http://boinc.berkeley.edu
>>>>>>> d4acba1f
// Copyright (C) 2025 University of California
//
// BOINC is free software; you can redistribute it and/or modify it
// under the terms of the GNU Lesser General Public License
// as published by the Free Software Foundation,
// either version 3 of the License, or (at your option) any later version.
//
// BOINC is distributed in the hope that it will be useful,
// but WITHOUT ANY WARRANTY; without even the implied warranty of
// MERCHANTABILITY or FITNESS FOR A PARTICULAR PURPOSE.
// See the GNU Lesser General Public License for more details.
//
// You should have received a copy of the GNU Lesser General Public License
// along with BOINC.  If not, see <https://www.gnu.org/licenses/>.

#if defined(__GNUG__) && !defined(__APPLE__)
#pragma implementation "ViewStatistics.h"
#endif

#include "stdwx.h"
#include "BOINCGUIApp.h"
#include "BOINCBaseFrame.h"
#include "MainDocument.h"
#include "AdvancedFrame.h"
#include "BOINCTaskCtrl.h"
#include "BOINCListCtrl.h"
#include "ViewStatistics.h"
#include "Events.h"
#include "util.h"

#include "res/stats.xpm"

enum {  // Command buttons (m_SelectedStatistic)
    show_user_total = 0,
    show_user_average,
    show_host_total,
    show_host_average,
    n_command_buttons
};

enum {  // Mode buttons (m_ModeViewStatistic)
    mode_one_project = 0,
    mode_all_separate,
    mode_all_together,
    mode_sum
};

enum {  // Project buttons
    previous_project = 0,
    next_project,
    show_hide_project_list
};

BEGIN_EVENT_TABLE (CPaintStatistics, wxWindow)
	EVT_PAINT(CPaintStatistics::OnPaint)
	EVT_SIZE(CPaintStatistics::OnSize)
	EVT_LEFT_DOWN(CPaintStatistics::OnLeftMouseDown)
	EVT_LEFT_UP(CPaintStatistics::OnLeftMouseUp)
	EVT_RIGHT_DOWN(CPaintStatistics::OnRightMouseDown)
	EVT_RIGHT_UP(CPaintStatistics::OnRightMouseUp)
	EVT_MOTION(CPaintStatistics::OnMouseMotion)
	EVT_LEAVE_WINDOW(CPaintStatistics::OnMouseLeaveWindows)
	EVT_ERASE_BACKGROUND(CPaintStatistics::OnEraseBackground)
    EVT_SCROLL(CPaintStatistics::OnLegendScroll)
END_EVENT_TABLE ()

// Set USE_MEMORYDC FALSE to aid debugging
#define USE_MEMORYDC TRUE

CPaintStatistics::CPaintStatistics(wxWindow* parent, wxWindowID id, const wxPoint& pos,	const wxSize& size, long style, const wxString& name
): wxWindow(parent, id, pos, size, style, name)
{	m_font_standart = *wxSWISS_FONT;
	m_font_bold = *wxSWISS_FONT;
	m_font_standart_italic = *wxSWISS_FONT;
    bool isDarkMode = wxGetApp().GetIsDarkMode();

	m_SelectedStatistic = show_user_total;
	heading = wxT("");
	m_ModeViewStatistic = mode_one_project;
	m_NextProjectStatistic = 0;
	m_ViewHideProjectStatistic = -1;

	m_GraphLineWidth = 2;
	m_GraphPointWidth = 4;

    m_Space_for_scrollbar = 0;
    m_Num_projects = 0;
    m_previous_SelProj = -1;
    m_scrollBar = new wxScrollBar(this, wxID_ANY, wxDefaultPosition, wxDefaultSize, wxSB_VERTICAL);
    int h;
    m_scrollBar->GetSize(&m_Scrollbar_width, &h);
    m_scrollBar->SetScrollbar(0, 1, 1, 1);
    m_scrollBar->Hide();
	m_Legend_Shift_Mode1 = 0;
	m_Legend_Shift_Mode2 = 0;

	m_GraphMarker_X1 = 0;
	m_GraphMarker_Y1 = 0;
	m_GraphMarker1 = false;

	m_GraphZoom_X1 = 0;
	m_GraphZoom_Y1 = 0;
	m_GraphZoom_X2 = 0;
	m_GraphZoom_Y2 = 0;
	m_GraphZoom_X2_old = 0;
	m_GraphZoom_Y2_old = 0;

	m_GraphZoomStart = false;

	m_GraphMove_X1 = 0;
	m_GraphMove_Y1 = 0;
	m_GraphMove_X2 = 0;
	m_GraphMove_Y2 = 0;
	m_GraphMoveStart = false;
	m_GraphMoveGo = false;

	m_Zoom_max_val_X = 0;
	m_Zoom_min_val_X = 0;
	m_Zoom_max_val_Y = 0;
	m_Zoom_min_val_Y = 0;
	m_Zoom_Auto = true;

// XY
	m_main_X_start = 0;
	m_main_X_end = 0;
	m_main_Y_start = 0;
	m_main_Y_end = 0;

	m_WorkSpace_X_start = 0;
	m_WorkSpace_X_end = 0;
	m_WorkSpace_Y_start = 0;
	m_WorkSpace_Y_end = 0;

	m_Legend_X_start = 0;
	m_Legend_X_end = 0;
	m_Legend_Y_start = 0;
	m_Legend_Y_end = 0;

	m_Legend_select_X_start = 0;
	m_Legend_select_X_end = 0;
	m_Legend_select_Y_start = 0;
	m_Legend_select_Y_end = 0;

	m_Graph_X_start = 0;
	m_Graph_X_end = 0;
	m_Graph_Y_start = 0;
	m_Graph_Y_end = 0;

	m_Graph_draw_X_start = 0;
	m_Graph_draw_X_end = 0;
	m_Graph_draw_Y_start = 0;
	m_Graph_draw_Y_end = 0;

	m_Legend_dY = 0;
	m_LegendDraw = true;

// Default colours
	m_pen_MarkerLineColour = wxColour(0, 0, 0);
	m_pen_ZoomRectColour = wxColour (128, 64, 95);
	m_brush_ZoomRectColour = wxColour(24, 31, 0);
	m_brush_AxisColour = wxColour(192, 224, 255);
	m_pen_AxisColour = wxColour(64, 128, 192);
	m_pen_AxisColourZoom = wxColour(255, 64, 0);
	m_pen_AxisColourAutoZoom = wxColour(64, 128, 192);
	m_pen_AxisXColour = wxColour(64, 128, 192);
	m_pen_AxisYColour = wxColour(64, 128, 192);
	m_pen_AxisXTextColour = isDarkMode ? wxColour(255, 255, 255) : wxColour(0,0,0);
	m_pen_AxisYTextColour = isDarkMode ? wxColour(255, 255, 255) : wxColour(0,0,0);

	m_brush_LegendColour = isDarkMode ? wxColour(0, 64, 128) : wxColour(235, 255, 255);
	m_brush_LegendSelectColour = wxColour(192, 224, 255);
	m_pen_LegendSelectColour = wxColour(64, 128, 192);
	m_pen_LegendSelectTextColour = isDarkMode ? wxColour(255, 255, 255) : wxColour(0,0,0);
	m_pen_LegendColour = wxColour(64, 128, 192);
	m_pen_LegendTextColour = isDarkMode ? wxColour(255, 255, 255) : wxColour(0,0,0);
	m_brush_MainColour = isDarkMode ? wxColour(0,0,0) : wxColour(255, 255, 255);
	m_pen_MainColour = wxColour(64, 128, 192);

	m_pen_HeadTextColour = isDarkMode ? wxColour(255, 255, 255) : wxColour(0,0,0);
	m_pen_ProjectHeadTextColour = isDarkMode ? wxColour(255, 255, 255) : wxColour(0,0,0);

	m_pen_GraphTotalColour = wxColour(255, 0, 0);
	m_pen_GraphRACColour = wxColour(0, 160, 0);
	m_pen_GraphTotalHostColour = wxColour(0, 0, 255);
	m_pen_GraphRACHostColour = wxColour(0, 0, 0);

	m_dc_bmp.Create(1, 1);
	m_full_repaint = true;
	m_bmp_OK = false;

#ifdef __WXMAC__
    m_fauxStatisticsView = NULL;
    SetupMacAccessibilitySupport();
#endif
}

CPaintStatistics::~CPaintStatistics() {
    if (m_scrollBar) {
        delete m_scrollBar;
    }
#ifdef __WXMAC__
    RemoveMacAccessibilitySupport();
#endif
}


static void getTypePoint(int &typePoint, int number) {typePoint = number / 10;}

static bool CrossTwoLine(const double X1_1, const double Y1_1, const double X1_2, const double Y1_2,
						 const double X2_1, const double Y2_1, const double X2_2, const double Y2_2,
						 double &Xcross, double &Ycross) {
	double A1 = Y1_1 - Y1_2;
	double B1 = X1_2 - X1_1;
	double C1 = - X1_1 * A1 - Y1_1 * B1;
	double A2 = Y2_1 - Y2_2;
	double B2 = X2_2 - X2_1;
	double C2 = - X2_1 * A2 - Y2_1 * B2;
	double tmp1 = (A1 * B2 - A2 * B1);
	if (0 == tmp1){
		Xcross = 0;
		Ycross = 0;
		return false;
	}else{
		Xcross = (B1 * C2 - B2 * C1) / tmp1;
		Ycross = (C1 * A2 - C2 * A1) / tmp1;
		return true;
	}
}

//----Draw "Point"
static void myDrawPoint(wxDC &dc,int X, int Y, wxColour graphColour,int numberTypePoint, int PointWidth) {
    dc.SetPen(wxPen(graphColour , 1 , wxPENSTYLE_SOLID));
	switch (numberTypePoint % 5){
	case 1: {wxPoint* points = new wxPoint[3];
		points[0] = wxPoint(X, Y - 1 - (PointWidth / 2));
		points[1] = wxPoint(X + (PointWidth / 2), Y + (PointWidth / 2));
		points[2] = wxPoint(X - (PointWidth / 2), Y + (PointWidth / 2));
		dc.DrawPolygon(3, points);
		delete[] points;
		break;}
	case 2: {wxPoint* points = new wxPoint[3];
		points[0] = wxPoint(X, Y + 1 + (PointWidth / 2));
		points[1] = wxPoint(X + (PointWidth / 2), Y - (PointWidth / 2));
		points[2] = wxPoint(X - (PointWidth / 2), Y - (PointWidth / 2));
		dc.DrawPolygon(3, points);
		delete[] points;
		break;}
	case 3:	dc.DrawRectangle(wxCoord(X - (PointWidth / 2)),wxCoord(Y - (PointWidth / 2)),wxCoord(PointWidth + 1),wxCoord(PointWidth + 1));
		break;
	case 4: {wxPoint* points = new wxPoint[4];
		points[0] = wxPoint(X, Y - 1 - (PointWidth / 2));
		points[1] = wxPoint(X + 1 + (PointWidth / 2), Y);
		points[2] = wxPoint(X, Y + 1 + (PointWidth / 2));
		points[3] = wxPoint(X - 1 - (PointWidth / 2), Y);
		dc.DrawPolygon(4, points);
		delete[] points;
		break;}
	default:dc.DrawCircle(wxCoord(X), wxCoord(Y), wxCoord(PointWidth / 2));
	}
}
//----Find minimum/maximum value----
static void MinMaxDayCredit(std::vector<PROJECT*>::const_iterator &i, double &min_credit, double &max_credit, double &min_day, double &max_day, const int m_SelectedStatistic, bool first = true) {
	for (std::vector<DAILY_STATS>::const_iterator j = (*i)->statistics.begin(); j != (*i)->statistics.end(); ++j) {
		if (first){
			max_day = j->day;
			switch (m_SelectedStatistic){
			case show_user_total:	max_credit = j->user_total_credit;	break;
			case show_user_average:	max_credit = j->user_expavg_credit;	break;
			case show_host_total:	max_credit = j->host_total_credit;	break;
			case show_host_average:	max_credit = j->host_expavg_credit;	break;
			default: max_credit = 0.0;
			}
			min_day = max_day;
			min_credit = max_credit;
			first = false;
		} else {
			if (j->day < min_day) min_day = j->day;
			if (j->day > max_day) max_day = j->day;

			switch (m_SelectedStatistic){
			case show_user_total:
				if (j->user_total_credit > max_credit) max_credit = j->user_total_credit;
				if (j->user_total_credit < min_credit) min_credit = j->user_total_credit;
				break;
			case show_user_average:
				if (j->user_expavg_credit > max_credit) max_credit = j->user_expavg_credit;
				if (j->user_expavg_credit < min_credit) min_credit = j->user_expavg_credit;
				break;
			case show_host_total:
				if (j->host_total_credit > max_credit) max_credit = j->host_total_credit;
				if (j->host_total_credit < min_credit) min_credit = j->host_total_credit;
				break;
			case show_host_average:
				if (j->host_expavg_credit > max_credit) max_credit = j->host_expavg_credit;
				if (j->host_expavg_credit < min_credit) min_credit = j->host_expavg_credit;
				break;
			}
		}
	}
}
static void CheckMinMaxD(double &min_val, double &max_val) {
	if (min_val > max_val) min_val = max_val;
	if (max_val == min_val){
		max_val += 0.5;
		min_val -= 0.5;
	}
}
void CPaintStatistics::ClearXY(){
	m_main_X_start = 0;
	m_main_X_end = 0;
	m_main_Y_start = 0;
	m_main_Y_end = 0;

	m_WorkSpace_X_start = 0;
	m_WorkSpace_X_end = 0;
	m_WorkSpace_Y_start = 0;
	m_WorkSpace_Y_end = 0;

	m_Graph_X_start = 0;
	m_Graph_X_end = 0;
	m_Graph_Y_start = 0;
	m_Graph_Y_end = 0;

	m_Graph_draw_X_start = 0;
	m_Graph_draw_X_end = 0;
	m_Graph_draw_Y_start = 0;
	m_Graph_draw_Y_end = 0;
}
void CPaintStatistics::ClearLegendXY(){

	m_Legend_X_start = 0;
	m_Legend_X_end = 0;
	m_Legend_Y_start = 0;
	m_Legend_Y_end = 0;

	m_Legend_select_X_start = 0;
	m_Legend_select_X_end = 0;
	m_Legend_select_Y_start = 0;
	m_Legend_select_Y_end = 0;

	m_Legend_dY = 0;
}
void CPaintStatistics::AB(const double x_coord1, const double y_coord1, const double x_coord2, const double y_coord2, const double x_val1, const double y_val1, const double x_val2, const double y_val2){
// Val -> Coord
	if (0.0 == (x_val2 - x_val1)){
		m_Ax_ValToCoord = 0.0;
		m_Bx_ValToCoord = 0.0;
	}else{
		m_Ax_ValToCoord = (x_coord2 - x_coord1) / (x_val2 - x_val1);
		m_Bx_ValToCoord = x_coord1 - (m_Ax_ValToCoord * x_val1);
	}
	if (0.0 == (y_val2 - y_val1)){
		m_Ay_ValToCoord = 0.0;
		m_By_ValToCoord = 0.0;
	}else{
		m_Ay_ValToCoord = (y_coord2 - y_coord1) / (y_val2 - y_val1);
		m_By_ValToCoord = y_coord1 - (m_Ay_ValToCoord * y_val1);
	}
// Coord -> Val
	if (0.0 == (x_coord2 - x_coord1)){
		m_Ax_CoordToVal = 0.0;
		m_Bx_CoordToVal = 0.0;
	}else{
		m_Ax_CoordToVal = (x_val2 - x_val1) / (x_coord2 - x_coord1);
		m_Bx_CoordToVal = x_val1 - (m_Ax_CoordToVal * x_coord1);
	}
	if (0.0 == (y_coord2 - y_coord1)){
		m_Ay_CoordToVal = 0.0;
		m_By_CoordToVal = 0.0;
	}else{
		m_Ay_CoordToVal = (y_val2 - y_val1) / (y_coord2 - y_coord1);
		m_By_CoordToVal = y_val1 - (m_Ay_CoordToVal * y_coord1);
	}
}

void CPaintStatistics::AddToStats(const DAILY_STATS &src, DAILY_STATS &dst) {
    dst.user_total_credit += src.user_total_credit;
    dst.user_expavg_credit += src.user_expavg_credit;
    dst.host_total_credit += src.host_total_credit;
    dst.host_expavg_credit += src.host_expavg_credit;
}

//----Draw Main Head----
void CPaintStatistics::DrawMainHead(wxDC &dc, const wxString head_name){
	wxCoord w_temp = 0, h_temp = 0, des_temp = 0, lead_temp = 0;
	dc.GetTextExtent(head_name, &w_temp, &h_temp, &des_temp, &lead_temp);
	dc.SetTextForeground (m_pen_HeadTextColour);
	wxCoord x0 = wxCoord(m_WorkSpace_X_start + ((m_WorkSpace_X_end - m_WorkSpace_X_start - double(w_temp)) / 2.0));
	wxCoord y0 = wxCoord(m_WorkSpace_Y_start + 1.0);
	if (x0 > wxCoord(m_WorkSpace_X_end)) x0 = wxCoord(m_WorkSpace_X_end);
	if (x0 < wxCoord(m_WorkSpace_X_start)) x0 = wxCoord(m_WorkSpace_X_start);
	if (x0 < 0) x0 = 0;
	if (y0 > wxCoord(m_WorkSpace_Y_end)) y0 = wxCoord(m_WorkSpace_Y_end);
	if (y0 < wxCoord(m_WorkSpace_Y_start)) y0 = wxCoord(m_WorkSpace_Y_start);
	if (y0 < 0) y0 = 0;
	dc.DrawText (head_name, x0, y0);
	m_WorkSpace_Y_start += double(h_temp) + 2.0;
	if (m_WorkSpace_Y_start > m_WorkSpace_Y_end) m_WorkSpace_Y_start = m_WorkSpace_Y_end;
	if (m_WorkSpace_Y_start < 0.0) m_WorkSpace_Y_start = 0.0;
}
//----Draw Project Head----
void CPaintStatistics::DrawProjectHead(wxDC &dc, PROJECT* project1, const wxString head_name_last){
	wxCoord w_temp = 0, h_temp = 0, des_temp = 0, lead_temp = 0;
	wxString head_name = wxT("");
	wxCoord x0 = 0;
	wxCoord y0 = 0;

	if (project1) {
	    head_name = wxString(_("Project")) + wxT(": ") + wxString(project1->project_name.c_str(), wxConvUTF8);
	    dc.GetTextExtent(head_name, &w_temp, &h_temp, &des_temp, &lead_temp);
		x0 = wxCoord(m_WorkSpace_X_start + ((m_WorkSpace_X_end - m_WorkSpace_X_start - double(w_temp)) / 2.0));
		y0 = wxCoord(m_WorkSpace_Y_start + 1.0);
		if (x0 > wxCoord(m_WorkSpace_X_end)) x0 = wxCoord(m_WorkSpace_X_end);
		if (x0 < wxCoord(m_WorkSpace_X_start)) x0 = wxCoord(m_WorkSpace_X_start);
		if (x0 < 0) x0 = 0;
		if (y0 > wxCoord(m_WorkSpace_Y_end)) y0 = wxCoord(m_WorkSpace_Y_end);
		if (y0 < wxCoord(m_WorkSpace_Y_start)) y0 = wxCoord(m_WorkSpace_Y_start);
		if (y0 < 0) y0 = 0;
	    dc.DrawText (head_name, x0, y0);
	    m_WorkSpace_Y_start += double(h_temp) + 2.0;
		if (m_WorkSpace_Y_start > m_WorkSpace_Y_end) m_WorkSpace_Y_start = m_WorkSpace_Y_end;
		if (m_WorkSpace_Y_start < 0.0) m_WorkSpace_Y_start = 0.0;

		head_name = wxString(_("Account")) + wxT(": ") + wxString(project1->user_name.c_str(), wxConvUTF8);
	    dc.GetTextExtent(head_name, &w_temp, &h_temp, &des_temp, &lead_temp);
		x0 = wxCoord(m_WorkSpace_X_start + ((m_WorkSpace_X_end - m_WorkSpace_X_start - double(w_temp)) / 2.0));
		y0 = wxCoord(m_WorkSpace_Y_start + 1.0);
		if (x0 > wxCoord(m_WorkSpace_X_end)) x0 = wxCoord(m_WorkSpace_X_end);
		if (x0 < wxCoord(m_WorkSpace_X_start)) x0 = wxCoord(m_WorkSpace_X_start);
		if (x0 < 0) x0 = 0;
		if (y0 > wxCoord(m_WorkSpace_Y_end)) y0 = wxCoord(m_WorkSpace_Y_end);
		if (y0 < wxCoord(m_WorkSpace_Y_start)) y0 = wxCoord(m_WorkSpace_Y_start);
		if (y0 < 0) y0 = 0;
	    dc.DrawText (head_name, x0, y0);
	    m_WorkSpace_Y_start += double(h_temp) + 2.0;
		if (m_WorkSpace_Y_start > m_WorkSpace_Y_end) m_WorkSpace_Y_start = m_WorkSpace_Y_end;
		if (m_WorkSpace_Y_start < 0.0) m_WorkSpace_Y_start = 0.0;

	    head_name = wxString(_("Team")) + wxT(": ") + wxString(project1->team_name.c_str(), wxConvUTF8);
	    dc.GetTextExtent(head_name, &w_temp, &h_temp, &des_temp, &lead_temp);
		x0 = wxCoord(m_WorkSpace_X_start + ((m_WorkSpace_X_end - m_WorkSpace_X_start - double(w_temp)) / 2.0));
		y0 = wxCoord(m_WorkSpace_Y_start + 1.0);
		if (x0 > wxCoord(m_WorkSpace_X_end)) x0 = wxCoord(m_WorkSpace_X_end);
		if (x0 < wxCoord(m_WorkSpace_X_start)) x0 = wxCoord(m_WorkSpace_X_start);
		if (x0 < 0) x0 = 0;
		if (y0 > wxCoord(m_WorkSpace_Y_end)) y0 = wxCoord(m_WorkSpace_Y_end);
		if (y0 < wxCoord(m_WorkSpace_Y_start)) y0 = wxCoord(m_WorkSpace_Y_start);
		if (y0 < 0) y0 = 0;
	    dc.DrawText (head_name, x0, y0);
	    m_WorkSpace_Y_start += double(h_temp) + 2.0;
		if (m_WorkSpace_Y_start > m_WorkSpace_Y_end) m_WorkSpace_Y_start = m_WorkSpace_Y_end;
		if (m_WorkSpace_Y_start < 0.0) m_WorkSpace_Y_start = 0.0;

	    dc.GetTextExtent(head_name_last, &w_temp, &h_temp, &des_temp, &lead_temp);
		x0 = wxCoord(m_WorkSpace_X_start + ((m_WorkSpace_X_end - m_WorkSpace_X_start - double(w_temp)) / 2.0));
		y0 = wxCoord(m_WorkSpace_Y_start + 1.0);
		if (x0 > wxCoord(m_WorkSpace_X_end)) x0 = wxCoord(m_WorkSpace_X_end);
		if (x0 < wxCoord(m_WorkSpace_X_start)) x0 = wxCoord(m_WorkSpace_X_start);
		if (x0 < 0) x0 = 0;
		if (y0 > wxCoord(m_WorkSpace_Y_end)) y0 = wxCoord(m_WorkSpace_Y_end);
		if (y0 < wxCoord(m_WorkSpace_Y_start)) y0 = wxCoord(m_WorkSpace_Y_start);
		if (y0 < 0) y0 = 0;
	    dc.DrawText (head_name_last, x0, y0);
	    m_WorkSpace_Y_start += double(h_temp) + 2.0;
		if (m_WorkSpace_Y_start > m_WorkSpace_Y_end) m_WorkSpace_Y_start = m_WorkSpace_Y_end;
		if (m_WorkSpace_Y_start < 0.0) m_WorkSpace_Y_start = 0.0;
	}
}
//----Draw Legend----
void CPaintStatistics::DrawLegend(wxDC &dc, PROJECTS* proj, CMainDocument* pDoc, int SelProj, bool bColour, int &m_Legend_Shift){
	wxString head_name = wxT("0");
	wxCoord project_name_max_width = 0;
	const double radius1 = 5;
	const wxCoord buffer_y1 = 3;
	const wxCoord buffer_x1 = 3;
	int count = -1;
//	int project_count = -1;
	wxCoord w_temp = 0, h_temp = 0, des_temp = 0, lead_temp = 0;
	wxCoord x0 = 0;
	wxCoord y0 = 0;
	wxCoord h0 = 0;
	wxCoord w0 = 0;
    wxCoord totalTextAreaHeight = 0;

	dc.SetFont(m_font_bold);
	dc.GetTextExtent(head_name, &w_temp, &h_temp, &des_temp, &lead_temp);
	m_Legend_dY = (double)(h_temp) + 4.0;
	if (m_Legend_dY < 0) m_Legend_dY = 0;

	for (std::vector<PROJECT*>::const_iterator i = proj->projects.begin(); i != proj->projects.end(); ++i) {
		++count;
		PROJECT* state_project = pDoc->state.lookup_project((*i)->master_url);
		if (state_project) head_name = wxString(state_project->project_name.c_str(), wxConvUTF8);
		dc.GetTextExtent(head_name, &w_temp, &h_temp, &des_temp, &lead_temp);
		if (project_name_max_width < w_temp) project_name_max_width = w_temp;
	}
    m_Num_projects = count + 1;
	project_name_max_width += wxCoord(8) + buffer_x1 + buffer_x1 + wxCoord(m_GraphPointWidth) + wxCoord(2);
	if (project_name_max_width < 0) project_name_max_width = 0;
    totalTextAreaHeight = (m_Num_projects * m_Legend_dY);

    dc.SetBrush(wxBrush(m_brush_LegendColour , wxBRUSHSTYLE_SOLID));
    dc.SetPen(wxPen(m_pen_LegendColour , 1 , wxPENSTYLE_SOLID));
	y0 = wxCoord(m_WorkSpace_Y_start) + buffer_y1;
	if (y0 > wxCoord(m_WorkSpace_Y_end)) y0 = wxCoord(m_WorkSpace_Y_end);
	if (y0 < wxCoord(m_WorkSpace_Y_start)) y0 = wxCoord(m_WorkSpace_Y_start);
	if (y0 < 0) y0 = 0;
	w0 = project_name_max_width - buffer_x1 - buffer_x1;
	if (w0 < 0) w0 = 0;
	h0 = wxCoord(m_WorkSpace_Y_end - m_WorkSpace_Y_start) - buffer_y1 - buffer_y1;
	if (h0 < 0) h0 = 0;

    m_Space_for_scrollbar = 0;
    if (h0 < (totalTextAreaHeight + (2 * radius1))) m_Space_for_scrollbar = m_Scrollbar_width;
    int numVisible = (h0 - (2 * radius1)) / m_Legend_dY;
    int numSteps = m_Num_projects - numVisible + 1;
    if (numSteps < 2) {
        m_scrollBar->Hide();
    } else {
        m_scrollBar->SetSize(m_WorkSpace_X_end - m_Scrollbar_width, m_WorkSpace_Y_start, m_Scrollbar_width, m_WorkSpace_Y_end - m_WorkSpace_Y_start, 0);
        m_scrollBar->SetScrollbar(m_scrollBar->GetThumbPosition(), 1, numSteps, 1);
        m_scrollBar->Show();
    }

	x0 = wxCoord(m_WorkSpace_X_end) - project_name_max_width + buffer_x1 - m_Space_for_scrollbar;
	if (x0 > wxCoord(m_WorkSpace_X_end)) x0 = wxCoord(m_WorkSpace_X_end);
	if (x0 < wxCoord(m_WorkSpace_X_start)) x0 = wxCoord(m_WorkSpace_X_start);
	if (x0 < 0) x0 = 0;

	dc.DrawRoundedRectangle(x0, y0, w0, h0, radius1);

	m_Legend_X_start = double(x0);
	m_Legend_X_end = double(x0 + w0);
	m_Legend_Y_start = double(y0);
	m_Legend_Y_end = double(y0 + h0);
	if (m_Legend_X_end > m_WorkSpace_X_end) m_Legend_X_end = m_WorkSpace_X_end;
	if (m_Legend_Y_end > m_WorkSpace_Y_end) m_Legend_Y_end = m_WorkSpace_Y_end;
	if (m_Legend_X_start > m_Legend_X_end) m_Legend_X_start = m_Legend_X_end;
	if (m_Legend_Y_start > m_Legend_Y_end) m_Legend_Y_start = m_Legend_Y_end;

	m_Legend_select_X_start = m_Legend_X_start;
	m_Legend_select_X_end = m_Legend_X_end;
	m_Legend_select_Y_start = m_Legend_Y_start + radius1;
	m_Legend_select_Y_end = m_Legend_Y_end - radius1;
	if (m_Legend_select_Y_start < 0.0) m_Legend_select_Y_start = 0.0;
	if (m_Legend_select_Y_end < 0.0) m_Legend_select_Y_end = 0.0;
	if (m_Legend_select_Y_start > m_Legend_select_Y_end) m_Legend_select_Y_start = m_Legend_select_Y_end;

// Legend Shift (start)
	int Legend_count_temp = 0;
	if (m_Legend_dY > 0) Legend_count_temp = int(floor((m_Legend_select_Y_end - m_Legend_select_Y_start) / m_Legend_dY));

    if (numSteps > 1) {
        m_Legend_Shift = m_scrollBar->GetThumbPosition();
    } else {
         m_Legend_Shift = 0;
    }

	if ((SelProj >= 0) && (m_previous_SelProj != SelProj)) {
        m_previous_SelProj = SelProj;
		if (Legend_count_temp <= 0){
			m_Legend_Shift = SelProj;
		}
		else {
			if (SelProj < m_Legend_Shift) m_Legend_Shift = SelProj;
			if (SelProj >= (m_Legend_Shift + Legend_count_temp)) m_Legend_Shift = SelProj - Legend_count_temp + 1;
		}
	}
	if ((m_Legend_Shift + Legend_count_temp) > count) m_Legend_Shift = count - Legend_count_temp + 1;

	if (m_Legend_Shift > count) m_Legend_Shift = count; //???
	if (m_Legend_Shift < 0) m_Legend_Shift = 0;
    m_scrollBar->SetThumbPosition(m_Legend_Shift);
//	Legend Shift (end)
//---------------
//	project_count = count;
	count = -1;

	m_WorkSpace_X_end -= double(project_name_max_width) + m_Space_for_scrollbar;
	if (m_WorkSpace_X_end < m_WorkSpace_X_start) m_WorkSpace_X_end = m_WorkSpace_X_start;
	if (m_WorkSpace_X_end < 0.0) m_WorkSpace_X_end = 0.0;

	for (std::vector<PROJECT*>::const_iterator i = proj->projects.begin(); i != proj->projects.end(); ++i) {
		++count;
		if (count < m_Legend_Shift) continue;
	///Draw project name
		head_name = wxT("?");
		PROJECT* state_project = pDoc->state.lookup_project((*i)->master_url);
		if (state_project) head_name = wxString(state_project->project_name.c_str(), wxConvUTF8);

		if (SelProj == count){
            dc.SetBrush(wxBrush(m_brush_LegendSelectColour , wxBRUSHSTYLE_SOLID));
            dc.SetPen(wxPen(m_pen_LegendSelectColour , 1 , wxPENSTYLE_SOLID));
			x0 = wxCoord(m_WorkSpace_X_end) + buffer_x1 - wxCoord(1);
			y0 = wxCoord(m_WorkSpace_Y_start + (double)(count - m_Legend_Shift) * m_Legend_dY + double(buffer_y1) + radius1);
			w0 = project_name_max_width - buffer_x1 - buffer_x1 + 2;
			h0 = wxCoord(m_Legend_dY);
			if (x0 < 0) x0 = 0;
			if (y0 < 0) y0 = 0;
			if (w0 < 0) w0 = 0;
			if (h0 < 0) h0 = 0;
			dc.DrawRoundedRectangle(x0 ,y0 , w0, h0, 1);
		}

		wxColour graphColour = wxColour(0, 0, 0);
		int  typePoint = 0;
		if (bColour){
			getTypePoint(typePoint, count);
			color_cycle(count, proj->projects.size(), graphColour);
		} else if (SelProj == count) {
				graphColour = m_pen_LegendSelectTextColour;
			} else {
				graphColour = m_pen_LegendTextColour;
			}

        dc.SetBrush(wxBrush(m_brush_LegendColour , wxBRUSHSTYLE_SOLID));
		x0 = wxCoord(m_WorkSpace_X_end) + buffer_x1 + wxCoord(4) + wxCoord(m_GraphPointWidth / 2);
		y0 = wxCoord(m_WorkSpace_Y_start + ((double)(count - m_Legend_Shift) + 0.5) * m_Legend_dY + double(buffer_y1) + radius1);
		if (x0 < 0) x0 = 0;
		if (y0 < 0) y0 = 0;
		if ((SelProj >= 0) || (!(m_HideProjectStatistic.count( wxString( (*i)->master_url, wxConvUTF8 ) )))){
			myDrawPoint(dc, int(x0), int(y0), graphColour, typePoint ,m_GraphPointWidth);
			dc.SetFont(m_font_bold);
		}else {
			dc.SetFont(m_font_standart_italic);
            graphColour = wxGetApp().GetIsDarkMode() ? wxColour(255, 255, 255) : wxColour(0,0,0);

		}

		x0 = wxCoord(m_WorkSpace_X_end) + buffer_x1 + wxCoord(7) + wxCoord(m_GraphPointWidth);
		y0 = wxCoord(m_WorkSpace_Y_start + 1.0 + (double)(count - m_Legend_Shift) * m_Legend_dY + double(buffer_y1) + radius1);
		if (x0 < 0) x0 = 0;
		if (y0 < 0) y0 = 0;
		dc.SetTextForeground(graphColour);
		dc.DrawText(head_name, x0, y0);
		m_Legend_select_Y_end = m_WorkSpace_Y_start + (double)(count - m_Legend_Shift + 1) * m_Legend_dY + double(buffer_y1) + radius1;
		if ((m_Legend_select_Y_end + m_Legend_dY) > (m_WorkSpace_Y_end - double(buffer_y1) - radius1)){
			break;
		}
	}
	dc.SetFont(m_font_standart);
}
//----Draw background, axis(lines), text(01-Jan-1980)----
void CPaintStatistics::DrawAxis(wxDC &dc, const double max_val_y, const double min_val_y, const double max_val_x, const double min_val_x,
								wxColour pen_AxisColour, const double max_val_y_all, const double min_val_y_all) {
	wxCoord x0 = wxCoord(m_WorkSpace_X_start);
	wxCoord y0 = wxCoord(m_WorkSpace_Y_start);
	wxCoord w0 = wxCoord(m_WorkSpace_X_end - m_WorkSpace_X_start);
	wxCoord h0 = wxCoord(m_WorkSpace_Y_end - m_WorkSpace_Y_start);
	wxCoord x1 = 0;
	wxCoord y1 = 0;
	if (x0 < 0) x0 = 0;
	if (y0 < 0) y0 = 0;
	if (w0 < 0) w0 = 0;
	if (h0 < 0) h0 = 0;
	dc.SetClippingRegion(x0, y0, w0, h0);

    dc.SetBrush(wxBrush(m_brush_AxisColour , wxBRUSHSTYLE_SOLID));
    dc.SetPen(wxPen(pen_AxisColour , 1 , wxPENSTYLE_SOLID));

	wxCoord w_temp, h_temp, des_temp, lead_temp;
	wxCoord w_temp2;

	dc.GetTextExtent(wxString::Format(wxT(" %s"), format_number(max_val_y_all, 2)), &w_temp, &h_temp, &des_temp, &lead_temp);
	dc.GetTextExtent(wxString::Format(wxT(" %s"), format_number(min_val_y_all, 2)), &w_temp2, &h_temp, &des_temp, &lead_temp);

	if (w_temp < w_temp2) w_temp = w_temp2;

	m_WorkSpace_X_start += double(w_temp) + 3.0;
	m_WorkSpace_Y_end -= double(h_temp) + 3.0;

	dc.GetTextExtent(wxT("0"), &w_temp, &h_temp, &des_temp, &lead_temp);

	m_WorkSpace_X_end -= 3.0;//w_temp;
	const double radius1 = 5.0;//(double)(h_temp/2.0);
	double d_y = (double)(h_temp) / 2.0;
	if (d_y < 5.0) d_y = 5.0;

	wxDateTime dtTemp1;
	wxString strBuffer1;
	dtTemp1.Set((time_t)max_val_x);
	strBuffer1 = dtTemp1.Format(wxT("%d.%b.%y"), wxDateTime::GMT0);
	dc.GetTextExtent(strBuffer1, &w_temp, &h_temp, &des_temp, &lead_temp);

	double d_x = (double)(w_temp) / 2.0;

// Draw background graph
	x0 = wxCoord(m_WorkSpace_X_start);
	y0 = wxCoord(m_WorkSpace_Y_start);
	w0 = wxCoord(m_WorkSpace_X_end - m_WorkSpace_X_start);
	h0 = wxCoord(m_WorkSpace_Y_end - m_WorkSpace_Y_start);
	if (x0 < 0) x0 = 0;
	if (y0 < 0) y0 = 0;
	if (w0 < 0) w0 = 0;
	if (h0 < 0) h0 = 0;
	dc.DrawRoundedRectangle(x0, y0, w0, h0, radius1);

	m_Graph_X_start = m_WorkSpace_X_start;	//x0;
	m_Graph_X_end = m_WorkSpace_X_end;		//x0 + w0;
	m_Graph_Y_start = m_WorkSpace_Y_start;	//y0;
	m_Graph_Y_end = m_WorkSpace_Y_end;		//y0 + h0;

	m_WorkSpace_X_start += d_x;
	m_WorkSpace_X_end -= d_x;
	m_WorkSpace_Y_start += d_y;
	m_WorkSpace_Y_end -= d_y;

	if (m_WorkSpace_X_end < m_WorkSpace_X_start) m_WorkSpace_X_start = m_WorkSpace_X_end = (m_WorkSpace_X_end + m_WorkSpace_X_start) / 2.0;
	if (m_WorkSpace_Y_end < m_WorkSpace_Y_start) m_WorkSpace_Y_start = m_WorkSpace_Y_end = (m_WorkSpace_Y_end + m_WorkSpace_Y_start) / 2.0;

	m_Graph_draw_X_start = m_WorkSpace_X_start;
	m_Graph_draw_X_end = m_WorkSpace_X_end;
	m_Graph_draw_Y_start = m_WorkSpace_Y_start;
	m_Graph_draw_Y_end = m_WorkSpace_Y_end;
// A B
	AB(m_WorkSpace_X_start, m_WorkSpace_Y_end, m_WorkSpace_X_end, m_WorkSpace_Y_start,
		min_val_x, min_val_y, max_val_x, max_val_y);
//Draw val and lines
    dc.SetPen(wxPen(m_pen_AxisYColour , 1 , wxPENSTYLE_DOT));
	dc.SetTextForeground (m_pen_AxisYTextColour);

	int d_oy_count = 1;
	if (h_temp > 0)	d_oy_count = (int)ceil((m_WorkSpace_Y_end - m_WorkSpace_Y_start) / ( 2.0 * double(h_temp)));
	if (d_oy_count <= 0) d_oy_count = 1;
	double d_oy_val = fabs((max_val_y - min_val_y) / double(d_oy_count));
	double d2 = pow(double(10.0) , floor(log10(d_oy_val)));

	if (d2 >= d_oy_val){
		d_oy_val = 1.0 * d2;
	} else	if (2.0 * d2 >= d_oy_val){
			d_oy_val = 2.0 * d2;
		} else	if (5.0 * d2 >= d_oy_val){
				d_oy_val = 5.0 * d2;
			} else {
				d_oy_val = 10.0 * d2;
			}
	if (0 == d_oy_val) d_oy_val = 0.01;
	double y_start_val = ceil(min_val_y / d_oy_val) * d_oy_val;
	d_oy_count = (int)floor((max_val_y - y_start_val) / d_oy_val);

    double temp_int_part;
    int prec = modf(d_oy_val, &temp_int_part) < 0.01 ? 0 : 2;

	for (double ny = 0; ny <= double(d_oy_count); ++ny){
		dc.GetTextExtent(wxString::Format(wxT("%s"), format_number(y_start_val + ny * d_oy_val, prec)), &w_temp, &h_temp, &des_temp, &lead_temp);
		x0 = wxCoord(m_Graph_X_start + 1.0);
		y0 = wxCoord(m_Ay_ValToCoord * (y_start_val + ny * d_oy_val) + m_By_ValToCoord);
		x1 = wxCoord(m_Graph_X_end - 1.0);
		if ((y0 >= wxCoord(m_WorkSpace_Y_start)) && (y0 <= wxCoord(m_WorkSpace_Y_end))){
			if (x0 < 0) x0 = 0;
			if (y0 < 0) y0 = 0;
			if (x1 < 0) x1 = 0;
			dc.DrawLine(x0, y0, x1, y0);
			x0 = wxCoord(m_Graph_X_start - 2.0) - w_temp;
			y0 = wxCoord(m_Ay_ValToCoord * (y_start_val + ny * d_oy_val) + m_By_ValToCoord - double(h_temp) / 2.0);
			if (x0 < 0) x0 = 0;
			if (y0 < 0) y0 = 0;
			dc.DrawText(wxString::Format(wxT("%s"), format_number(y_start_val + ny * d_oy_val, prec)), x0, y0);
		}
	}

//Draw day numbers and lines marking the days
    dc.SetPen(wxPen(m_pen_AxisXColour , 1 , wxPENSTYLE_DOT));
	dc.SetTextForeground (m_pen_AxisXTextColour);

	dtTemp1.Set((time_t)max_val_x);
	strBuffer1 = dtTemp1.Format(wxT("%d.%b.%y"), wxDateTime::GMT0);
	dc.GetTextExtent(strBuffer1, &w_temp, &h_temp, &des_temp, &lead_temp);

	int d_ox_count = 1;
	if (w_temp > 0)	d_ox_count = (int)((m_WorkSpace_X_end - m_WorkSpace_X_start) / (1.2 * double(w_temp)));
	if (d_ox_count <= 0) d_ox_count = 1;

	double d_ox_val = ceil(((double)(max_val_x - min_val_x) / double(d_ox_count)) / 86400.0) * 86400.0;
	if (0 == d_ox_val) d_ox_val = 1;

	double x_start_val = ceil(min_val_x / 86400.0) * 86400.0;
	d_ox_count = (int)floor((max_val_x - x_start_val) / d_ox_val);

	for (double nx = 0; nx <= double(d_ox_count); ++nx){
		dtTemp1.Set((time_t)(x_start_val + nx * d_ox_val));
		strBuffer1 = dtTemp1.Format(wxT("%d.%b.%y"), wxDateTime::GMT0);
		dc.GetTextExtent(strBuffer1, &w_temp, &h_temp, &des_temp, &lead_temp);
		x0 = wxCoord(m_Ax_ValToCoord * (x_start_val + nx * d_ox_val) + m_Bx_ValToCoord);
		y0 = wxCoord(m_Graph_Y_start + 1.0);
		y1 = wxCoord(m_Graph_Y_end - 1.0);
		if ((x0 <= wxCoord(m_WorkSpace_X_end)) && (x0 >= wxCoord(m_WorkSpace_X_start))){
			if (x0 < 0) x0 = 0;
			if (y0 < 0) y0 = 0;
			if (y1 < 0) y1 = 0;
		    dc.DrawLine(x0, y0, x0, y1);
			x0 = wxCoord(m_Ax_ValToCoord * (x_start_val + nx * d_ox_val) + m_Bx_ValToCoord - (double(w_temp) / 2.0));
			y0 = (wxCoord)m_Graph_Y_end;
			if (x0 < 0) x0 = 0;
			if (y0 < 0) y0 = 0;
			dc.DrawText(strBuffer1, x0, y0);
		}
	}
	dc.DestroyClippingRegion();
}
//----Draw graph----
void CPaintStatistics::DrawGraph(wxDC &dc, std::vector<PROJECT*>::const_iterator &i, const wxColour graphColour, const int typePoint, const int selectedStatistic) {
    std::vector<DAILY_STATS> stats = (*i)->statistics;
    DrawGraph2(dc, stats, graphColour, typePoint, selectedStatistic);
}

void CPaintStatistics::DrawGraph2(wxDC &dc, std::vector<DAILY_STATS> stats, const wxColour graphColour, const int typePoint, const int selectedStatistic) {
	wxCoord x0 = wxCoord(m_Graph_X_start);
	wxCoord y0 = wxCoord(m_Graph_Y_start);
	wxCoord w0 = wxCoord(m_Graph_X_end - m_Graph_X_start);
	wxCoord h0 = wxCoord(m_Graph_Y_end - m_Graph_Y_start);
	if (x0 < 0) x0 = 0;
	if (y0 < 0) y0 = 0;
	if (w0 < 0) w0 = 0;
	if (h0 < 0) h0 = 0;
	dc.SetClippingRegion(x0, y0, w0, h0);

    dc.SetPen(wxPen(graphColour , m_GraphLineWidth , wxPENSTYLE_SOLID));

	wxCoord last_x = 0;
	wxCoord last_y = 0;
	wxCoord xpos = 0;
	wxCoord ypos = 0;

	double d_last_x = 0;
	double d_last_y = 0;
	bool last_point_in = false;

	double d_xpos = 0;
	double d_ypos = 0;
	bool point_in = false;

	bool b_point1 = false;
	bool b_point2 = false;
// cross
	double d_cross_x1 = 0;
	double d_cross_y1 = 0;
// first point (no line)
	bool first_point = true;
// end point
	double d_end_point_x = 0;
	double d_end_point_y = 0;
	bool end_point = false;
//
	for (std::vector<DAILY_STATS>::const_iterator j = stats.begin(); j != stats.end(); ++j) {
		double d_x1 = 0;
		double d_y1 = 0;
		double d_x2 = 0;
		double d_y2 = 0;
		double d_min1 = 0;
		double d_max1 = 0;
		double d_min2 = 0;
		double d_max2 = 0;

		b_point1 = false;
		b_point2 = false;

		d_xpos = (m_Ax_ValToCoord * j->day + m_Bx_ValToCoord);// äîáàâèòü îêðóãëåíèå
		switch (selectedStatistic){  // äîáàâèòü îêðóãëåíèå
		case show_user_total:	d_ypos = (m_Ay_ValToCoord * j->user_total_credit + m_By_ValToCoord);	break;
		case show_user_average:	d_ypos = (m_Ay_ValToCoord * j->user_expavg_credit + m_By_ValToCoord);	break;
		case show_host_total:	d_ypos = (m_Ay_ValToCoord * j->host_total_credit + m_By_ValToCoord);	break;
		case show_host_average:	d_ypos = (m_Ay_ValToCoord * j->host_expavg_credit + m_By_ValToCoord);	break;
		default:d_ypos = (m_Ay_ValToCoord * j->user_total_credit + m_By_ValToCoord);	break;
		}

		if (first_point) {
			if ((d_xpos < m_Graph_X_start) || (d_xpos > m_Graph_X_end) ||
				(d_ypos < m_Graph_Y_start) || (d_ypos > m_Graph_Y_end)){
				point_in = false;
				b_point2 = false;
				end_point = false;
			}else {
				point_in = true;
				d_x2 = d_xpos;
				d_y2 = d_ypos;
				b_point2 = true;
				d_end_point_x = d_xpos;
				d_end_point_y = d_ypos;
				end_point = true;
			}
			first_point = false;
		}else {
            dc.SetPen(wxPen(graphColour , m_GraphLineWidth , wxPENSTYLE_SOLID));
			// ïðîâåðêà ïîïàäàíèÿ ïåðâîé òî÷êè ëèíèè â îáëàñòü ðèñîâàíèÿ
			if (last_point_in){
				d_x1 = d_last_x;
				d_y1 = d_last_y;
				b_point1 = true;
			}else b_point1 = false;
			// ïðîâåðêà ïîïàäàíèÿ âòîðîé òî÷êè ëèíèè â îáëàñòü ðèñîâàíèÿ
			if ((d_xpos < m_Graph_X_start) || (d_xpos > m_Graph_X_end) ||
				(d_ypos < m_Graph_Y_start) || (d_ypos > m_Graph_Y_end)){
				point_in = false;
				b_point2 = false;
			}else {
				point_in = true;
				d_x2 = d_xpos;
				d_y2 = d_ypos;
				b_point2 = true;
			}
			// Èùåì òî÷êó âõîäà ëèíèè â îáëàñòü ðèñîâàíèÿ (1) x=const
			if (!b_point1 || !b_point2){
				if (CrossTwoLine(d_last_x, d_last_y, d_xpos, d_ypos,
								m_Graph_X_start, m_Graph_Y_end, m_Graph_X_start, m_Graph_Y_start,
								d_cross_x1, d_cross_y1)){
					if (d_last_x > d_xpos){
						d_min1 = d_xpos;
						d_max1 = d_last_x;
					}else{
						d_max1 = d_xpos;
						d_min1 = d_last_x;
					}
					if (m_Graph_Y_end > m_Graph_Y_start){
						d_min2 = m_Graph_Y_start;
						d_max2 = m_Graph_Y_end;
					}else{
						d_max2 = m_Graph_Y_end;
						d_min2 = m_Graph_Y_start;
					}
					if ((d_cross_x1 <= d_max1) && (d_cross_x1 >= d_min1) &&
						(d_cross_y1 <= d_max2) && (d_cross_y1 >= d_min2)){
						if (!b_point1){
							d_x1 = d_cross_x1;
							d_y1 = d_cross_y1;
							b_point1 = true;
						} else if (!b_point2){
							d_x2 = d_cross_x1;
							d_y2 = d_cross_y1;
							b_point2 = true;
						}
					}
				}
			}
			// Èùåì òî÷êó âõîäà ëèíèè â îáëàñòü ðèñîâàíèÿ (2) x=const
			if (!b_point1 || !b_point2){
				if (CrossTwoLine(d_last_x, d_last_y, d_xpos, d_ypos,
								m_Graph_X_end, m_Graph_Y_end, m_Graph_X_end, m_Graph_Y_start,
								d_cross_x1, d_cross_y1)){
					if (d_last_x > d_xpos){
						d_min1 = d_xpos;
						d_max1 = d_last_x;
					}else{
						d_max1 = d_xpos;
						d_min1 = d_last_x;
					}
					if (m_Graph_Y_end > m_Graph_Y_start){
						d_min2 = m_Graph_Y_start;
						d_max2 = m_Graph_Y_end;
					}else{
						d_max2 = m_Graph_Y_end;
						d_min2 = m_Graph_Y_start;
					}
					if ((d_cross_x1 <= d_max1) && (d_cross_x1 >= d_min1) &&
						(d_cross_y1 <= d_max2) && (d_cross_y1 >= d_min2)){
						if (!b_point1){
							d_x1 = d_cross_x1;
							d_y1 = d_cross_y1;
							b_point1 = true;
						} else if (!b_point2){
							d_x2 = d_cross_x1;
							d_y2 = d_cross_y1;
							b_point2 = true;
						}
					}
				}
			}
			// Èùåì òî÷êó âõîäà ëèíèè â îáëàñòü ðèñîâàíèÿ (3) y=const
			if (!b_point1 || !b_point2){
				if (CrossTwoLine(d_last_x, d_last_y, d_xpos, d_ypos,
								m_Graph_X_start, m_Graph_Y_start, m_Graph_X_end, m_Graph_Y_start,
								d_cross_x1, d_cross_y1)){
					if (d_last_y > d_ypos){
						d_min1 = d_ypos;
						d_max1 = d_last_y;
					}else{
						d_max1 = d_ypos;
						d_min1 = d_last_y;
					}
					if (m_Graph_X_end > m_Graph_X_start){
						d_min2 = m_Graph_X_start;
						d_max2 = m_Graph_X_end;
					}else{
						d_max2 = m_Graph_X_end;
						d_min2 = m_Graph_X_start;
					}
					if ((d_cross_y1 <= d_max1) && (d_cross_y1 >= d_min1) &&
						(d_cross_x1 <= d_max2) && (d_cross_x1 >= d_min2)){
						if (!b_point1){
							d_x1 = d_cross_x1;
							d_y1 = d_cross_y1;
							b_point1 = true;
						} else if (!b_point2){
							d_x2 = d_cross_x1;
							d_y2 = d_cross_y1;
							b_point2 = true;
						}
					}
				}
			}
			// Èùåì òî÷êó âõîäà ëèíèè â îáëàñòü ðèñîâàíèÿ (4) y=const
			if (!b_point1 || !b_point2){
				if (CrossTwoLine(d_last_x, d_last_y, d_xpos, d_ypos,
								m_Graph_X_start, m_Graph_Y_end, m_Graph_X_end, m_Graph_Y_end,
								d_cross_x1, d_cross_y1)){
					if (d_last_y > d_ypos){
						d_min1 = d_ypos;
						d_max1 = d_last_y;
					}else{
						d_max1 = d_ypos;
						d_min1 = d_last_y;
					}
					if (m_Graph_X_end > m_Graph_X_start){
						d_min2 = m_Graph_X_start;
						d_max2 = m_Graph_X_end;
					}else{
						d_max2 = m_Graph_X_end;
						d_min2 = m_Graph_X_start;
					}
					if ((d_cross_y1 <= d_max1) && (d_cross_y1 >= d_min1) &&
						(d_cross_x1 <= d_max2) && (d_cross_x1 >= d_min2)){
						if (!b_point1){
							d_x1 = d_cross_x1;
							d_y1 = d_cross_y1;
							b_point1 = true;
						} else if (!b_point2){
							d_x2 = d_cross_x1;
							d_y2 = d_cross_y1;
							b_point2 = true;
						}
					}
				}
			}
			if (b_point1 && b_point2){
				last_x = wxCoord(d_x1);
				last_y = wxCoord(d_y1);
				xpos = wxCoord(d_x2);
				ypos = wxCoord(d_y2);
				if (last_x > (wxCoord)m_Graph_X_end) last_x = (wxCoord)m_Graph_X_end;
				if (last_x < 0) last_x = 0;
				if (last_y > (wxCoord)m_Graph_Y_end) last_y = (wxCoord)m_Graph_Y_end;
				if (last_y < 0) last_y = 0;
				if (xpos > (wxCoord)m_Graph_X_end) xpos = (wxCoord)m_Graph_X_end;
				if (xpos < 0) xpos = 0;
				if (ypos > (wxCoord)m_Graph_Y_end) ypos = (wxCoord)m_Graph_Y_end;
				if (ypos < 0) ypos = 0;

				dc.DrawLine(last_x, last_y, xpos, ypos);
				if (last_point_in) myDrawPoint(dc, last_x, last_y, graphColour, typePoint ,m_GraphPointWidth);
				if (point_in){
					d_end_point_x = d_xpos;
					d_end_point_y = d_ypos;
					end_point = true;
				}else end_point = false;
			}else end_point = false;
		}
		d_last_x = d_xpos;
		d_last_y = d_ypos;
		last_point_in = point_in;
	}
	// draw last point
	if (end_point){
		xpos = wxCoord(d_end_point_x);
		ypos = wxCoord(d_end_point_y);
		if (xpos > (wxCoord)m_Graph_X_end) xpos = (wxCoord)m_Graph_X_end;
		if (xpos < 0) xpos = 0;
		if (ypos > (wxCoord)m_Graph_Y_end) ypos = (wxCoord)m_Graph_Y_end;
		if (ypos < 0) ypos = 0;
		myDrawPoint(dc, xpos, ypos, graphColour, typePoint ,m_GraphPointWidth);
	}
	dc.DestroyClippingRegion();
}
//----Draw marker----
void CPaintStatistics::DrawMarker(wxDC &dc) {
	if (m_GraphMarker1){
		wxCoord x0 = wxCoord(m_Graph_X_start);
		wxCoord y0 = wxCoord(m_Graph_Y_start);
		wxCoord w0 = wxCoord(m_Graph_X_end - m_Graph_X_start);
		wxCoord h0 = wxCoord(m_Graph_Y_end - m_Graph_Y_start);
		if (x0 < 0) x0 = 0;
		if (y0 < 0) y0 = 0;
		if (w0 < 0) w0 = 0;
		if (h0 < 0) h0 = 0;
		dc.SetClippingRegion(x0, y0, w0, h0);

        dc.SetPen(wxPen(m_pen_MarkerLineColour , 1 , wxPENSTYLE_SOLID));
		wxCoord x00 = wxCoord(m_Ax_ValToCoord * m_GraphMarker_X1 + m_Bx_ValToCoord);
		wxCoord y00 = wxCoord(m_Ay_ValToCoord * m_GraphMarker_Y1 + m_By_ValToCoord);
		if (x00 < 0) x00 = 0;
		if (y00 < 0) y00 = 0;
		if ((x00 < wxCoord(m_Graph_X_start)) || (x00 > wxCoord(m_Graph_X_end)) ||
			(y00 < wxCoord(m_Graph_Y_start)) || (y00 > wxCoord(m_Graph_Y_end))){
		}else{
			dc.CrossHair(x00, y00);
			wxDateTime dtTemp1;
			wxString strBuffer1;
			dtTemp1.Set((time_t)m_GraphMarker_X1);
			strBuffer1=dtTemp1.Format(wxT("%d.%b.%y"), wxDateTime::GMT0);

			dc.SetFont(m_font_bold);
			dc.SetTextBackground (m_brush_AxisColour);
            dc.SetBackgroundMode(wxBRUSHSTYLE_SOLID);
			x0 += 2;
			y0 += 2;
			x00 += 2;
			y00 += 2;
			if (x00 < 0) x00 = 0;
			if (y00 < 0) y00 = 0;
			if (x0 < 0) x0 = 0;
			if (y0 < 0) y0 = 0;

			dc.SetTextForeground (m_pen_AxisYTextColour);
			dc.DrawText(wxString::Format(wxT("%s"), format_number(m_GraphMarker_Y1, 2)) , x0, y00);
			dc.SetTextForeground (m_pen_AxisXTextColour);
			dc.DrawText(strBuffer1 ,x00, y0);
            dc.SetBackgroundMode(wxBRUSHSTYLE_TRANSPARENT);
		}
		dc.DestroyClippingRegion();
	}
}
//-------- Draw All ---------
void CPaintStatistics::DrawAll(wxDC &dc) {
//Init global
	CMainDocument* pDoc = wxGetApp().GetDocument();

	wxASSERT(pDoc);
	wxASSERT(wxDynamicCast(pDoc, CMainDocument));

	PROJECTS *proj = &(pDoc->statistics_status);
	wxASSERT(proj);

	m_WorkSpace_X_start = m_main_X_start;
	m_WorkSpace_X_end = m_main_X_end;
	m_WorkSpace_Y_start = m_main_Y_start;
	m_WorkSpace_Y_end = m_main_Y_end;

	dc.SetBackground(m_brush_MainColour);

//	dc.SetTextForeground (GetForegroundColour ());
	dc.SetTextForeground (m_pen_HeadTextColour);
	dc.SetTextBackground (GetBackgroundColour ());

    // The next 3 lines seem unnecessary and cause problems
    // when monitor dpi is set to 125% of normal on MS Windows.
//	m_font_standart = dc.GetFont();
//	m_font_bold = dc.GetFont();
//	m_font_standart_italic = dc.GetFont();

    m_font_standart.SetWeight(wxFONTWEIGHT_NORMAL);
    m_font_bold.SetWeight(wxFONTWEIGHT_BOLD);
//	m_font_standart_italic.SetFaceName(_T("Verdana"));
	m_font_standart_italic.SetStyle(wxFONTSTYLE_ITALIC);

	dc.SetFont(m_font_standart);
//Start drawing
	dc.Clear();
    dc.SetBrush(wxBrush(m_brush_MainColour , wxBRUSHSTYLE_SOLID));
    dc.SetPen(wxPen(m_pen_MainColour , 1 , wxPENSTYLE_SOLID));

	wxCoord x0 = wxCoord(m_main_X_start);
	wxCoord y0 = wxCoord(m_main_Y_start);
	wxCoord w0 = wxCoord(m_main_X_end - m_main_X_start);
	wxCoord h0 = wxCoord(m_main_Y_end - m_main_Y_start);
	if (x0 < 0) x0 = 0;
	if (y0 < 0) y0 = 0;
	if (w0 < 0) w0 = 0;
	if (h0 < 0) h0 = 0;
    dc.SetBrush(wxBrush(m_brush_MainColour , wxBRUSHSTYLE_SOLID));
    dc.SetPen(wxPen(m_pen_MainColour , 1 , wxPENSTYLE_SOLID));
	dc.DrawRectangle(x0, y0, w0, h0);
//Number of Projects
	int nb_proj = 0;
	for (std::vector<PROJECT*>::const_iterator i = proj->projects.begin(); i != proj->projects.end(); ++i) { ++nb_proj; }
	if (0 == nb_proj) {
        dc.DrawRectangle(x0, y0, w0, h0);
		return;
	}
// Check m_NextProjectStatistic
	if (m_NextProjectStatistic < 0) m_NextProjectStatistic = nb_proj - 1;
	if ((m_NextProjectStatistic < 0) || (m_NextProjectStatistic >= nb_proj)) m_NextProjectStatistic = 0;
// Initial coord
	switch (m_SelectedStatistic){
	case show_user_total: heading = _("User Total");		break;
	case show_user_average: heading = _("User Average");	break;
	case show_host_total: heading = _("Host Total");		break;
	case show_host_average: heading = _("Host Average");	break;
	default:heading = wxT("");
	}

    if (!m_LegendDraw) {
        m_scrollBar->Hide();
        m_Space_for_scrollbar = 0;
    }

	switch (m_ModeViewStatistic){
	case mode_all_separate:
    {
	//Draw Legend
		if (m_ViewHideProjectStatistic >= 0){
			int count = -1;
			std::set<wxString>::iterator s;
			for (std::vector<PROJECT*>::const_iterator i = proj->projects.begin(); i != proj->projects.end(); ++i) {
				++count;
				if (m_ViewHideProjectStatistic == count){
					s = m_HideProjectStatistic.find( wxString((*i)->master_url, wxConvUTF8) );
					if (s != m_HideProjectStatistic.end()){
						m_HideProjectStatistic.erase(s);
                    } else {
                        m_HideProjectStatistic.insert(wxString((*i)->master_url, wxConvUTF8));
                    }
					break;
				}
			}
		}
		m_ViewHideProjectStatistic = -1;

		if (m_LegendDraw) DrawLegend(dc, proj, pDoc, -1, false, m_Legend_Shift_Mode2);
	///Draw heading
		dc.SetFont(m_font_bold);
		DrawMainHead(dc, heading);
		dc.SetFont(m_font_standart);
	//How many rows/columns?
		int nb_proj_show = 0;
		for (std::vector<PROJECT*>::const_iterator i = proj->projects.begin(); i != proj->projects.end(); ++i) {
			if (!(m_HideProjectStatistic.count( wxString((*i)->master_url, wxConvUTF8) ))){
				++nb_proj_show;
			}
		}
//
		int nb_proj_row = 0, nb_proj_col = 0;
		if (nb_proj_show < 4) {
			nb_proj_col = 1;
			nb_proj_row = nb_proj_show;
		} else {
			nb_proj_col = 2;
			nb_proj_row = (int)ceil(double(nb_proj_show) / double(nb_proj_col));
		}

		int col = 1, row = 1; //Used to identify the actual row/col

		double rectangle_x_start = m_WorkSpace_X_start;
		double rectangle_x_end = m_WorkSpace_X_end;
		double rectangle_y_start = m_WorkSpace_Y_start;
		double rectangle_y_end = m_WorkSpace_Y_end;

		if (0 == nb_proj_col) nb_proj_col = 1;
		if (0 == nb_proj_row) nb_proj_row = 1;
		const double x_fac = (rectangle_x_end - rectangle_x_start) / double(nb_proj_col);
		const double y_fac = (rectangle_y_end - rectangle_y_start) / double(nb_proj_row);

		double min_val_y_all = 10e32, max_val_y_all = 0;
		double min_val_x_all = 10e32, max_val_x_all = 0;

		for (std::vector<PROJECT*>::const_iterator i = proj->projects.begin(); i != proj->projects.end(); ++i) {
			if (!(m_HideProjectStatistic.count( wxString((*i)->master_url, wxConvUTF8) ))){
				MinMaxDayCredit(i, min_val_y_all, max_val_y_all, min_val_x_all, max_val_x_all, m_SelectedStatistic, false);
			}
		}

		for (std::vector<PROJECT*>::const_iterator i = proj->projects.begin(); i != proj->projects.end(); ++i) {
			if (!(m_HideProjectStatistic.count( wxString((*i)->master_url, wxConvUTF8) ))){
			//Find minimum/maximum value
				double min_val_y = 10e32, max_val_y = 0;
				double min_val_x = 10e32, max_val_x = 0;
				MinMaxDayCredit(i, min_val_y, max_val_y, min_val_x, max_val_x, m_SelectedStatistic);
				CheckMinMaxD(min_val_x, max_val_x);
				CheckMinMaxD(min_val_y, max_val_y);
				min_val_x = floor(min_val_x / 86400.0) * 86400.0;
				max_val_x = ceil(max_val_x / 86400.0) * 86400.0;
			//Where do we draw in?
				ClearXY();
				m_main_X_start = (wxCoord)(rectangle_x_start + x_fac * (double)(col - 1));
				m_main_X_end = (wxCoord)(rectangle_x_start + x_fac * ((double)col));
				m_main_Y_start = (wxCoord)(rectangle_y_start + y_fac * (double)(row - 1));
				m_main_Y_end = (wxCoord)(rectangle_y_start + y_fac * (double)row);
				if (m_main_X_start < 0) m_main_X_start = 0;
				if (m_main_X_start > m_main_X_end) m_main_X_end = m_main_X_start;
				if (m_main_Y_start < 0) m_main_Y_start = 0;
				if (m_main_Y_start > m_main_Y_end) m_main_Y_end = m_main_Y_start;

				m_WorkSpace_X_start = m_main_X_start;
				m_WorkSpace_X_end = m_main_X_end;
				m_WorkSpace_Y_start = m_main_Y_start;
				m_WorkSpace_Y_end = m_main_Y_end;

			//Draw scale Draw Project name
				wxString head_name = wxT("?");
				PROJECT* state_project = pDoc->state.lookup_project((*i)->master_url);
				if (state_project) {
					head_name = wxString(state_project->project_name.c_str(), wxConvUTF8);
				}
			//Draw heading
				DrawMainHead(dc, head_name);
			//Draw axis
				DrawAxis(dc, max_val_y, min_val_y,max_val_x, min_val_x, m_pen_AxisColour, max_val_y_all, min_val_y_all);
			//Draw graph
				wxColour graphColour=wxColour(0,0,0);
				color_cycle(m_SelectedStatistic, n_command_buttons, graphColour);
				DrawGraph(dc, i, graphColour, 0, m_SelectedStatistic);
			//Change row/col
				if (col == nb_proj_col) {
					col = 1;
					++row;
				} else {
					++col;
				}
			}
		}
		break;
		}
	case mode_one_project:
    {
	//Draw Legend
		if (m_LegendDraw) DrawLegend(dc, proj, pDoc, m_NextProjectStatistic, false, m_Legend_Shift_Mode1);
	//Draw heading
		dc.SetFont(m_font_bold);
		DrawMainHead(dc, heading);
		dc.SetFont(m_font_standart);
	//Draw project
		int count = -1;
		for (std::vector<PROJECT*>::const_iterator i = proj->projects.begin(); i != proj->projects.end(); ++i) {
			++count;
			if (count != m_NextProjectStatistic) continue;
		//Find minimum/maximum value
			double min_val_y = 10e32, max_val_y = 0;
			double min_val_x = 10e32, max_val_x = 0;

			MinMaxDayCredit(i, min_val_y, max_val_y, min_val_x, max_val_x, m_SelectedStatistic);

			double t_n1 = dtime();
			double t_d1 = floor((t_n1 - max_val_x) / 86400.0);

			wxString head_name=wxString::Format(_("Last update: %.0f days ago"), t_d1);

			wxColour pen_AxisColour1 = m_pen_AxisColourAutoZoom;

			if (m_Zoom_Auto){
				min_val_x = floor(min_val_x / 86400.0) * 86400.0;
				max_val_x = ceil(max_val_x / 86400.0) * 86400.0;
			}else{
				pen_AxisColour1 = m_pen_AxisColourZoom;
				min_val_x = m_Zoom_min_val_X;
				max_val_x = m_Zoom_max_val_X;
				min_val_y = m_Zoom_min_val_Y;
				max_val_y = m_Zoom_max_val_Y;
			}
			CheckMinMaxD(min_val_x, max_val_x);
			CheckMinMaxD(min_val_y, max_val_y);

		    // Draw heading
			PROJECT* state_project = pDoc->state.lookup_project((*i)->master_url);
			if (state_project) {
				dc.SetFont(m_font_standart_italic);
				DrawProjectHead(dc, state_project, head_name);
				dc.SetFont(m_font_standart);
			}
			m_Zoom_min_val_X = min_val_x;
			m_Zoom_max_val_X = max_val_x;
			m_Zoom_min_val_Y = min_val_y;
			m_Zoom_max_val_Y = max_val_y;
		    // Draw axis
			DrawAxis(dc, max_val_y, min_val_y, max_val_x, min_val_x, pen_AxisColour1, max_val_y, min_val_y);
		    // Draw graph
			wxColour graphColour=wxColour(0,0,0);
			color_cycle(m_SelectedStatistic, n_command_buttons, graphColour);
			DrawGraph(dc, i, graphColour, 0, m_SelectedStatistic);
		    // Draw marker
			DrawMarker(dc);
			break;
		}
		break;
		}
	case mode_all_together:
    {
	//Draw Legend
		if (m_ViewHideProjectStatistic >= 0){
			int count = -1;
			std::set<wxString>::iterator s;
			for (std::vector<PROJECT*>::const_iterator i = proj->projects.begin(); i != proj->projects.end(); ++i) {
				++count;
				if (m_ViewHideProjectStatistic == count){
					s = m_HideProjectStatistic.find( wxString((*i)->master_url, wxConvUTF8) );
					if (s != m_HideProjectStatistic.end()){
						m_HideProjectStatistic.erase(s);
					}else m_HideProjectStatistic.insert( wxString((*i)->master_url, wxConvUTF8) );
					break;
				}
			}
		}
		m_ViewHideProjectStatistic = -1;

		if (m_LegendDraw) DrawLegend(dc, proj, pDoc, -1, true, m_Legend_Shift_Mode2);
	//Draw heading
		dc.SetFont(m_font_bold);
		DrawMainHead(dc, heading);
		dc.SetFont(m_font_standart);
	//Find minimum/maximum value
		double min_val_y = 10e32, max_val_y = 0;
		double min_val_x = 10e32, max_val_x = 0;

		wxColour pen_AxisColour1 = m_pen_AxisColourAutoZoom;

		if (m_Zoom_Auto){
			for (std::vector<PROJECT*>::const_iterator i = proj->projects.begin(); i != proj->projects.end(); ++i) {
				if (!(m_HideProjectStatistic.count( wxString((*i)->master_url, wxConvUTF8) ))){
					MinMaxDayCredit(i, min_val_y, max_val_y, min_val_x, max_val_x, m_SelectedStatistic, false);
				}
			}
			min_val_x = floor(min_val_x / 86400.0) * 86400.0;
			max_val_x = ceil(max_val_x / 86400.0) * 86400.0;
		}else{
			pen_AxisColour1 = m_pen_AxisColourZoom;
			min_val_x = m_Zoom_min_val_X;
			max_val_x = m_Zoom_max_val_X;
			min_val_y = m_Zoom_min_val_Y;
			max_val_y = m_Zoom_max_val_Y;
		}
		CheckMinMaxD(min_val_x, max_val_x);
		CheckMinMaxD(min_val_y, max_val_y);

		m_Zoom_min_val_X = min_val_x;
        m_Zoom_max_val_X = max_val_x;
		m_Zoom_min_val_Y = min_val_y;
		m_Zoom_max_val_Y = max_val_y;
	//Draw axis
		DrawAxis(dc, max_val_y, min_val_y, max_val_x, min_val_x, pen_AxisColour1, max_val_y, min_val_y);
	//Draw graph
		int count = -1;
		for (std::vector<PROJECT*>::const_iterator i = proj->projects.begin(); i != proj->projects.end(); ++i) {
			++count;
			if (!(m_HideProjectStatistic.count( wxString((*i)->master_url, wxConvUTF8) ))){
				wxColour graphColour = wxColour(0,0,0);
				int  typePoint = 0;
				getTypePoint(typePoint,count);
				color_cycle(count, proj->projects.size(), graphColour);
				DrawGraph(dc, i, graphColour, typePoint, m_SelectedStatistic);
			}
		}
	//Draw marker
		DrawMarker(dc);
		break;
		}
	case mode_sum:
    {
	//Draw Legend
		if (m_ViewHideProjectStatistic >= 0){
			int count = -1;
			std::set<wxString>::iterator s;
			for (std::vector<PROJECT*>::const_iterator i = proj->projects.begin(); i != proj->projects.end(); ++i) {
				++count;
				if (m_ViewHideProjectStatistic == count){
					s = m_HideProjectStatistic.find( wxString((*i)->master_url, wxConvUTF8) );
					if (s != m_HideProjectStatistic.end()){
						m_HideProjectStatistic.erase(s);
					}else m_HideProjectStatistic.insert( wxString((*i)->master_url, wxConvUTF8) );
					break;
				}
			}
		}
		m_ViewHideProjectStatistic = -1;

		if (m_LegendDraw) DrawLegend(dc, proj, pDoc, -1, true, m_Legend_Shift_Mode2);
	//Draw heading
		dc.SetFont(m_font_bold);
		DrawMainHead(dc, heading);
		dc.SetFont(m_font_standart);
	//Find minimum/maximum value
		double min_val_y = 10e32, max_val_y = 0;
		double min_val_x = 10e32, max_val_x = 0;
        double min_total_y = 0;
        double max_total_y = 0;

		wxColour pen_AxisColour1 = m_pen_AxisColourAutoZoom;

		if (m_Zoom_Auto){
			for (std::vector<PROJECT*>::const_iterator i = proj->projects.begin(); i != proj->projects.end(); ++i) {
				if (!(m_HideProjectStatistic.count( wxString((*i)->master_url, wxConvUTF8) ))){
					MinMaxDayCredit(i, min_val_y, max_val_y, min_val_x, max_val_x, m_SelectedStatistic, false);
                    min_total_y += min_val_y;
                    max_total_y += max_val_y;
                    min_val_y = 10e32;
                    max_val_y = 0;
				}
			}
            // Start graph 30 days before today
			min_val_x = dday() - (30*86400);
			max_val_x = ceil(max_val_x / 86400.0) * 86400.0;
            min_val_y = min_total_y;
            max_val_y = max_total_y;
		}else{
			pen_AxisColour1 = m_pen_AxisColourZoom;
			min_val_x = m_Zoom_min_val_X;
			max_val_x = m_Zoom_max_val_X;
			min_val_y = m_Zoom_min_val_Y;
			max_val_y = m_Zoom_max_val_Y;
		}
		CheckMinMaxD(min_val_x, max_val_x);
		CheckMinMaxD(min_val_y, max_val_y);

		m_Zoom_min_val_X = min_val_x;
        m_Zoom_max_val_X = max_val_x;
		m_Zoom_min_val_Y = min_val_y;
		m_Zoom_max_val_Y = max_val_y;
	//Draw axis
		DrawAxis(dc, max_val_y, min_val_y, max_val_x, min_val_x, pen_AxisColour1, max_val_y, min_val_y);
    // Generate summed data
        DAILY_STATS stat, saved_sum_stat, prev_proj_stat;
        std::vector<DAILY_STATS> sumstats;
        stat.user_total_credit = 0.0;
        stat.user_expavg_credit = 0.0;
        stat.host_total_credit = 0.0;
        stat.host_expavg_credit = 0.0;
        stat.day = min_val_x;
        sumstats.push_back(stat);
        stat.day = max_val_x;
        sumstats.push_back(stat);

		int count = -1;
		for (std::vector<PROJECT*>::const_iterator i = proj->projects.begin(); i != proj->projects.end(); ++i) {
			++count;
			if (m_HideProjectStatistic.count( wxString((*i)->master_url, wxConvUTF8) )) continue;
            saved_sum_stat.user_total_credit = 0.0;
            saved_sum_stat.user_expavg_credit = 0.0;
            saved_sum_stat.host_total_credit = 0.0;
            saved_sum_stat.host_expavg_credit = 0.0;
            saved_sum_stat.day = 0.0;
            prev_proj_stat = saved_sum_stat;

            if (sumstats.size() && (*i)->statistics.size()) {
                std::vector<DAILY_STATS>::iterator sum_iter = sumstats.begin();
                std::vector<DAILY_STATS>::const_iterator proj_iter = (*i)->statistics.begin();
                for (;;) {
                    if ((*proj_iter).day >= min_val_x) {
                        if ((*proj_iter).day < (*sum_iter).day) {
                            sum_iter = sumstats.insert(sum_iter, stat);
                            *sum_iter = saved_sum_stat;
                            (*sum_iter).day = (*proj_iter).day;
                        } else {
                            saved_sum_stat = *sum_iter;
                        }

                        if ((*proj_iter).day > (*sum_iter).day) {
                            AddToStats(prev_proj_stat, *sum_iter);
                        } else {
                            AddToStats(*proj_iter, *sum_iter);
                        }

                        ++sum_iter;
                        if (sum_iter == sumstats.end()) {
                            break;
                        }
                    }

                    if ((*proj_iter).day <= (*sum_iter).day) {
                        prev_proj_stat = *proj_iter;
                        ++proj_iter;
                        if (proj_iter == (*i)->statistics.end()) {
                            for (; sum_iter != sumstats.end(); ++sum_iter) {
                                AddToStats(prev_proj_stat, *sum_iter);
                            }
                            break;
                        }
                    }
                }
            }
        }

	//Draw graph
        wxColour graphColour = wxColour(0,0,0);
        int  typePoint = 0;
        getTypePoint(typePoint,count);
        color_cycle(m_SelectedStatistic, n_command_buttons, graphColour);
        DrawGraph2(dc, sumstats, graphColour, typePoint, m_SelectedStatistic);
//        sumstats.clear();
	//Draw marker
		DrawMarker(dc);
		break;
		}
	default:{
		m_ModeViewStatistic = mode_all_separate;
		break;
		}
	}
    if (m_Space_for_scrollbar) {
        dc.SetPen(wxPen(m_pen_MainColour , 1 , wxPENSTYLE_SOLID));
        dc.DrawLine(w0 - m_Space_for_scrollbar - x0 - 1, y0, w0 - m_Space_for_scrollbar - x0 - 1, y0 + h0);
    }
}
//=================================================================
void CPaintStatistics::OnPaint(wxPaintEvent& WXUNUSED(event)) {
#if USE_MEMORYDC
	wxPaintDC pdc(this);
	wxMemoryDC mdc;
#else
    wxPaintDC mdc(this);
    m_full_repaint=true;
#endif
	wxCoord width = 0, height = 0;
	GetClientSize(&width, &height);
	if (m_full_repaint){
		if (!m_GraphZoomStart){
			ClearXY();
			ClearLegendXY();

			m_main_X_start = 0.0;
			if (width > 0) m_main_X_end = double(width); else m_main_X_end = 0.0;
			m_main_Y_start = 0.0;
			if (height > 0) m_main_Y_end = double(height); else m_main_Y_end = 0.0;

			if (width < 1) width = 1;
			if (height < 1) height = 1;
#if USE_MEMORYDC
			m_dc_bmp.Create(width, height);
			mdc.SelectObject(m_dc_bmp);
#endif
			DrawAll(mdc);
			m_bmp_OK = true;
			m_full_repaint = false;
		}else if(m_bmp_OK){
#if USE_MEMORYDC
			mdc.SelectObject(m_dc_bmp);
#endif
		}
	}else{
		if (m_bmp_OK){
#if USE_MEMORYDC
			mdc.SelectObject(m_dc_bmp);
#endif
			if (m_GraphZoomStart && (width == m_dc_bmp.GetWidth()) &&(height == m_dc_bmp.GetHeight())){

                mdc.SetPen(wxPen(m_pen_ZoomRectColour , 1 , wxPENSTYLE_SOLID));
                mdc.SetBrush(wxBrush(m_brush_ZoomRectColour , wxBRUSHSTYLE_SOLID));
				mdc.SetLogicalFunction(wxXOR);

				wxCoord x0 = 0;
				wxCoord y0 = 0;
				wxCoord w0 = 0;
				wxCoord h0 = 0;

				if (m_GraphZoom_X1 < m_GraphZoom_X2_old) x0 = m_GraphZoom_X1;
				else x0 = m_GraphZoom_X2_old;
				if (m_GraphZoom_Y1 < m_GraphZoom_Y2_old) y0 = m_GraphZoom_Y1;
				else y0 = m_GraphZoom_Y2_old;
				w0 = m_GraphZoom_X2_old - m_GraphZoom_X1;
				h0 = m_GraphZoom_Y2_old - m_GraphZoom_Y1;
				if (x0 < 0) x0 = 0;
				if (y0 < 0) y0 = 0;
				if (w0 < 0) w0 = -w0;
				if (h0 < 0) h0 = -h0;
				mdc.DrawRectangle(x0, y0, w0, h0);

				if (m_GraphZoom_X1 < m_GraphZoom_X2) x0 = m_GraphZoom_X1;
				else x0 = m_GraphZoom_X2;
				if (m_GraphZoom_Y1 < m_GraphZoom_Y2) y0 = m_GraphZoom_Y1;
				else y0 = m_GraphZoom_Y2;
				w0 = m_GraphZoom_X2 - m_GraphZoom_X1;
				h0 = m_GraphZoom_Y2 - m_GraphZoom_Y1;
				if (x0 < 0) x0 = 0;
				if (y0 < 0) y0 = 0;
				if (w0 < 0) w0 = -w0;
				if (h0 < 0) h0 = -h0;
				mdc.DrawRectangle(x0, y0, w0, h0);

				m_GraphZoom_X2_old = m_GraphZoom_X2;
				m_GraphZoom_Y2_old = m_GraphZoom_Y2;

				mdc.SetLogicalFunction(wxCOPY);
			}
		}
	}
#if USE_MEMORYDC
	if (m_bmp_OK && (width == m_dc_bmp.GetWidth()) &&(height == m_dc_bmp.GetHeight())){
		pdc.Blit(0, 0, width - m_Space_for_scrollbar, height,& mdc, 0, 0);
	}
	mdc.SelectObject(wxNullBitmap);
#endif
}

void CPaintStatistics::OnLeftMouseDown(wxMouseEvent& event) {
// Legend
	if (m_Legend_dY > 0){
		wxClientDC dc (this);
		wxPoint pt(event.GetLogicalPosition(dc));
		if((double(pt.y) > m_Legend_select_Y_start) && (double(pt.y) < m_Legend_select_Y_end) && (double(pt.x) > m_Legend_select_X_start) && (double(pt.x) < m_Legend_select_X_end)){
			int i1 = (int)floor((double(pt.y) - m_Legend_select_Y_start) / m_Legend_dY);
			switch (m_ModeViewStatistic){
			case mode_one_project:
				m_NextProjectStatistic = i1 + m_Legend_Shift_Mode1;
				m_Zoom_Auto = true;
				m_GraphMarker1 = false;
				break;
			case mode_all_separate:
			case mode_all_together:
            case mode_sum:
				m_ViewHideProjectStatistic = i1 + m_Legend_Shift_Mode2;
				break;
			}
			m_full_repaint = true;
			Refresh(false);
		    event.Skip();
			return;
		}
	}
// Graph
	switch (m_ModeViewStatistic){
	case mode_one_project:
	case mode_all_together:
    case mode_sum:
    {
		wxClientDC dc (this);
		wxPoint pt(event.GetLogicalPosition(dc));
		if((double(pt.y) > m_Graph_Y_start) && (double(pt.y) < m_Graph_Y_end) && (double(pt.x) > m_Graph_X_start) && (double(pt.x) < m_Graph_X_end)){
			m_GraphMarker_X1 = m_Ax_CoordToVal * double(pt.x) + m_Bx_CoordToVal;
			m_GraphMarker_Y1 = m_Ay_CoordToVal * double(pt.y) + m_By_CoordToVal;
			m_GraphMarker1 = true;

			m_GraphZoom_X1 = wxCoord(pt.x);
			m_GraphZoom_Y1 = wxCoord(pt.y);
			m_GraphZoom_X2 = wxCoord(pt.x);
			m_GraphZoom_Y2 = wxCoord(pt.y);
			m_GraphZoom_X2_old = wxCoord(pt.x);
			m_GraphZoom_Y2_old = wxCoord(pt.y);

			m_GraphZoomStart = true;
		}
		break;
		}
	}
    event.Skip();
}

void CPaintStatistics::OnMouseMotion(wxMouseEvent& event) {
	switch (m_ModeViewStatistic){
	case mode_one_project:
	case mode_all_together:
    case mode_sum:
    {
		if (m_GraphZoomStart){
			if (event.LeftIsDown()){
				wxClientDC cdc (this);
				wxPoint pt(event.GetLogicalPosition(cdc));
				if((double(pt.y) > m_Graph_Y_start) && (double(pt.y) < m_Graph_Y_end) && (double(pt.x) > m_Graph_X_start) && (double(pt.x) < m_Graph_X_end)){

				m_GraphZoom_X2 = wxCoord(pt.x);
				m_GraphZoom_Y2 = wxCoord(pt.y);

				m_full_repaint = false;
				Refresh(false);
				}
			}else{
				m_GraphZoomStart = false;

				m_full_repaint = true;
				Refresh(false);
			}
		}else if (m_GraphMoveStart){
			if (event.RightIsDown()){
				wxClientDC cdc (this);
				wxPoint pt(event.GetLogicalPosition(cdc));
				if((double(pt.y) > m_Graph_Y_start) && (double(pt.y) < m_Graph_Y_end) && (double(pt.x) > m_Graph_X_start) && (double(pt.x) < m_Graph_X_end)){

					m_GraphMove_X2 = wxCoord(pt.x);
					m_GraphMove_Y2 = wxCoord(pt.y);

					double X1 = m_Ax_CoordToVal * double(m_GraphMove_X1 - m_GraphMove_X2);
					double Y1 = m_Ay_CoordToVal * double(m_GraphMove_Y1 - m_GraphMove_Y2);

					if ( (X1 != 0) || (Y1 != 0)){
						m_GraphMove_X1 = m_GraphMove_X2;
						m_GraphMove_Y1 = m_GraphMove_Y2;

						m_Zoom_min_val_X = m_Zoom_min_val_X + X1;
						m_Zoom_max_val_X = m_Zoom_max_val_X + X1;
						m_Zoom_min_val_Y = m_Zoom_min_val_Y + Y1;
						m_Zoom_max_val_Y = m_Zoom_max_val_Y + Y1;

						m_GraphMoveGo = true;
						m_Zoom_Auto = false;
						m_full_repaint = true;
						Refresh(false);
					}

				}
			}else{
				m_GraphMoveStart = false;
				m_GraphMoveGo = false;

				m_full_repaint = true;
				Refresh(false);
			}
		}
		break;
		}
	}
    event.Skip();
}
void CPaintStatistics::OnLeftMouseUp(wxMouseEvent& event) {
	switch (m_ModeViewStatistic){
	case mode_one_project:
	case mode_all_together:
    case mode_sum:
    {
		if (m_GraphZoomStart){
			if ((abs(int(m_GraphZoom_X1 - m_GraphZoom_X2)) > 2) && (abs(int(m_GraphZoom_Y1 - m_GraphZoom_Y2)) > 2)){
				double X1 = m_Ax_CoordToVal * double(m_GraphZoom_X1) + m_Bx_CoordToVal;
				double Y1 = m_Ay_CoordToVal * double(m_GraphZoom_Y1) + m_By_CoordToVal;
				double X2 = m_Ax_CoordToVal * double(m_GraphZoom_X2) + m_Bx_CoordToVal;
				double Y2 = m_Ay_CoordToVal * double(m_GraphZoom_Y2) + m_By_CoordToVal;

				if (X1 > X2){
					m_Zoom_max_val_X = X1;
					m_Zoom_min_val_X = X2;
				}else{
					m_Zoom_min_val_X = X1;
					m_Zoom_max_val_X = X2;
				}
				if (Y1 > Y2){
					m_Zoom_max_val_Y = Y1;
					m_Zoom_min_val_Y = Y2;
				}else{
					m_Zoom_min_val_Y = Y1;
					m_Zoom_max_val_Y = Y2;
				}
				m_GraphMarker1 = false;
				m_Zoom_Auto = false;
			}
			m_GraphZoomStart = false;
			m_full_repaint = true;
			Refresh(false);
		}
		break;
		}
	}
	event.Skip();
}
void CPaintStatistics::OnRightMouseDown(wxMouseEvent& event) {
	switch (m_ModeViewStatistic){
	case mode_one_project:
	case mode_all_together:
    case mode_sum:
    {
		if (m_GraphZoomStart){       //???
			m_GraphZoomStart = false;
			m_GraphMarker1 = false;
			m_full_repaint = true;
			Refresh(false);
		}else{
			wxClientDC dc (this);
			wxPoint pt(event.GetLogicalPosition(dc));
			if((double(pt.y) > m_Graph_Y_start) && (double(pt.y) < m_Graph_Y_end) && (double(pt.x) > m_Graph_X_start) && (double(pt.x) < m_Graph_X_end)){
				m_GraphMove_X1 = wxCoord(pt.x);
				m_GraphMove_Y1 = wxCoord(pt.y);

				m_GraphMoveStart = true;
				m_GraphMoveGo = false;
			}
		}
		break;
		}
	}
    event.Skip();
}
void CPaintStatistics::OnRightMouseUp(wxMouseEvent& event) {
	if (m_GraphMoveGo){
		m_GraphMoveStart = false;
		m_GraphMoveGo = false;
	}else if (m_GraphMarker1){
		m_GraphMarker1 = false;
		m_full_repaint = true;
		Refresh(false);
	}else if (!m_Zoom_Auto){
		m_Zoom_Auto = true;
		m_full_repaint = true;
		Refresh(false);
	}
	event.Skip();
}
void CPaintStatistics::OnMouseLeaveWindows(wxMouseEvent& event) {
	if (m_GraphZoomStart){
		m_GraphMarker1 = false;
		m_GraphZoomStart = false;
		m_full_repaint = true;
		Refresh(false);
	}
	if (m_GraphMoveStart || m_GraphMoveGo){
		m_GraphMoveStart = false;
		m_GraphMoveGo = false;
	}
	event.Skip();
}

void CPaintStatistics::OnLegendScroll(wxScrollEvent& event) {
    m_full_repaint = true;
    Refresh(false);
    event.Skip();
}

void CPaintStatistics::OnSize(wxSizeEvent& event) {
	m_full_repaint = true;
    Refresh(false);
#ifdef __WXMAC__
	ResizeMacAccessibilitySupport();
#endif
    event.Skip();
}

IMPLEMENT_DYNAMIC_CLASS(CViewStatistics, CBOINCBaseView)

BEGIN_EVENT_TABLE (CViewStatistics, CBOINCBaseView)
    EVT_BUTTON(ID_TASK_STATISTICS_USERTOTAL, CViewStatistics::OnStatisticsUserTotal)
    EVT_BUTTON(ID_TASK_STATISTICS_USERAVERAGE, CViewStatistics::OnStatisticsUserAverage)
    EVT_BUTTON(ID_TASK_STATISTICS_HOSTTOTAL, CViewStatistics::OnStatisticsHostTotal)
    EVT_BUTTON(ID_TASK_STATISTICS_HOSTAVERAGE, CViewStatistics::OnStatisticsHostAverage)
    EVT_BUTTON(ID_TASK_STATISTICS_MODEVIEWALLSEPARATE, CViewStatistics::OnStatisticsModeViewAllSeparate)
    EVT_BUTTON(ID_TASK_STATISTICS_MODEVIEWONEPROJECT, CViewStatistics::OnStatisticsModeViewOneProject)
    EVT_BUTTON(ID_TASK_STATISTICS_MODEVIEWALLTOGETHER, CViewStatistics::OnStatisticsModeViewAllTogether)
    EVT_BUTTON(ID_TASK_STATISTICS_MODEVIEWSUM, CViewStatistics::OnStatisticsModeViewSum)
    EVT_BUTTON(ID_TASK_STATISTICS_NEXTPROJECT, CViewStatistics::OnStatisticsNextProject)
    EVT_BUTTON(ID_TASK_STATISTICS_PREVPROJECT, CViewStatistics::OnStatisticsPrevProject)
    EVT_BUTTON(ID_TASK_STATISTICS_HIDEPROJLIST, CViewStatistics::OnShowHideProjectList)
END_EVENT_TABLE ()

CViewStatistics::CViewStatistics()
{}

CViewStatistics::CViewStatistics(wxNotebook* pNotebook) :
    CBOINCBaseView(pNotebook)
{
	CTaskItemGroup* pGroup = NULL;
	CTaskItem*      pItem = NULL;

	//
	// Setup View
	//
	wxFlexGridSizer* itemFlexGridSizer = new wxFlexGridSizer(2, 0, 0);
	wxASSERT(itemFlexGridSizer);

	itemFlexGridSizer->AddGrowableRow(0);
	itemFlexGridSizer->AddGrowableCol(1);

	m_pTaskPane = new CBOINCTaskCtrl(this, ID_TASK_STATISTICSVIEW, DEFAULT_TASK_FLAGS);
	wxASSERT(m_pTaskPane);

	m_PaintStatistics = new CPaintStatistics(this, ID_LIST_STATISTICSVIEW, wxDefaultPosition, wxSize(-1, -1), 0);
	wxASSERT(m_PaintStatistics);

	m_pTaskPane->SetLayoutDirection(wxLayout_LeftToRight);
	m_PaintStatistics->SetLayoutDirection(wxLayout_LeftToRight);
	itemFlexGridSizer->Add(m_pTaskPane, 1, wxGROW|wxALL, 1);
	itemFlexGridSizer->Add(m_PaintStatistics, 1, wxGROW|wxALL, 1);

	SetSizer(itemFlexGridSizer);

	Layout();

	pGroup = new CTaskItemGroup( _("Commands") );
	m_TaskGroups.push_back( pGroup );

	pItem = new CTaskItem(
		_("Show user total"),
		_("Show total credit for user"),
		ID_TASK_STATISTICS_USERTOTAL
	);
	pGroup->m_Tasks.push_back( pItem );

	pItem = new CTaskItem(
		_("Show user average"),
		_("Show average credit for user"),
		ID_TASK_STATISTICS_USERAVERAGE
	);
	pGroup->m_Tasks.push_back( pItem );

	pItem = new CTaskItem(
		_("Show host total"),
		_("Show total credit for host"),
		ID_TASK_STATISTICS_HOSTTOTAL
	);
	pGroup->m_Tasks.push_back( pItem );

	pItem = new CTaskItem(
		_("Show host average"),
		_("Show average credit for host"),
		ID_TASK_STATISTICS_HOSTAVERAGE
	);
	pGroup->m_Tasks.push_back( pItem );

	pGroup = new CTaskItemGroup( _("Project") );
	m_TaskGroups.push_back( pGroup );

	pItem = new CTaskItem(
		_("< &Previous project"),
		_("Show chart for previous project"),
		ID_TASK_STATISTICS_PREVPROJECT
	);
	pGroup->m_Tasks.push_back( pItem );
	pItem = new CTaskItem(
		_("&Next project >"),
		_("Show chart for next project"),
		ID_TASK_STATISTICS_NEXTPROJECT
	);
	pGroup->m_Tasks.push_back( pItem );

	pItem = new CTaskItem(
		_("Hide project list"),
		_("Use entire area for graphs"),
		ID_TASK_STATISTICS_HIDEPROJLIST
	);
	pGroup->m_Tasks.push_back( pItem );

	pGroup = new CTaskItemGroup( _("Mode view") );
	m_TaskGroups.push_back( pGroup );

	pItem = new CTaskItem(
		_("One project"),
		_("Show one chart with selected project"),
		ID_TASK_STATISTICS_MODEVIEWONEPROJECT
	);
	pGroup->m_Tasks.push_back( pItem );

	pItem = new CTaskItem(
		_("All projects (separate)"),
		_("Show all projects, one chart per project"),
		ID_TASK_STATISTICS_MODEVIEWALLSEPARATE
	);
	pGroup->m_Tasks.push_back( pItem );

	pItem = new CTaskItem(
		_("All projects (together)"),
		_("Show one chart with all projects"),
		ID_TASK_STATISTICS_MODEVIEWALLTOGETHER
	);
	pGroup->m_Tasks.push_back( pItem );

	pItem = new CTaskItem(
		_("All projects (sum)"),
		_("Show one chart with sum of projects"),
		ID_TASK_STATISTICS_MODEVIEWSUM
	);
	pGroup->m_Tasks.push_back( pItem );

	// Create Task Pane Items
	m_pTaskPane->UpdateControls();

	UpdateSelection();
}

CViewStatistics::~CViewStatistics() {
    EmptyTasks();
}

wxString& CViewStatistics::GetViewName() {
    static wxString strViewName(wxT("Statistics"));
    return strViewName;
}

wxString& CViewStatistics::GetViewDisplayName() {
    static wxString strViewName(_("Statistics"));
    return strViewName;
}

const char** CViewStatistics::GetViewIcon() {
    return stats_xpm;
}

int CViewStatistics::GetViewRefreshRate() {
    return 60;
}

int CViewStatistics::GetViewCurrentViewPage() {
    return VW_STAT;
}

void CViewStatistics::OnStatisticsUserTotal( wxCommandEvent& WXUNUSED(event) ) {
    wxLogTrace(wxT("Function Start/End"), wxT("CViewStatistics::OnStatisticsUserTotal - Function Begin"));

    CAdvancedFrame* pFrame = wxDynamicCast(GetParent()->GetParent()->GetParent(), CAdvancedFrame);

    wxASSERT(pFrame);
    wxASSERT(wxDynamicCast(pFrame, CAdvancedFrame));

	m_PaintStatistics->m_SelectedStatistic = show_user_total;
	m_PaintStatistics->m_Zoom_Auto = true;
	m_PaintStatistics->m_GraphMarker1 = false;
	m_PaintStatistics->m_full_repaint = true;

    UpdateSelection();
    pFrame->FireRefreshView();

    wxLogTrace(wxT("Function Start/End"), wxT("CViewStatistics::OnStatisticsUserTotal - Function End"));
}

void CViewStatistics::OnStatisticsUserAverage( wxCommandEvent& WXUNUSED(event) ) {
    wxLogTrace(wxT("Function Start/End"), wxT("CViewStatistics::OnStatisticsUserAverage - Function Begin"));

    CAdvancedFrame* pFrame      = wxDynamicCast(GetParent()->GetParent()->GetParent(), CAdvancedFrame);

    wxASSERT(pFrame);
    wxASSERT(wxDynamicCast(pFrame, CAdvancedFrame));

	m_PaintStatistics->m_SelectedStatistic = show_user_average;
	m_PaintStatistics->m_Zoom_Auto = true;
	m_PaintStatistics->m_GraphMarker1 = false;
	m_PaintStatistics->m_full_repaint = true;

    UpdateSelection();
    pFrame->FireRefreshView();

    wxLogTrace(wxT("Function Start/End"), wxT("CViewStatistics::OnStatisticsUserAverage - Function End"));
}

void CViewStatistics::OnStatisticsHostTotal( wxCommandEvent& WXUNUSED(event) ) {
    wxLogTrace(wxT("Function Start/End"), wxT("CViewStatistics::OnStatisticsHostTotal - Function Begin"));

    CAdvancedFrame* pFrame      = wxDynamicCast(GetParent()->GetParent()->GetParent(), CAdvancedFrame);

    wxASSERT(pFrame);
    wxASSERT(wxDynamicCast(pFrame, CAdvancedFrame));

	m_PaintStatistics->m_SelectedStatistic = show_host_total;
	m_PaintStatistics->m_Zoom_Auto = true;
	m_PaintStatistics->m_GraphMarker1 = false;
	m_PaintStatistics->m_full_repaint = true;

    UpdateSelection();
    pFrame->FireRefreshView();

    wxLogTrace(wxT("Function Start/End"), wxT("CViewStatistics::OnStatisticsHostTotal - Function End"));
}


void CViewStatistics::OnStatisticsHostAverage( wxCommandEvent& WXUNUSED(event) ) {
    wxLogTrace(wxT("Function Start/End"), wxT("CViewStatistics::OnStatisticsHostAverage - Function Begin"));

    CAdvancedFrame* pFrame      = wxDynamicCast(GetParent()->GetParent()->GetParent(), CAdvancedFrame);

    wxASSERT(pFrame);
    wxASSERT(wxDynamicCast(pFrame, CAdvancedFrame));

	m_PaintStatistics->m_SelectedStatistic = show_host_average;
	m_PaintStatistics->m_Zoom_Auto = true;
	m_PaintStatistics->m_GraphMarker1 = false;
	m_PaintStatistics->m_full_repaint = true;

    UpdateSelection();
    pFrame->FireRefreshView();

    wxLogTrace(wxT("Function Start/End"), wxT("CViewStatistics::OnStatisticsHostAverage - Function End"));
}

void CViewStatistics::OnStatisticsModeViewAllSeparate( wxCommandEvent& WXUNUSED(event) ) {
    wxLogTrace(wxT("Function Start/End"), wxT("CViewStatistics::OnStatisticsModeView - Function Begin"));

    CAdvancedFrame* pFrame      = wxDynamicCast(GetParent()->GetParent()->GetParent(), CAdvancedFrame);

    wxASSERT(pFrame);
    wxASSERT(wxDynamicCast(pFrame, CAdvancedFrame));

	m_PaintStatistics->m_ModeViewStatistic = mode_all_separate;
	m_PaintStatistics->m_Zoom_Auto = true;
	m_PaintStatistics->m_GraphMarker1 = false;
	m_PaintStatistics->m_full_repaint = true;

    UpdateSelection();
    pFrame->FireRefreshView();

    wxLogTrace(wxT("Function Start/End"), wxT("CViewStatistics::OnStatisticsModeView - Function End"));
}

void CViewStatistics::OnStatisticsModeViewOneProject( wxCommandEvent& WXUNUSED(event) ) {
    wxLogTrace(wxT("Function Start/End"), wxT("CViewStatistics::OnStatisticsModeView - Function Begin"));

    CAdvancedFrame* pFrame      = wxDynamicCast(GetParent()->GetParent()->GetParent(), CAdvancedFrame);

    wxASSERT(pFrame);
    wxASSERT(wxDynamicCast(pFrame, CAdvancedFrame));

	m_PaintStatistics->m_ModeViewStatistic = mode_one_project;
	m_PaintStatistics->m_Zoom_Auto = true;
	m_PaintStatistics->m_GraphMarker1 = false;
	m_PaintStatistics->m_full_repaint = true;

    UpdateSelection();
    pFrame->FireRefreshView();

    wxLogTrace(wxT("Function Start/End"), wxT("CViewStatistics::OnStatisticsModeView - Function End"));
}

void CViewStatistics::OnStatisticsModeViewAllTogether( wxCommandEvent& WXUNUSED(event) ) {
    wxLogTrace(wxT("Function Start/End"), wxT("CViewStatistics::OnStatisticsModeView - Function Begin"));

    CAdvancedFrame* pFrame      = wxDynamicCast(GetParent()->GetParent()->GetParent(), CAdvancedFrame);

    wxASSERT(pFrame);
    wxASSERT(wxDynamicCast(pFrame, CAdvancedFrame));

	m_PaintStatistics->m_ModeViewStatistic = mode_all_together;
	m_PaintStatistics->m_Zoom_Auto = true;
	m_PaintStatistics->m_GraphMarker1 = false;
	m_PaintStatistics->m_full_repaint = true;

    UpdateSelection();
    pFrame->FireRefreshView();

    wxLogTrace(wxT("Function Start/End"), wxT("CViewStatistics::OnStatisticsModeView - Function End"));
}

void CViewStatistics::OnStatisticsModeViewSum( wxCommandEvent& WXUNUSED(event) ) {
    wxLogTrace(wxT("Function Start/End"), wxT("CViewStatistics::OnStatisticsModeView - Function Begin"));

    CAdvancedFrame* pFrame      = wxDynamicCast(GetParent()->GetParent()->GetParent(), CAdvancedFrame);

    wxASSERT(pFrame);
    wxASSERT(wxDynamicCast(pFrame, CAdvancedFrame));

	m_PaintStatistics->m_ModeViewStatistic = mode_sum;
	m_PaintStatistics->m_Zoom_Auto = true;
	m_PaintStatistics->m_GraphMarker1 = false;
	m_PaintStatistics->m_full_repaint = true;

    UpdateSelection();
    pFrame->FireRefreshView();

    wxLogTrace(wxT("Function Start/End"), wxT("CViewStatistics::OnStatisticsModeView - Function End"));
}

void CViewStatistics::OnStatisticsNextProject( wxCommandEvent& WXUNUSED(event) ) {
    wxLogTrace(wxT("Function Start/End"), wxT("CViewStatistics::OnStatisticsNextProject - Function Begin"));

    CAdvancedFrame* pFrame      = wxDynamicCast(GetParent()->GetParent()->GetParent(), CAdvancedFrame);

    wxASSERT(pFrame);
    wxASSERT(wxDynamicCast(pFrame, CAdvancedFrame));

	if (m_PaintStatistics->m_ModeViewStatistic == mode_one_project) m_PaintStatistics->m_NextProjectStatistic++;
	m_PaintStatistics->m_Zoom_Auto = true;
	m_PaintStatistics->m_GraphMarker1 = false;
	m_PaintStatistics->m_full_repaint = true;
	if (m_PaintStatistics->m_ModeViewStatistic == mode_all_separate) m_PaintStatistics->m_Legend_Shift_Mode2++;
	if (m_PaintStatistics->m_ModeViewStatistic == mode_all_together) m_PaintStatistics->m_Legend_Shift_Mode2++;
	if (m_PaintStatistics->m_ModeViewStatistic == mode_sum) m_PaintStatistics->m_Legend_Shift_Mode2++;

    UpdateSelection();
    pFrame->FireRefreshView();

    wxLogTrace(wxT("Function Start/End"), wxT("CViewStatistics::OnStatisticsNextProject - Function End"));
}

void CViewStatistics::OnStatisticsPrevProject( wxCommandEvent& WXUNUSED(event) ) {
    wxLogTrace(wxT("Function Start/End"), wxT("CViewStatistics::OnStatisticsPrevProject - Function Begin"));

    CAdvancedFrame* pFrame      = wxDynamicCast(GetParent()->GetParent()->GetParent(), CAdvancedFrame);

    wxASSERT(pFrame);
    wxASSERT(wxDynamicCast(pFrame, CAdvancedFrame));

	if (m_PaintStatistics->m_ModeViewStatistic == mode_one_project) m_PaintStatistics->m_NextProjectStatistic--;
	m_PaintStatistics->m_Zoom_Auto = true;
	m_PaintStatistics->m_GraphMarker1 = false;
	m_PaintStatistics->m_full_repaint = true;
	if (m_PaintStatistics->m_ModeViewStatistic == mode_all_separate) m_PaintStatistics->m_Legend_Shift_Mode2--;
	if (m_PaintStatistics->m_ModeViewStatistic == mode_all_together) m_PaintStatistics->m_Legend_Shift_Mode2--;
	if (m_PaintStatistics->m_ModeViewStatistic == mode_sum) m_PaintStatistics->m_Legend_Shift_Mode2--;

    UpdateSelection();
    pFrame->FireRefreshView();

    wxLogTrace(wxT("Function Start/End"), wxT("CViewStatistics::OnStatisticsPrevProject - Function End"));
}

void CViewStatistics::OnShowHideProjectList( wxCommandEvent& WXUNUSED(event) ) {
    wxLogTrace(wxT("Function Start/End"), wxT("CViewStatistics::OnShowHideProjectList - Function Begin"));

	m_PaintStatistics->m_LegendDraw = !m_PaintStatistics->m_LegendDraw;
	m_PaintStatistics->m_full_repaint = true;
	m_PaintStatistics->Refresh(false);
    UpdateSelection();

    wxLogTrace(wxT("Function Start/End"), wxT("CViewStatistics::OnShowHideProjectList - Function End"));
}

bool CViewStatistics::OnSaveState(wxConfigBase* pConfig) {
    bool bReturnValue = true;

    wxASSERT(pConfig);
    wxASSERT(m_pTaskPane);

    if (!m_pTaskPane->OnSaveState(pConfig)) {
        bReturnValue = false;
    }
//--
    wxString    strBaseConfigLocation = wxEmptyString;
    strBaseConfigLocation = wxT("/Statistics");
	pConfig->SetPath(strBaseConfigLocation);
	pConfig->Write(wxT("ModeViewStatistic"), m_PaintStatistics->m_ModeViewStatistic);
	pConfig->Write(wxT("SelectedStatistic"), m_PaintStatistics->m_SelectedStatistic);
	pConfig->Write(wxT("NextProjectStatistic"), m_PaintStatistics->m_NextProjectStatistic);
	strBaseConfigLocation = wxT("/Statistics/ViewAll");
	pConfig->DeleteGroup(strBaseConfigLocation);
	pConfig->SetPath(strBaseConfigLocation);
	int count = -1;
	for (std::set<wxString>::const_iterator i_s = m_PaintStatistics->m_HideProjectStatistic.begin(); i_s != m_PaintStatistics->m_HideProjectStatistic.end(); ++i_s) {
		++count;
		pConfig->Write(wxString::Format(wxT("%d"), count), (*i_s));
	}
//--
    return bReturnValue;
}

bool CViewStatistics::OnRestoreState(wxConfigBase* pConfig) {
	wxASSERT(pConfig);
    wxASSERT(m_pTaskPane);

    if (!m_pTaskPane->OnRestoreState(pConfig)) {
        return false;
    }
//--
    int     iTempValue = 0;
    wxString    strBaseConfigLocation = wxEmptyString;
    strBaseConfigLocation = wxT("/Statistics");
	pConfig->SetPath(strBaseConfigLocation);

	m_PaintStatistics->m_ModeViewStatistic = mode_all_separate;
	pConfig->Read(wxT("ModeViewStatistic"), &iTempValue, -1);
	if ((iTempValue >= mode_one_project) && (iTempValue <= mode_sum))m_PaintStatistics->m_ModeViewStatistic = iTempValue;

	m_PaintStatistics->m_SelectedStatistic = show_user_total;
	pConfig->Read(wxT("SelectedStatistic"), &iTempValue, -1);
	if ((iTempValue >= show_user_total) && (iTempValue <= show_host_average))m_PaintStatistics->m_SelectedStatistic = iTempValue;

	m_PaintStatistics->m_NextProjectStatistic = 0;
	pConfig->Read(wxT("NextProjectStatistic"), &iTempValue, -1);
	if (iTempValue >= 0)m_PaintStatistics->m_NextProjectStatistic = iTempValue;
// -- Hide View All projects
	strBaseConfigLocation = wxT("/Statistics/ViewAll");
	pConfig->SetPath(strBaseConfigLocation);
	wxString tmpstr1;
	if (!(m_PaintStatistics->m_HideProjectStatistic.empty())) m_PaintStatistics->m_HideProjectStatistic.clear();
	for (int count = 0; count < 1000; ++count) {
		pConfig->Read(wxString::Format(wxT("%d"), count), &tmpstr1, wxT(""));
		if (tmpstr1 == wxEmptyString){
			break;
		}else{
			m_PaintStatistics->m_HideProjectStatistic.insert(tmpstr1);
		}
	}

    UpdateSelection();
    return true;
}

void CViewStatistics::OnListRender() {
	if (wxGetApp().GetDocument()->GetStatisticsCount()) {
		m_PaintStatistics->m_full_repaint = true;
		m_PaintStatistics->Refresh(false);
	}
}

void CViewStatistics::UpdateSelection() {
    CTaskItemGroup*     pGroup = m_TaskGroups[0];

    CBOINCBaseView::PreUpdateSelection();

    pGroup->m_Tasks[show_user_total]->m_pButton->Enable(m_PaintStatistics->m_SelectedStatistic != show_user_total);
    pGroup->m_Tasks[show_user_average]->m_pButton->Enable(m_PaintStatistics->m_SelectedStatistic != show_user_average);
    pGroup->m_Tasks[show_host_total]->m_pButton->Enable(m_PaintStatistics->m_SelectedStatistic != show_host_total);
    pGroup->m_Tasks[show_host_average]->m_pButton->Enable(m_PaintStatistics->m_SelectedStatistic != show_host_average);

    pGroup = m_TaskGroups[1];
    pGroup->m_Tasks[previous_project]->m_pButton->Enable(m_PaintStatistics->m_ModeViewStatistic == mode_one_project);
    pGroup->m_Tasks[next_project]->m_pButton->Enable(m_PaintStatistics->m_ModeViewStatistic == mode_one_project);

    if (m_PaintStatistics->m_LegendDraw) {
        m_pTaskPane->UpdateTask(
            pGroup->m_Tasks[show_hide_project_list], _("Hide project list"), _("Use entire area for graphs")
        );
    } else {
        m_pTaskPane->UpdateTask(
            pGroup->m_Tasks[show_hide_project_list], _("Show project list"), _("Uses smaller area for graphs")
        );
    }

    pGroup = m_TaskGroups[2];
    pGroup->m_Tasks[mode_one_project]->m_pButton->Enable(m_PaintStatistics->m_ModeViewStatistic != mode_one_project);
    pGroup->m_Tasks[mode_all_separate]->m_pButton->Enable(m_PaintStatistics->m_ModeViewStatistic != mode_all_separate);
    pGroup->m_Tasks[mode_all_together]->m_pButton->Enable(m_PaintStatistics->m_ModeViewStatistic != mode_all_together);
    pGroup->m_Tasks[mode_sum]->m_pButton->Enable(m_PaintStatistics->m_ModeViewStatistic != mode_sum);

    CBOINCBaseView::PostUpdateSelection();
}
<|MERGE_RESOLUTION|>--- conflicted
+++ resolved
@@ -1,9 +1,5 @@
 // This file is part of BOINC.
-<<<<<<< HEAD
 // https://boinc.berkeley.edu
-=======
-// http://boinc.berkeley.edu
->>>>>>> d4acba1f
 // Copyright (C) 2025 University of California
 //
 // BOINC is free software; you can redistribute it and/or modify it
