--- conflicted
+++ resolved
@@ -1,254 +1,129 @@
-<<<<<<< HEAD
-// Berkeley Open Infrastructure for Network Computing
-// http://boinc.berkeley.edu
-// Copyright (C) 2005 University of California
-//
-// This is free software; you can redistribute it and/or
-// modify it under the terms of the GNU Lesser General Public
-// License as published by the Free Software Foundation;
-// either version 2.1 of the License, or (at your option) any later version.
-//
-// This software is distributed in the hope that it will be useful,
-// but WITHOUT ANY WARRANTY; without even the implied warranty of
-// MERCHANTABILITY or FITNESS FOR A PARTICULAR PURPOSE.
-// See the GNU Lesser General Public License for more details.
-//
-// To view the GNU Lesser General Public License visit
-// http://www.gnu.org/copyleft/lesser.html
-// or write to the Free Software Foundation, Inc.,
-// 51 Franklin Street, Fifth Floor, Boston, MA  02110-1301  USA
-//
-#ifndef _WIZ_ACCOUNTMANAGER_H_
-#define _WIZ_ACCOUNTMANAGER_H_
-
-#if defined(__GNUG__) && !defined(__APPLE__)
-#pragma interface "WizardAccountManager.cpp"
-#endif
-
-/*!
- * Forward declarations
- */
-
-////@begin forward declarations
-class CAccountManagerInfoPage;
-class CAccountManagerPropertiesPage;
-class CAccountManagerProcessingPage;
-////@end forward declarations
-
-#define ACCOUNTMANAGER_ATTACH       0
-#define ACCOUNTMANAGER_UPDATE       1
-#define ACCOUNTMANAGER_DETACH       2
-
-/*!
- * CWizardAccountManager class declaration
- */
-
-class CWizardAccountManager: public CBOINCBaseWizard
-{    
-    DECLARE_DYNAMIC_CLASS( CWizardAccountManager )
-    DECLARE_EVENT_TABLE()
-
-public:
-    /// Constructors
-    CWizardAccountManager( );
-    CWizardAccountManager( wxWindow* parent, wxWindowID id = SYMBOL_CWIZARDACCOUNTMANAGER_IDNAME, const wxPoint& pos = wxDefaultPosition );
-
-    /// Creation
-    bool Create( wxWindow* parent, wxWindowID id = SYMBOL_CWIZARDACCOUNTMANAGER_IDNAME, const wxPoint& pos = wxDefaultPosition );
-
-    /// Creates the controls and sizers
-    void CreateControls();
-
-////@begin CWizardAccountManager event handler declarations
-
-    /// wxEVT_WIZARD_FINISHED event handler for ID_ATTACHACCOUNTMANAGERWIZARD
-    void OnFinished( wxWizardEvent& event );
-
-////@end CWizardAccountManager event handler declarations
-
-////@begin CWizardAccountManager member function declarations
-
-    /// Runs the wizard.
-    bool Run(int action = ACCOUNTMANAGER_ATTACH);
-
-    /// Retrieves bitmap resources
-    wxBitmap GetBitmapResource( const wxString& name );
-
-    /// Retrieves icon resources
-    wxIcon GetIconResource( const wxString& name );
-////@end CWizardAccountManager member function declarations
-
-    /// Overrides
-    virtual bool HasNextPage( wxWizardPageEx* page );
-    virtual bool HasPrevPage( wxWizardPageEx* page );
-
-    /// Track page transitions
-    wxWizardPageEx* _PopPageTransition();
-    wxWizardPageEx* _PushPageTransition( wxWizardPageEx* pCurrentPage, unsigned long ulPageID );
-
-    /// Cancel Event Infrastructure
-    void _ProcessCancelEvent( wxWizardExEvent& event );
-
-    /// Finish Button Environment
-    bool GetAccountCreatedSuccessfully() const { return account_created_successfully ; }
-    void SetAccountCreatedSuccessfully(bool value) { account_created_successfully = value ; }
-
-    bool GetAttachedToProjectSuccessfully() const { return attached_to_project_successfully ; }
-    void SetAttachedToProjectSuccessfully(bool value) { attached_to_project_successfully = value ; }
-
-    wxString GetProjectURL() const { return project_url ; }
-    void SetProjectURL(wxString value) { project_url = value ; }
-
-    wxString GetProjectAuthenticator() const { return project_authenticator ; }
-    void SetProjectAuthenticator(wxString value) { project_authenticator = value ; }
-
-    /// Should we show tooltips?
-    static bool ShowToolTips();
-
-////@begin CWizardAccountManager member variables
-    CWelcomePage* m_WelcomePage;
-    CAccountManagerInfoPage* m_AccountManagerInfoPage;
-    CAccountManagerPropertiesPage* m_AccountManagerPropertiesPage;
-    CAccountManagerProcessingPage* m_AccountManagerProcessingPage;
-    CAccountInfoPage* m_AccountInfoPage;
-    CCompletionPage* m_CompletionPage;
-    CCompletionErrorPage* m_CompletionErrorPage;
-    CErrNotDetectedPage* m_ErrNotDetectedPage;
-    CErrUnavailablePage* m_ErrUnavailablePage;
-    CErrNoInternetConnectionPage* m_ErrNoInternetConnectionPage;
-    CErrNotFoundPage* m_ErrNotFoundPage;
-    CErrProxyInfoPage* m_ErrProxyInfoPage;
-    CErrProxyPage* m_ErrProxyPage;
-////@end CWizardAccountManager member variables
-    wxString m_strProjectName;
-    bool m_bCredentialsCached;
-};
-
-#endif // _WIZ_ACCOUNTMANAGER_H_
-=======
-// This file is part of BOINC.
-// http://boinc.berkeley.edu
-// Copyright (C) 2008 University of California
-//
-// BOINC is free software; you can redistribute it and/or modify it
-// under the terms of the GNU Lesser General Public License
-// as published by the Free Software Foundation,
-// either version 3 of the License, or (at your option) any later version.
-//
-// BOINC is distributed in the hope that it will be useful,
-// but WITHOUT ANY WARRANTY; without even the implied warranty of
-// MERCHANTABILITY or FITNESS FOR A PARTICULAR PURPOSE.
-// See the GNU Lesser General Public License for more details.
-//
-// You should have received a copy of the GNU Lesser General Public License
-// along with BOINC.  If not, see <http://www.gnu.org/licenses/>.
-//
-#ifndef _WIZ_ACCOUNTMANAGER_H_
-#define _WIZ_ACCOUNTMANAGER_H_
-
-#if defined(__GNUG__) && !defined(__APPLE__)
-#pragma interface "WizardAccountManager.cpp"
-#endif
-
-/*!
- * Forward declarations
- */
-
-////@begin forward declarations
-class CAccountManagerInfoPage;
-class CAccountManagerPropertiesPage;
-class CAccountManagerProcessingPage;
-////@end forward declarations
-
-#define ACCOUNTMANAGER_ATTACH       0
-#define ACCOUNTMANAGER_UPDATE       1
-#define ACCOUNTMANAGER_DETACH       2
-
-/*!
- * CWizardAccountManager class declaration
- */
-
-class CWizardAccountManager: public CBOINCBaseWizard
-{    
-    DECLARE_DYNAMIC_CLASS( CWizardAccountManager )
-    DECLARE_EVENT_TABLE()
-
-public:
-    /// Constructors
-    CWizardAccountManager( );
-    CWizardAccountManager( wxWindow* parent, wxWindowID id = SYMBOL_CWIZARDACCOUNTMANAGER_IDNAME, const wxPoint& pos = wxDefaultPosition );
-
-    /// Creation
-    bool Create( wxWindow* parent, wxWindowID id = SYMBOL_CWIZARDACCOUNTMANAGER_IDNAME, const wxPoint& pos = wxDefaultPosition );
-
-    /// Creates the controls and sizers
-    void CreateControls();
-
-////@begin CWizardAccountManager event handler declarations
-
-    /// wxEVT_WIZARD_FINISHED event handler for ID_ATTACHACCOUNTMANAGERWIZARD
-    void OnFinished( wxWizardEvent& event );
-
-////@end CWizardAccountManager event handler declarations
-
-////@begin CWizardAccountManager member function declarations
-
-    /// Runs the wizard.
-    bool Run(int action = ACCOUNTMANAGER_ATTACH);
-
-    /// Retrieves bitmap resources
-    wxBitmap GetBitmapResource( const wxString& name );
-
-    /// Retrieves icon resources
-    wxIcon GetIconResource( const wxString& name );
-////@end CWizardAccountManager member function declarations
-
-    /// Overrides
-    virtual bool HasNextPage( wxWizardPageEx* page );
-    virtual bool HasPrevPage( wxWizardPageEx* page );
-
-    /// Track page transitions
-    wxWizardPageEx* _PopPageTransition();
-    wxWizardPageEx* _PushPageTransition( wxWizardPageEx* pCurrentPage, unsigned long ulPageID );
-
-    /// Cancel Event Infrastructure
-    void _ProcessCancelEvent( wxWizardExEvent& event );
-
-    /// Finish Button Environment
-    bool GetAccountCreatedSuccessfully() const { return account_created_successfully ; }
-    void SetAccountCreatedSuccessfully(bool value) { account_created_successfully = value ; }
-
-    bool GetAttachedToProjectSuccessfully() const { return attached_to_project_successfully ; }
-    void SetAttachedToProjectSuccessfully(bool value) { attached_to_project_successfully = value ; }
-
-    wxString GetProjectURL() const { return project_url ; }
-    void SetProjectURL(wxString value) { project_url = value ; }
-
-    wxString GetProjectAuthenticator() const { return project_authenticator ; }
-    void SetProjectAuthenticator(wxString value) { project_authenticator = value ; }
-
-    /// Should we show tooltips?
-    static bool ShowToolTips();
-
-////@begin CWizardAccountManager member variables
-    CWelcomePage* m_WelcomePage;
-    CAccountManagerInfoPage* m_AccountManagerInfoPage;
-    CAccountManagerPropertiesPage* m_AccountManagerPropertiesPage;
-    CAccountManagerProcessingPage* m_AccountManagerProcessingPage;
-    CTermsOfUsePage* m_TermsOfUsePage;
-    CAccountInfoPage* m_AccountInfoPage;
-    CCompletionPage* m_CompletionPage;
-    CCompletionErrorPage* m_CompletionErrorPage;
-    CErrNotDetectedPage* m_ErrNotDetectedPage;
-    CErrUnavailablePage* m_ErrUnavailablePage;
-    CErrNoInternetConnectionPage* m_ErrNoInternetConnectionPage;
-    CErrNotFoundPage* m_ErrNotFoundPage;
-    CErrProxyInfoPage* m_ErrProxyInfoPage;
-    CErrProxyPage* m_ErrProxyPage;
-////@end CWizardAccountManager member variables
-    wxString m_strProjectName;
-    bool m_bCredentialsCached;
-};
-
-#endif // _WIZ_ACCOUNTMANAGER_H_
->>>>>>> 08a41ed9
+// Berkeley Open Infrastructure for Network Computing
+// http://boinc.berkeley.edu
+// Copyright (C) 2005 University of California
+//
+// This is free software; you can redistribute it and/or
+// modify it under the terms of the GNU Lesser General Public
+// License as published by the Free Software Foundation;
+// either version 2.1 of the License, or (at your option) any later version.
+//
+// This software is distributed in the hope that it will be useful,
+// but WITHOUT ANY WARRANTY; without even the implied warranty of
+// MERCHANTABILITY or FITNESS FOR A PARTICULAR PURPOSE.
+// See the GNU Lesser General Public License for more details.
+//
+// To view the GNU Lesser General Public License visit
+// http://www.gnu.org/copyleft/lesser.html
+// or write to the Free Software Foundation, Inc.,
+// 51 Franklin Street, Fifth Floor, Boston, MA  02110-1301  USA
+//
+
+#ifndef _WIZ_ACCOUNTMANAGER_H_
+#define _WIZ_ACCOUNTMANAGER_H_
+
+#if defined(__GNUG__) && !defined(__APPLE__)
+#pragma interface "WizardAccountManager.cpp"
+#endif
+
+/*!
+ * Forward declarations
+ */
+
+////@begin forward declarations
+class CAccountManagerInfoPage;
+class CAccountManagerPropertiesPage;
+class CAccountManagerProcessingPage;
+////@end forward declarations
+
+#define ACCOUNTMANAGER_ATTACH       0
+#define ACCOUNTMANAGER_UPDATE       1
+#define ACCOUNTMANAGER_DETACH       2
+
+/*!
+ * CWizardAccountManager class declaration
+ */
+
+class CWizardAccountManager: public CBOINCBaseWizard
+{    
+    DECLARE_DYNAMIC_CLASS( CWizardAccountManager )
+    DECLARE_EVENT_TABLE()
+
+public:
+    /// Constructors
+    CWizardAccountManager( );
+    CWizardAccountManager( wxWindow* parent, wxWindowID id = SYMBOL_CWIZARDACCOUNTMANAGER_IDNAME, const wxPoint& pos = wxDefaultPosition );
+
+    /// Creation
+    bool Create( wxWindow* parent, wxWindowID id = SYMBOL_CWIZARDACCOUNTMANAGER_IDNAME, const wxPoint& pos = wxDefaultPosition );
+
+    /// Creates the controls and sizers
+    void CreateControls();
+
+////@begin CWizardAccountManager event handler declarations
+
+    /// wxEVT_WIZARD_FINISHED event handler for ID_ATTACHACCOUNTMANAGERWIZARD
+    void OnFinished( wxWizardEvent& event );
+
+////@end CWizardAccountManager event handler declarations
+
+////@begin CWizardAccountManager member function declarations
+
+    /// Runs the wizard.
+    bool Run(int action = ACCOUNTMANAGER_ATTACH);
+
+    /// Retrieves bitmap resources
+    wxBitmap GetBitmapResource( const wxString& name );
+
+    /// Retrieves icon resources
+    wxIcon GetIconResource( const wxString& name );
+////@end CWizardAccountManager member function declarations
+
+    /// Overrides
+    virtual bool HasNextPage( wxWizardPageEx* page );
+    virtual bool HasPrevPage( wxWizardPageEx* page );
+
+    /// Track page transitions
+    wxWizardPageEx* _PopPageTransition();
+    wxWizardPageEx* _PushPageTransition( wxWizardPageEx* pCurrentPage, unsigned long ulPageID );
+
+    /// Cancel Event Infrastructure
+    void _ProcessCancelEvent( wxWizardExEvent& event );
+
+    /// Finish Button Environment
+    bool GetAccountCreatedSuccessfully() const { return account_created_successfully ; }
+    void SetAccountCreatedSuccessfully(bool value) { account_created_successfully = value ; }
+
+    bool GetAttachedToProjectSuccessfully() const { return attached_to_project_successfully ; }
+    void SetAttachedToProjectSuccessfully(bool value) { attached_to_project_successfully = value ; }
+
+    wxString GetProjectURL() const { return project_url ; }
+    void SetProjectURL(wxString value) { project_url = value ; }
+
+    wxString GetProjectAuthenticator() const { return project_authenticator ; }
+    void SetProjectAuthenticator(wxString value) { project_authenticator = value ; }
+
+    /// Should we show tooltips?
+    static bool ShowToolTips();
+
+////@begin CWizardAccountManager member variables
+    CWelcomePage* m_WelcomePage;
+    CAccountManagerInfoPage* m_AccountManagerInfoPage;
+    CAccountManagerPropertiesPage* m_AccountManagerPropertiesPage;
+    CAccountManagerProcessingPage* m_AccountManagerProcessingPage;
+    CTermsOfUsePage* m_TermsOfUsePage;
+    CAccountInfoPage* m_AccountInfoPage;
+    CCompletionPage* m_CompletionPage;
+    CCompletionErrorPage* m_CompletionErrorPage;
+    CErrNotDetectedPage* m_ErrNotDetectedPage;
+    CErrUnavailablePage* m_ErrUnavailablePage;
+    CErrNoInternetConnectionPage* m_ErrNoInternetConnectionPage;
+    CErrNotFoundPage* m_ErrNotFoundPage;
+    CErrProxyInfoPage* m_ErrProxyInfoPage;
+    CErrProxyPage* m_ErrProxyPage;
+////@end CWizardAccountManager member variables
+    wxString m_strProjectName;
+    bool m_bCredentialsCached;
+};
+
+#endif // _WIZ_ACCOUNTMANAGER_H_
+