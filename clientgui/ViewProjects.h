--- conflicted
+++ resolved
@@ -63,6 +63,7 @@
     void                    OnProjectNoNewWork( wxCommandEvent& event );
     void                    OnProjectReset( wxCommandEvent& event );
     void                    OnProjectDetach( wxCommandEvent& event );
+    void                    OnShowItemProperties( wxCommandEvent& event );
 
     void                    OnProjectWebsiteClicked( wxEvent& event );
 
@@ -80,12 +81,7 @@
 
     virtual void            UpdateSelection();
 
-<<<<<<< HEAD
     void                    GetDocProjectName(wxInt32 item, wxString& strBuffer) const;
-=======
-	virtual void			OnShowItemProperties(int item);
-
->>>>>>> 89875416
     wxInt32                 FormatProjectName( wxInt32 item, wxString& strBuffer ) const;
     void                    GetDocAccountName(wxInt32 item, wxString& strBuffer) const;
     wxInt32                 FormatAccountName( wxInt32 item, wxString& strBuffer ) const;
