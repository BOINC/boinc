<<<<<<< HEAD
// Berkeley Open Infrastructure for Network Computing
// http://boinc.berkeley.edu
// Copyright (C) 2005 University of California
//
// This is free software; you can redistribute it and/or
// modify it under the terms of the GNU Lesser General Public
// License as published by the Free Software Foundation;
// either version 2.1 of the License, or (at your option) any later version.
//
// This software is distributed in the hope that it will be useful,
// but WITHOUT ANY WARRANTY; without even the implied warranty of
// MERCHANTABILITY or FITNESS FOR A PARTICULAR PURPOSE.
// See the GNU Lesser General Public License for more details.
//
// To view the GNU Lesser General Public License visit
// http://www.gnu.org/copyleft/lesser.html
// or write to the Free Software Foundation, Inc.,
// 51 Franklin Street, Fifth Floor, Boston, MA  02110-1301  USA
//
#if defined(__GNUG__) && !defined(__APPLE__)
#pragma implementation "WizardAttachProject.h"
#endif

#include "stdwx.h"
#include "diagnostics.h"
#include "util.h"
#include "mfile.h"
#include "miofile.h"
#include "parse.h"
#include "error_numbers.h"
#include "wizardex.h"
#include "error_numbers.h"
#include "hyperlink.h"
#include "browser.h"
#include "BOINCGUIApp.h"
#include "SkinManager.h"
#include "MainDocument.h"
#include "BOINCWizards.h"
#include "BOINCBaseWizard.h"
#include "BOINCBaseFrame.h"
#include "WizardAttachProject.h"
#include "WelcomePage.h"
#include "ProjectInfoPage.h"
#include "ProjectPropertiesPage.h"
#include "AccountInfoPage.h"
#include "AccountKeyPage.h"
#include "ProjectProcessingPage.h"
#include "CompletionPage.h"
#include "CompletionErrorPage.h"
#include "NotDetectedPage.h"
#include "UnavailablePage.h"
#include "AlreadyAttachedPage.h"
#include "NoInternetConnectionPage.h"
#include "NotFoundPage.h"
#include "AlreadyExistsPage.h"
#include "ProxyInfoPage.h"
#include "ProxyPage.h"


#ifdef __WXMSW__
EXTERN_C BOOL DetectSetupAuthenticator(LPCSTR szProjectURL, LPSTR szAuthenticator, LPDWORD lpdwSize);
#endif

/*!
 * CWizardAttachProject type definition
 */
 
IMPLEMENT_DYNAMIC_CLASS( CWizardAttachProject, CBOINCBaseWizard )
 
/*!
 * CWizardAttachProject event table definition
 */
 
BEGIN_EVENT_TABLE( CWizardAttachProject, CBOINCBaseWizard )

////@begin CWizardAttachProject event table entries
    EVT_WIZARDEX_FINISHED( ID_ATTACHPROJECTWIZARD, CWizardAttachProject::OnFinished )

////@end CWizardAttachProject event table entries
 
END_EVENT_TABLE()
 
/*!
 * CWizardAttachProject constructors
 */
 
CWizardAttachProject::CWizardAttachProject()
{
}
 
CWizardAttachProject::CWizardAttachProject( wxWindow* parent, wxWindowID id, const wxPoint& pos )
{
    Create(parent, id, pos);
}
 
/*!
 * CWizardAttachProject creator
 */
 
bool CWizardAttachProject::Create( wxWindow* parent, wxWindowID id, const wxPoint& pos )
{

////@begin CWizardAttachProject member initialisation
    m_WelcomePage = NULL;
    m_ProjectInfoPage = NULL;
    m_ProjectPropertiesPage = NULL;
    m_AccountKeyPage = NULL;
    m_AccountInfoPage = NULL;
    m_ProjectProcessingPage = NULL;
    m_CompletionPage = NULL;
    m_CompletionErrorPage = NULL;
    m_ErrNotDetectedPage = NULL;
    m_ErrUnavailablePage = NULL;
    m_ErrAlreadyAttachedPage = NULL;
    m_ErrNoInternetConnectionPage = NULL;
    m_ErrNotFoundPage = NULL;
    m_ErrAlreadyExistsPage = NULL;
    m_ErrProxyInfoPage = NULL;
    m_ErrProxyPage = NULL;
////@end CWizardAttachProject member initialisation
  
    // Wizard support
    m_ulDiagFlags = 0;

    // Cancel Checking
    m_bCancelInProgress = false;
 
    // Wizard Detection
    IsAttachToProjectWizard = true;
    IsAccountManagerWizard = false;
    IsAccountManagerUpdateWizard = false;
    IsAccountManagerRemoveWizard = false;

    // Global wizard status
    project_config.clear();
    account_in.clear();
    account_out.clear();
    account_created_successfully = false;
    attached_to_project_successfully = false;
    project_url = wxEmptyString;
    project_authenticator = wxEmptyString;
    m_bCredentialsCached = false;
    m_bCredentialsDetected = false;


    CSkinAdvanced*  pSkinAdvanced = wxGetApp().GetSkinManager()->GetAdvanced();
    CSkinWizardATP* pSkinWizardATP = wxGetApp().GetSkinManager()->GetWizards()->GetWizardATP();

    wxASSERT(pSkinAdvanced);
    wxASSERT(pSkinWizardATP);
    wxASSERT(wxDynamicCast(pSkinAdvanced, CSkinAdvanced));
    wxASSERT(wxDynamicCast(pSkinWizardATP, CSkinWizardATP));


    wxString strTitle;
    if (!pSkinWizardATP->GetWizardTitle().IsEmpty()) {
        strTitle = pSkinWizardATP->GetWizardTitle();
    } else {
        strTitle = pSkinAdvanced->GetApplicationName();
    }

    wxBitmap wizardBitmap = wxBitmap(*(pSkinWizardATP->GetWizardBitmap()));

////@begin CWizardAttachProject creation
    CBOINCBaseWizard::Create( parent, id, strTitle, wizardBitmap, pos );

    CreateControls();
////@end CWizardAttachProject creation

    return TRUE;
}
 
/*!
 * Control creation for CWizardAttachProject
 */

void CWizardAttachProject::CreateControls()
{    
    wxLogTrace(wxT("Function Start/End"), wxT("CWizardAttachProject::CreateControls - Function Begin"));
 
////@begin CWizardAttachProject content construction
    CBOINCBaseWizard* itemWizard1 = this;

    m_WelcomePage = new CWelcomePage;
    m_WelcomePage->Create( itemWizard1 );
    GetPageAreaSizer()->Add(m_WelcomePage);

    m_ProjectInfoPage = new CProjectInfoPage;
    m_ProjectInfoPage->Create( itemWizard1 );
    GetPageAreaSizer()->Add(m_ProjectInfoPage);

    m_ProjectPropertiesPage = new CProjectPropertiesPage;
    m_ProjectPropertiesPage->Create( itemWizard1 );
    GetPageAreaSizer()->Add(m_ProjectPropertiesPage);

    m_AccountKeyPage = new CAccountKeyPage;
    m_AccountKeyPage->Create( itemWizard1 );
    GetPageAreaSizer()->Add(m_AccountKeyPage);

    m_AccountInfoPage = new CAccountInfoPage;
    m_AccountInfoPage->Create( itemWizard1 );
    GetPageAreaSizer()->Add(m_AccountInfoPage);

    m_ProjectProcessingPage = new CProjectProcessingPage;
    m_ProjectProcessingPage->Create( itemWizard1 );
    GetPageAreaSizer()->Add(m_ProjectProcessingPage);

    m_CompletionPage = new CCompletionPage;
    m_CompletionPage->Create( itemWizard1 );
    GetPageAreaSizer()->Add(m_CompletionPage);

    m_CompletionErrorPage = new CCompletionErrorPage;
    m_CompletionErrorPage->Create( itemWizard1 );
    GetPageAreaSizer()->Add(m_CompletionErrorPage);

    m_ErrNotDetectedPage = new CErrNotDetectedPage;
    m_ErrNotDetectedPage->Create( itemWizard1 );
    GetPageAreaSizer()->Add(m_ErrNotDetectedPage);

    m_ErrUnavailablePage = new CErrUnavailablePage;
    m_ErrUnavailablePage->Create( itemWizard1 );
    GetPageAreaSizer()->Add(m_ErrUnavailablePage);

    m_ErrAlreadyAttachedPage = new CErrAlreadyAttachedPage;
    m_ErrAlreadyAttachedPage->Create( itemWizard1 );
    GetPageAreaSizer()->Add(m_ErrAlreadyAttachedPage);

    m_ErrNoInternetConnectionPage = new CErrNoInternetConnectionPage;
    m_ErrNoInternetConnectionPage->Create( itemWizard1 );
    GetPageAreaSizer()->Add(m_ErrNoInternetConnectionPage);

    m_ErrNotFoundPage = new CErrNotFoundPage;
    m_ErrNotFoundPage->Create( itemWizard1 );
    GetPageAreaSizer()->Add(m_ErrNotFoundPage);

    m_ErrAlreadyExistsPage = new CErrAlreadyExistsPage;
    m_ErrAlreadyExistsPage->Create( itemWizard1 );
    GetPageAreaSizer()->Add(m_ErrAlreadyExistsPage);

    m_ErrProxyInfoPage = new CErrProxyInfoPage;
    m_ErrProxyInfoPage->Create( itemWizard1 );
    GetPageAreaSizer()->Add(m_ErrProxyInfoPage);

    m_ErrProxyPage = new CErrProxyPage;
    m_ErrProxyPage->Create( itemWizard1 );
    GetPageAreaSizer()->Add(m_ErrProxyPage);

////@end CWizardAttachProject content construction
 
    wxLogTrace(wxT("Function Status"), wxT("CWizardAttachProject::CreateControls - Begin Page Map"));
    wxLogTrace(wxT("Function Status"), wxT("CWizardAttachProject::CreateControls -     m_WelcomePage = id: '%d', location: '%p'"), m_WelcomePage->GetId(), m_WelcomePage);
    wxLogTrace(wxT("Function Status"), wxT("CWizardAttachProject::CreateControls -     m_ProjectInfoPage = id: '%d', location: '%p'"), m_ProjectInfoPage->GetId(), m_ProjectInfoPage);
    wxLogTrace(wxT("Function Status"), wxT("CWizardAttachProject::CreateControls -     m_ProjectPropertiesPage = id: '%d', location: '%p'"), m_ProjectPropertiesPage->GetId(), m_ProjectPropertiesPage);
    wxLogTrace(wxT("Function Status"), wxT("CWizardAttachProject::CreateControls -     m_AccountKeyPage = id: '%d', location: '%p'"), m_AccountKeyPage->GetId(), m_AccountKeyPage);
    wxLogTrace(wxT("Function Status"), wxT("CWizardAttachProject::CreateControls -     m_AccountInfoPage = id: '%d', location: '%p'"), m_AccountInfoPage->GetId(), m_AccountInfoPage);
    wxLogTrace(wxT("Function Status"), wxT("CWizardAttachProject::CreateControls -     m_ProjectProcessingPage = id: '%d', location: '%p'"), m_ProjectProcessingPage->GetId(), m_ProjectProcessingPage);
    wxLogTrace(wxT("Function Status"), wxT("CWizardAttachProject::CreateControls -     m_CompletionPage = id: '%d', location: '%p'"), m_CompletionPage->GetId(), m_CompletionPage);
    wxLogTrace(wxT("Function Status"), wxT("CWizardAttachProject::CreateControls -     m_CompletionErrorPage = id: '%d', location: '%p'"), m_CompletionErrorPage->GetId(), m_CompletionErrorPage);
    wxLogTrace(wxT("Function Status"), wxT("CWizardAttachProject::CreateControls -     m_ErrNotDetectedPage = id: '%d', location: '%p'"), m_ErrNotDetectedPage->GetId(), m_ErrNotDetectedPage);
    wxLogTrace(wxT("Function Status"), wxT("CWizardAttachProject::CreateControls -     m_ErrUnavailablePage = id: '%d', location: '%p'"), m_ErrUnavailablePage->GetId(), m_ErrUnavailablePage);
    wxLogTrace(wxT("Function Status"), wxT("CWizardAttachProject::CreateControls -     m_ErrAlreadyAttachedPage = id: '%d', location: '%p'"), m_ErrAlreadyAttachedPage->GetId(), m_ErrAlreadyAttachedPage);
    wxLogTrace(wxT("Function Status"), wxT("CWizardAttachProject::CreateControls -     m_ErrNoInternetConnectionPage = id: '%d', location: '%p'"), m_ErrNoInternetConnectionPage->GetId(), m_ErrNoInternetConnectionPage);
    wxLogTrace(wxT("Function Status"), wxT("CWizardAttachProject::CreateControls -     m_ErrNotFoundPage = id: '%d', location: '%p'"), m_ErrNotFoundPage->GetId(), m_ErrNotFoundPage);
    wxLogTrace(wxT("Function Status"), wxT("CWizardAttachProject::CreateControls -     m_ErrAlreadyExistsPage = id: '%d', location: '%p'"), m_ErrAlreadyExistsPage->GetId(), m_ErrAlreadyExistsPage);
    wxLogTrace(wxT("Function Status"), wxT("CWizardAttachProject::CreateControls -     m_ErrProxyInfoPage = id: '%d', location: '%p'"), m_ErrProxyInfoPage->GetId(), m_ErrProxyInfoPage);
    wxLogTrace(wxT("Function Status"), wxT("CWizardAttachProject::CreateControls -     m_ErrProxyPage = id: '%d', location: '%p'"), m_ErrProxyPage->GetId(), m_ErrProxyPage);
    wxLogTrace(wxT("Function Status"), wxT("CWizardAttachProject::CreateControls - End Page Map"));
    wxLogTrace(wxT("Function Start/End"), wxT("CWizardAttachProject::CreateControls - Function End"));
}
 
/*!
 * Runs the wizard.
 */
 
bool CWizardAttachProject::Run( wxString& WXUNUSED(strName), wxString& strURL, bool bCredentialsCached ) {
    if (strURL.Length()) {
        m_ProjectInfoPage->SetProjectURL( strURL );
        m_bCredentialsCached = bCredentialsCached;
    }

    // If credentials are not cached, then we should try one last place to look up the
    //   authenticator.  Some projects will set a "Setup" cookie off of their URL with a
    //   pretty short timeout.  Lets take a crack at detecting it.
    //
    if (!strURL.IsEmpty() && !bCredentialsCached) {
        std::string url = std::string(strURL.mb_str());
        std::string authenticator;

        if (detect_setup_authenticator(url, authenticator)) {
            m_bCredentialsDetected = true;
            close_when_completed = true;
            m_AccountKeyPage->m_strAccountKey = wxString(authenticator.c_str(), wxConvUTF8);
        }
    }

    if ( strURL.Length() && (bCredentialsCached || m_bCredentialsDetected) && m_ProjectProcessingPage) {
        return RunWizard(m_ProjectProcessingPage);
    } else if (strURL.Length() && !bCredentialsCached && m_ProjectPropertiesPage) {
        return RunWizard(m_ProjectPropertiesPage);
    } else if (m_WelcomePage) {
        return RunWizard(m_WelcomePage);
    }

    return FALSE;
}
 
/*!
 * Should we show tooltips?
 */
 
bool CWizardAttachProject::ShowToolTips()
{
    return TRUE;
}
 
/*!
 * Get bitmap resources
 */
 
wxBitmap CWizardAttachProject::GetBitmapResource( const wxString& WXUNUSED(name) )
{
    // Bitmap retrieval
////@begin CWizardAttachProject bitmap retrieval
    return wxNullBitmap;
////@end CWizardAttachProject bitmap retrieval
}
 
/*!
 * Get icon resources
 */
 
wxIcon CWizardAttachProject::GetIconResource( const wxString& WXUNUSED(name) )
{
    // Icon retrieval
////@begin CWizardAttachProject icon retrieval
    return wxNullIcon;
////@end CWizardAttachProject icon retrieval
}
 
/*!
 * Determine if the wizard page has a next page
 */

bool CWizardAttachProject::HasNextPage( wxWizardPageEx* page )
{
    bool bNoNextPageDetected = false;

    bNoNextPageDetected |= (page == m_CompletionPage);
    bNoNextPageDetected |= (page == m_CompletionErrorPage);
    bNoNextPageDetected |= (page == m_ErrNotDetectedPage);
    bNoNextPageDetected |= (page == m_ErrUnavailablePage);
    bNoNextPageDetected |= (page == m_ErrAlreadyAttachedPage);
    bNoNextPageDetected |= (page == m_ErrNoInternetConnectionPage);
    bNoNextPageDetected |= (page == m_ErrAlreadyExistsPage);
 
    if (bNoNextPageDetected)
        return false;
    return true;
}
  
/*!
 * Determine if the wizard page has a previous page
 */
 
bool CWizardAttachProject::HasPrevPage( wxWizardPageEx* page )
{
    if ((page == m_WelcomePage) || (page == m_CompletionPage) || (page == m_CompletionErrorPage))
        return false;
    return true;
}
 
/*!
 * Remove the page transition to the stack.
 */
wxWizardPageEx* CWizardAttachProject::_PopPageTransition() {
    wxWizardPageEx* pPage = NULL;
    if (GetCurrentPage()) {
        if (m_PageTransition.size() > 0) {
            pPage = m_PageTransition.top();
            m_PageTransition.pop();
            if ((pPage == m_ProjectPropertiesPage) || (pPage == m_ProjectProcessingPage)) {
                // We want to go back to the page before we attempted to communicate
                //   with any server.
                pPage = m_PageTransition.top();
                m_PageTransition.pop();
            }
            wxASSERT(pPage);
            return pPage;
        }
    }
    return NULL;
}
 
/*!
 * Add the page transition to the stack.
 */
wxWizardPageEx* CWizardAttachProject::_PushPageTransition( wxWizardPageEx* pCurrentPage, unsigned long ulPageID ) {
    if (GetCurrentPage()) {
        wxWizardPageEx* pPage = NULL;

        if (ID_WELCOMEPAGE == ulPageID)
            pPage = m_WelcomePage;
 
        if (ID_PROJECTINFOPAGE == ulPageID)
            pPage = m_ProjectInfoPage;
 
        if (ID_PROJECTPROPERTIESPAGE == ulPageID)
            pPage = m_ProjectPropertiesPage;
 
        if (ID_ACCOUNTINFOPAGE == ulPageID)
            pPage = m_AccountInfoPage;
 
        if (ID_ACCOUNTKEYPAGE == ulPageID)
            pPage = m_AccountKeyPage;
 
        if (ID_PROJECTPROCESSINGPAGE == ulPageID)
            pPage = m_ProjectProcessingPage;
 
        if (ID_COMPLETIONPAGE == ulPageID)
            pPage = m_CompletionPage;
 
        if (ID_COMPLETIONERRORPAGE == ulPageID)
            pPage = m_CompletionErrorPage;
 
        if (ID_ERRNOTDETECTEDPAGE == ulPageID)
            pPage = m_ErrNotDetectedPage;
 
        if (ID_ERRUNAVAILABLEPAGE == ulPageID)
            pPage = m_ErrUnavailablePage;
 
        if (ID_ERRALREADYATTACHEDPAGE == ulPageID)
            pPage = m_ErrAlreadyAttachedPage;
 
        if (ID_ERRNOINTERNETCONNECTIONPAGE == ulPageID)
            pPage = m_ErrNoInternetConnectionPage;
 
        if (ID_ERRNOTFOUNDPAGE == ulPageID)
            pPage = m_ErrNotFoundPage;
 
        if (ID_ERRALREADYEXISTSPAGE == ulPageID)
            pPage = m_ErrAlreadyExistsPage;
 
        if (ID_ERRPROXYINFOPAGE == ulPageID)
            pPage = m_ErrProxyInfoPage;
 
        if (ID_ERRPROXYPAGE == ulPageID)
            pPage = m_ErrProxyPage;
 
        if (pPage) {
            if (m_PageTransition.size() == 0) {
                m_PageTransition.push(NULL);
            }
            if (m_PageTransition.top() != pCurrentPage) {
                m_PageTransition.push(pCurrentPage);
            }
            return pPage;
        }
    }
    return NULL;
}
  
void CWizardAttachProject::_ProcessCancelEvent( wxWizardExEvent& event ) {

    bool bCancelWithoutNextPage = false;
    wxWizardPageEx* page = GetCurrentPage();

    int iRetVal = ::wxMessageBox(
        _("Do you really want to cancel?"), 
        _("Question"),
        wxICON_QUESTION | wxYES_NO,
        this
    );

    // Reenable the next and back buttons if they have been disabled
    GetNextButton()->Enable();
    GetBackButton()->Enable();

    // Page specific rules - Disable the validator(s)
    if (wxYES == iRetVal) {
        if (page == m_ProjectInfoPage) {
            m_ProjectInfoPage->m_pProjectUrlCtrl->SetValidator(wxDefaultValidator);
        } else if (page == m_AccountKeyPage) {
            m_AccountKeyPage->m_pAccountKeyCtrl->SetValidator(wxDefaultValidator);
        } else if (page == m_AccountInfoPage) {
            m_AccountInfoPage->m_pAccountEmailAddressCtrl->SetValidator(wxDefaultValidator);
            m_AccountInfoPage->m_pAccountPasswordCtrl->SetValidator(wxDefaultValidator);
            m_AccountInfoPage->m_pAccountConfirmPasswordCtrl->SetValidator(wxDefaultValidator);
        } else if (page == m_ErrProxyPage) {
            m_ErrProxyPage->m_pProxyHTTPServerCtrl->SetValidator(wxDefaultValidator);
            m_ErrProxyPage->m_pProxyHTTPPortCtrl->SetValidator(wxDefaultValidator);
            m_ErrProxyPage->m_pProxyHTTPUsernameCtrl->SetValidator(wxDefaultValidator);
            m_ErrProxyPage->m_pProxyHTTPPasswordCtrl->SetValidator(wxDefaultValidator);
            m_ErrProxyPage->m_pProxySOCKSServerCtrl->SetValidator(wxDefaultValidator);
            m_ErrProxyPage->m_pProxySOCKSPortCtrl->SetValidator(wxDefaultValidator);
            m_ErrProxyPage->m_pProxySOCKSUsernameCtrl->SetValidator(wxDefaultValidator);
            m_ErrProxyPage->m_pProxySOCKSPasswordCtrl->SetValidator(wxDefaultValidator);
        }
    }

    // Generic rules
    bCancelWithoutNextPage |= (page == m_ErrNotDetectedPage);
    bCancelWithoutNextPage |= (page == m_ErrUnavailablePage);
    bCancelWithoutNextPage |= (page == m_ErrAlreadyAttachedPage);
    bCancelWithoutNextPage |= (page == m_ErrNoInternetConnectionPage);
    bCancelWithoutNextPage |= (page == m_ErrAlreadyExistsPage);
    if (wxYES != iRetVal) {
        event.Veto();
    }
/*
    if (!bCancelWithoutNextPage) {
        event.Veto();
        if (wxYES == iRetVal) {
            m_bCancelInProgress = true;
            SimulateNextButton();
        }
    } else {
        if (wxYES != iRetVal) {
            event.Veto();
        }
    }
*/
}

/*!
 * wxEVT_WIZARD_FINISHED event handler for ID_ATTACHPROJECTWIZARD
 */

void CWizardAttachProject::OnFinished( wxWizardExEvent& event ) {
    CBOINCBaseFrame* pFrame = wxGetApp().GetFrame();

    if (GetAccountCreatedSuccessfully() && GetAttachedToProjectSuccessfully()) {
        pFrame->ExecuteBrowserLink(GetProjectURL() + wxT("account_finish.php?auth=") + GetProjectAuthenticator());
    }

    // Let the framework clean things up.
    event.Skip();
}

=======
// This file is part of BOINC.
// http://boinc.berkeley.edu
// Copyright (C) 2008 University of California
//
// BOINC is free software; you can redistribute it and/or modify it
// under the terms of the GNU Lesser General Public License
// as published by the Free Software Foundation,
// either version 3 of the License, or (at your option) any later version.
//
// BOINC is distributed in the hope that it will be useful,
// but WITHOUT ANY WARRANTY; without even the implied warranty of
// MERCHANTABILITY or FITNESS FOR A PARTICULAR PURPOSE.
// See the GNU Lesser General Public License for more details.
//
// You should have received a copy of the GNU Lesser General Public License
// along with BOINC.  If not, see <http://www.gnu.org/licenses/>.
//
#if defined(__GNUG__) && !defined(__APPLE__)
#pragma implementation "WizardAttachProject.h"
#endif

#include "stdwx.h"
#include "diagnostics.h"
#include "util.h"
#include "mfile.h"
#include "miofile.h"
#include "parse.h"
#include "error_numbers.h"
#include "wizardex.h"
#include "error_numbers.h"
#include "hyperlink.h"
#include "browser.h"
#include "BOINCGUIApp.h"
#include "SkinManager.h"
#include "MainDocument.h"
#include "BOINCWizards.h"
#include "BOINCBaseWizard.h"
#include "BOINCBaseFrame.h"
#include "WizardAttachProject.h"
#include "WelcomePage.h"
#include "ProjectInfoPage.h"
#include "ProjectPropertiesPage.h"
#include "ProjectProcessingPage.h"
#include "TermsOfUsePage.h"
#include "AccountInfoPage.h"
#include "CompletionPage.h"
#include "CompletionErrorPage.h"
#include "NotDetectedPage.h"
#include "UnavailablePage.h"
#include "AlreadyAttachedPage.h"
#include "NoInternetConnectionPage.h"
#include "NotFoundPage.h"
#include "AlreadyExistsPage.h"
#include "ProxyInfoPage.h"
#include "ProxyPage.h"


#ifdef __WXMSW__
EXTERN_C BOOL DetectSetupAuthenticator(LPCSTR szProjectURL, LPSTR szAuthenticator, LPDWORD lpdwSize);
#endif

/*!
 * CWizardAttachProject type definition
 */
 
IMPLEMENT_DYNAMIC_CLASS( CWizardAttachProject, CBOINCBaseWizard )
 
/*!
 * CWizardAttachProject event table definition
 */
 
BEGIN_EVENT_TABLE( CWizardAttachProject, CBOINCBaseWizard )

////@begin CWizardAttachProject event table entries
    EVT_WIZARDEX_FINISHED( ID_ATTACHPROJECTWIZARD, CWizardAttachProject::OnFinished )

////@end CWizardAttachProject event table entries
 
END_EVENT_TABLE()
 
/*!
 * CWizardAttachProject constructors
 */
 
CWizardAttachProject::CWizardAttachProject()
{
}
 
CWizardAttachProject::CWizardAttachProject( wxWindow* parent, wxWindowID id, const wxPoint& pos )
{
    Create(parent, id, pos);
}
 
/*!
 * CWizardAttachProject creator
 */
 
bool CWizardAttachProject::Create( wxWindow* parent, wxWindowID id, const wxPoint& pos )
{

////@begin CWizardAttachProject member initialisation
    m_WelcomePage = NULL;
    m_ProjectInfoPage = NULL;
    m_ProjectPropertiesPage = NULL;
    m_ProjectProcessingPage = NULL;
    m_TermsOfUsePage = NULL;
    m_AccountInfoPage = NULL;
    m_CompletionPage = NULL;
    m_CompletionErrorPage = NULL;
    m_ErrNotDetectedPage = NULL;
    m_ErrUnavailablePage = NULL;
    m_ErrAlreadyAttachedPage = NULL;
    m_ErrNoInternetConnectionPage = NULL;
    m_ErrNotFoundPage = NULL;
    m_ErrAlreadyExistsPage = NULL;
    m_ErrProxyInfoPage = NULL;
    m_ErrProxyPage = NULL;
////@end CWizardAttachProject member initialisation
  
    // Wizard support
    m_ulDiagFlags = 0;

    // Cancel Checking
    m_bCancelInProgress = false;
 
    // Wizard Detection
    IsAttachToProjectWizard = true;
    IsAccountManagerWizard = false;
    IsAccountManagerUpdateWizard = false;
    IsAccountManagerRemoveWizard = false;

    // Global wizard status
    project_config.clear();
    account_in.clear();
    account_out.clear();
    account_created_successfully = false;
    attached_to_project_successfully = false;
    project_url = wxEmptyString;
    project_authenticator = wxEmptyString;
    m_bCredentialsCached = false;
    m_bCredentialsDetected = false;


    CSkinAdvanced*  pSkinAdvanced = wxGetApp().GetSkinManager()->GetAdvanced();
    CSkinWizardATP* pSkinWizardATP = wxGetApp().GetSkinManager()->GetWizards()->GetWizardATP();

    wxASSERT(pSkinAdvanced);
    wxASSERT(pSkinWizardATP);
    wxASSERT(wxDynamicCast(pSkinAdvanced, CSkinAdvanced));
    wxASSERT(wxDynamicCast(pSkinWizardATP, CSkinWizardATP));


    wxString strTitle;
    if (!pSkinWizardATP->GetWizardTitle().IsEmpty()) {
        strTitle = pSkinWizardATP->GetWizardTitle();
    } else {
        strTitle = pSkinAdvanced->GetApplicationName();
    }

    wxBitmap wizardBitmap = wxBitmap(*(pSkinWizardATP->GetWizardBitmap()));

////@begin CWizardAttachProject creation
    CBOINCBaseWizard::Create( parent, id, strTitle, wizardBitmap, pos );

    CreateControls();
////@end CWizardAttachProject creation

    return TRUE;
}
 
/*!
 * Control creation for CWizardAttachProject
 */

void CWizardAttachProject::CreateControls()
{    
    wxLogTrace(wxT("Function Start/End"), wxT("CWizardAttachProject::CreateControls - Function Begin"));
 
////@begin CWizardAttachProject content construction
    CBOINCBaseWizard* itemWizard1 = this;

    m_WelcomePage = new CWelcomePage;
    m_WelcomePage->Create( itemWizard1 );
    GetPageAreaSizer()->Add(m_WelcomePage);

    m_ProjectInfoPage = new CProjectInfoPage;
    m_ProjectInfoPage->Create( itemWizard1 );
    GetPageAreaSizer()->Add(m_ProjectInfoPage);

    m_ProjectPropertiesPage = new CProjectPropertiesPage;
    m_ProjectPropertiesPage->Create( itemWizard1 );
    GetPageAreaSizer()->Add(m_ProjectPropertiesPage);

    m_ProjectProcessingPage = new CProjectProcessingPage;
    m_ProjectProcessingPage->Create( itemWizard1 );
    GetPageAreaSizer()->Add(m_ProjectProcessingPage);

    m_AccountInfoPage = new CAccountInfoPage;
    m_AccountInfoPage->Create( itemWizard1 );
    GetPageAreaSizer()->Add(m_AccountInfoPage);

    m_TermsOfUsePage = new CTermsOfUsePage;
    m_TermsOfUsePage->Create( itemWizard1 );
    GetPageAreaSizer()->Add(m_TermsOfUsePage);

    m_CompletionPage = new CCompletionPage;
    m_CompletionPage->Create( itemWizard1 );
    GetPageAreaSizer()->Add(m_CompletionPage);

    m_CompletionErrorPage = new CCompletionErrorPage;
    m_CompletionErrorPage->Create( itemWizard1 );
    GetPageAreaSizer()->Add(m_CompletionErrorPage);

    m_ErrNotDetectedPage = new CErrNotDetectedPage;
    m_ErrNotDetectedPage->Create( itemWizard1 );
    GetPageAreaSizer()->Add(m_ErrNotDetectedPage);

    m_ErrUnavailablePage = new CErrUnavailablePage;
    m_ErrUnavailablePage->Create( itemWizard1 );
    GetPageAreaSizer()->Add(m_ErrUnavailablePage);

    m_ErrAlreadyAttachedPage = new CErrAlreadyAttachedPage;
    m_ErrAlreadyAttachedPage->Create( itemWizard1 );
    GetPageAreaSizer()->Add(m_ErrAlreadyAttachedPage);

    m_ErrNoInternetConnectionPage = new CErrNoInternetConnectionPage;
    m_ErrNoInternetConnectionPage->Create( itemWizard1 );
    GetPageAreaSizer()->Add(m_ErrNoInternetConnectionPage);

    m_ErrNotFoundPage = new CErrNotFoundPage;
    m_ErrNotFoundPage->Create( itemWizard1 );
    GetPageAreaSizer()->Add(m_ErrNotFoundPage);

    m_ErrAlreadyExistsPage = new CErrAlreadyExistsPage;
    m_ErrAlreadyExistsPage->Create( itemWizard1 );
    GetPageAreaSizer()->Add(m_ErrAlreadyExistsPage);

    m_ErrProxyInfoPage = new CErrProxyInfoPage;
    m_ErrProxyInfoPage->Create( itemWizard1 );
    GetPageAreaSizer()->Add(m_ErrProxyInfoPage);

    m_ErrProxyPage = new CErrProxyPage;
    m_ErrProxyPage->Create( itemWizard1 );
    GetPageAreaSizer()->Add(m_ErrProxyPage);

////@end CWizardAttachProject content construction
    wxLogTrace(wxT("Function Status"), wxT("CWizardAttachProject::CreateControls - Begin Page Map"));
    wxLogTrace(wxT("Function Status"), wxT("CWizardAttachProject::CreateControls -     m_WelcomePage = id: '%d', location: '%p'"), m_WelcomePage->GetId(), m_WelcomePage);
    wxLogTrace(wxT("Function Status"), wxT("CWizardAttachProject::CreateControls -     m_ProjectInfoPage = id: '%d', location: '%p'"), m_ProjectInfoPage->GetId(), m_ProjectInfoPage);
    wxLogTrace(wxT("Function Status"), wxT("CWizardAttachProject::CreateControls -     m_ProjectPropertiesPage = id: '%d', location: '%p'"), m_ProjectPropertiesPage->GetId(), m_ProjectPropertiesPage);
    wxLogTrace(wxT("Function Status"), wxT("CWizardAttachProject::CreateControls -     m_ProjectProcessingPage = id: '%d', location: '%p'"), m_ProjectProcessingPage->GetId(), m_ProjectProcessingPage);
    wxLogTrace(wxT("Function Status"), wxT("CWizardAttachProject::CreateControls -     m_TermsOfUsePage = id: '%d', location: '%p'"), m_TermsOfUsePage->GetId(), m_TermsOfUsePage);
    wxLogTrace(wxT("Function Status"), wxT("CWizardAttachProject::CreateControls -     m_AccountInfoPage = id: '%d', location: '%p'"), m_AccountInfoPage->GetId(), m_AccountInfoPage);
    wxLogTrace(wxT("Function Status"), wxT("CWizardAttachProject::CreateControls -     m_CompletionPage = id: '%d', location: '%p'"), m_CompletionPage->GetId(), m_CompletionPage);
    wxLogTrace(wxT("Function Status"), wxT("CWizardAttachProject::CreateControls -     m_CompletionErrorPage = id: '%d', location: '%p'"), m_CompletionErrorPage->GetId(), m_CompletionErrorPage);
    wxLogTrace(wxT("Function Status"), wxT("CWizardAttachProject::CreateControls -     m_ErrNotDetectedPage = id: '%d', location: '%p'"), m_ErrNotDetectedPage->GetId(), m_ErrNotDetectedPage);
    wxLogTrace(wxT("Function Status"), wxT("CWizardAttachProject::CreateControls -     m_ErrUnavailablePage = id: '%d', location: '%p'"), m_ErrUnavailablePage->GetId(), m_ErrUnavailablePage);
    wxLogTrace(wxT("Function Status"), wxT("CWizardAttachProject::CreateControls -     m_ErrAlreadyAttachedPage = id: '%d', location: '%p'"), m_ErrAlreadyAttachedPage->GetId(), m_ErrAlreadyAttachedPage);
    wxLogTrace(wxT("Function Status"), wxT("CWizardAttachProject::CreateControls -     m_ErrNoInternetConnectionPage = id: '%d', location: '%p'"), m_ErrNoInternetConnectionPage->GetId(), m_ErrNoInternetConnectionPage);
    wxLogTrace(wxT("Function Status"), wxT("CWizardAttachProject::CreateControls -     m_ErrNotFoundPage = id: '%d', location: '%p'"), m_ErrNotFoundPage->GetId(), m_ErrNotFoundPage);
    wxLogTrace(wxT("Function Status"), wxT("CWizardAttachProject::CreateControls -     m_ErrAlreadyExistsPage = id: '%d', location: '%p'"), m_ErrAlreadyExistsPage->GetId(), m_ErrAlreadyExistsPage);
    wxLogTrace(wxT("Function Status"), wxT("CWizardAttachProject::CreateControls -     m_ErrProxyInfoPage = id: '%d', location: '%p'"), m_ErrProxyInfoPage->GetId(), m_ErrProxyInfoPage);
    wxLogTrace(wxT("Function Status"), wxT("CWizardAttachProject::CreateControls -     m_ErrProxyPage = id: '%d', location: '%p'"), m_ErrProxyPage->GetId(), m_ErrProxyPage);
    wxLogTrace(wxT("Function Status"), wxT("CWizardAttachProject::CreateControls - End Page Map"));
    wxLogTrace(wxT("Function Start/End"), wxT("CWizardAttachProject::CreateControls - Function End"));
}
 
/*!
 * Runs the wizard.
 */
 
bool CWizardAttachProject::Run( wxString& WXUNUSED(strName), wxString& strURL, bool bCredentialsCached ) {
    if (strURL.Length()) {
        m_ProjectInfoPage->SetProjectURL( strURL );
        m_bCredentialsCached = bCredentialsCached;
    }

    // If credentials are not cached, then we should try one last place to look up the
    //   authenticator.  Some projects will set a "Setup" cookie off of their URL with a
    //   pretty short timeout.  Lets take a crack at detecting it.
    //
    if (!strURL.IsEmpty() && !bCredentialsCached) {
        std::string url = std::string(strURL.mb_str());
        std::string authenticator;

        if (detect_setup_authenticator(url, authenticator)) {
            m_bCredentialsDetected = true;
            close_when_completed = true;
            SetProjectAuthenticator(wxString(authenticator.c_str(), wxConvUTF8));
        }
    }

    if ( strURL.Length() && (bCredentialsCached || m_bCredentialsDetected) && m_ProjectProcessingPage) {
        return RunWizard(m_ProjectProcessingPage);
    } else if (strURL.Length() && !bCredentialsCached && m_ProjectPropertiesPage) {
        return RunWizard(m_ProjectPropertiesPage);
    } else if (m_WelcomePage) {
        return RunWizard(m_WelcomePage);
    }

    return FALSE;
}
 
/*!
 * Should we show tooltips?
 */
 
bool CWizardAttachProject::ShowToolTips()
{
    return TRUE;
}
 
/*!
 * Get bitmap resources
 */
 
wxBitmap CWizardAttachProject::GetBitmapResource( const wxString& WXUNUSED(name) )
{
    // Bitmap retrieval
////@begin CWizardAttachProject bitmap retrieval
    return wxNullBitmap;
////@end CWizardAttachProject bitmap retrieval
}
 
/*!
 * Get icon resources
 */
 
wxIcon CWizardAttachProject::GetIconResource( const wxString& WXUNUSED(name) )
{
    // Icon retrieval
////@begin CWizardAttachProject icon retrieval
    return wxNullIcon;
////@end CWizardAttachProject icon retrieval
}
 
/*!
 * Determine if the wizard page has a next page
 */

bool CWizardAttachProject::HasNextPage( wxWizardPageEx* page )
{
    bool bNoNextPageDetected = false;

    bNoNextPageDetected |= (page == m_CompletionPage);
    bNoNextPageDetected |= (page == m_CompletionErrorPage);
    bNoNextPageDetected |= (page == m_ErrNotDetectedPage);
    bNoNextPageDetected |= (page == m_ErrUnavailablePage);
    bNoNextPageDetected |= (page == m_ErrAlreadyAttachedPage);
    bNoNextPageDetected |= (page == m_ErrNoInternetConnectionPage);
    bNoNextPageDetected |= (page == m_ErrAlreadyExistsPage);
 
    if (bNoNextPageDetected)
        return false;
    return true;
}
  
/*!
 * Determine if the wizard page has a previous page
 */
 
bool CWizardAttachProject::HasPrevPage( wxWizardPageEx* page )
{
    if ((page == m_WelcomePage) || (page == m_CompletionPage) || (page == m_CompletionErrorPage))
        return false;
    return true;
}
 
/*!
 * Remove the page transition to the stack.
 */
wxWizardPageEx* CWizardAttachProject::_PopPageTransition() {
    wxWizardPageEx* pPage = NULL;
    if (GetCurrentPage()) {
        if (m_PageTransition.size() > 0) {
            pPage = m_PageTransition.top();
            m_PageTransition.pop();
            if ((pPage == m_ProjectPropertiesPage) || (pPage == m_ProjectProcessingPage)) {
                // We want to go back to the page before we attempted to communicate
                //   with any server.
                pPage = m_PageTransition.top();
                m_PageTransition.pop();
            }
            wxASSERT(pPage);
            return pPage;
        }
    }
    return NULL;
}
 
/*!
 * Add the page transition to the stack.
 */
wxWizardPageEx* CWizardAttachProject::_PushPageTransition( wxWizardPageEx* pCurrentPage, unsigned long ulPageID ) {
    if (GetCurrentPage()) {
        wxWizardPageEx* pPage = NULL;

        if (ID_WELCOMEPAGE == ulPageID)
            pPage = m_WelcomePage;
 
        if (ID_PROJECTINFOPAGE == ulPageID)
            pPage = m_ProjectInfoPage;
 
        if (ID_PROJECTPROPERTIESPAGE == ulPageID)
            pPage = m_ProjectPropertiesPage;
 
        if (ID_PROJECTPROCESSINGPAGE == ulPageID)
            pPage = m_ProjectProcessingPage;
 
        if (ID_TERMSOFUSEPAGE == ulPageID)
            pPage = m_TermsOfUsePage;
 
        if (ID_ACCOUNTINFOPAGE == ulPageID)
            pPage = m_AccountInfoPage;
 
        if (ID_COMPLETIONPAGE == ulPageID)
            pPage = m_CompletionPage;
 
        if (ID_COMPLETIONERRORPAGE == ulPageID)
            pPage = m_CompletionErrorPage;
 
        if (ID_ERRNOTDETECTEDPAGE == ulPageID)
            pPage = m_ErrNotDetectedPage;
 
        if (ID_ERRUNAVAILABLEPAGE == ulPageID)
            pPage = m_ErrUnavailablePage;
 
        if (ID_ERRALREADYATTACHEDPAGE == ulPageID)
            pPage = m_ErrAlreadyAttachedPage;
 
        if (ID_ERRNOINTERNETCONNECTIONPAGE == ulPageID)
            pPage = m_ErrNoInternetConnectionPage;
 
        if (ID_ERRNOTFOUNDPAGE == ulPageID)
            pPage = m_ErrNotFoundPage;
 
        if (ID_ERRALREADYEXISTSPAGE == ulPageID)
            pPage = m_ErrAlreadyExistsPage;
 
        if (ID_ERRPROXYINFOPAGE == ulPageID)
            pPage = m_ErrProxyInfoPage;
 
        if (ID_ERRPROXYPAGE == ulPageID)
            pPage = m_ErrProxyPage;
 
        if (pPage) {
            if (m_PageTransition.size() == 0) {
                m_PageTransition.push(NULL);
            }
            if (m_PageTransition.top() != pCurrentPage) {
                m_PageTransition.push(pCurrentPage);
            }
            return pPage;
        }
    }
    return NULL;
}
  
void CWizardAttachProject::_ProcessCancelEvent( wxWizardExEvent& event ) {

    bool bCancelWithoutNextPage = false;
    wxWizardPageEx* page = GetCurrentPage();

    int iRetVal =  wxGetApp().SafeMessageBox(
        _("Do you really want to cancel?"), 
        _("Question"),
        wxICON_QUESTION | wxYES_NO,
        this
    );

    // Reenable the next and back buttons if they have been disabled
    GetNextButton()->Enable();
    GetBackButton()->Enable();

    // Page specific rules - Disable the validator(s)
    if (wxYES == iRetVal) {
        if (page == m_ProjectInfoPage) {
            m_ProjectInfoPage->m_pProjectUrlCtrl->SetValidator(wxDefaultValidator);
        } else if (page == m_AccountInfoPage) {
            m_AccountInfoPage->m_pAccountEmailAddressCtrl->SetValidator(wxDefaultValidator);
            m_AccountInfoPage->m_pAccountPasswordCtrl->SetValidator(wxDefaultValidator);
            m_AccountInfoPage->m_pAccountConfirmPasswordCtrl->SetValidator(wxDefaultValidator);
        } else if (page == m_ErrProxyPage) {
            m_ErrProxyPage->m_pProxyHTTPServerCtrl->SetValidator(wxDefaultValidator);
            m_ErrProxyPage->m_pProxyHTTPPortCtrl->SetValidator(wxDefaultValidator);
            m_ErrProxyPage->m_pProxyHTTPUsernameCtrl->SetValidator(wxDefaultValidator);
            m_ErrProxyPage->m_pProxyHTTPPasswordCtrl->SetValidator(wxDefaultValidator);
            m_ErrProxyPage->m_pProxySOCKSServerCtrl->SetValidator(wxDefaultValidator);
            m_ErrProxyPage->m_pProxySOCKSPortCtrl->SetValidator(wxDefaultValidator);
            m_ErrProxyPage->m_pProxySOCKSUsernameCtrl->SetValidator(wxDefaultValidator);
            m_ErrProxyPage->m_pProxySOCKSPasswordCtrl->SetValidator(wxDefaultValidator);
        }
    }

    // Generic rules
    bCancelWithoutNextPage |= (page == m_ErrNotDetectedPage);
    bCancelWithoutNextPage |= (page == m_ErrUnavailablePage);
    bCancelWithoutNextPage |= (page == m_ErrAlreadyAttachedPage);
    bCancelWithoutNextPage |= (page == m_ErrNoInternetConnectionPage);
    bCancelWithoutNextPage |= (page == m_ErrAlreadyExistsPage);
    if (wxYES != iRetVal) {
        event.Veto();
    }
/*
    if (!bCancelWithoutNextPage) {
        event.Veto();
        if (wxYES == iRetVal) {
            m_bCancelInProgress = true;
            SimulateNextButton();
        }
    } else {
        if (wxYES != iRetVal) {
            event.Veto();
        }
    }
*/
}

/*!
 * wxEVT_WIZARD_FINISHED event handler for ID_ATTACHPROJECTWIZARD
 */

void CWizardAttachProject::OnFinished( wxWizardExEvent& event ) {
    CBOINCBaseFrame* pFrame = wxGetApp().GetFrame();

    if (GetAccountCreatedSuccessfully() && GetAttachedToProjectSuccessfully()) {
        pFrame->ExecuteBrowserLink(GetProjectURL() + wxT("account_finish.php?auth=") + GetProjectAuthenticator());
    }

    // Let the framework clean things up.
    event.Skip();
}
>>>>>>> 08a41ed9
<|MERGE_RESOLUTION|>--- conflicted
+++ resolved
@@ -1,1073 +1,536 @@
-<<<<<<< HEAD
-// Berkeley Open Infrastructure for Network Computing
-// http://boinc.berkeley.edu
-// Copyright (C) 2005 University of California
-//
-// This is free software; you can redistribute it and/or
-// modify it under the terms of the GNU Lesser General Public
-// License as published by the Free Software Foundation;
-// either version 2.1 of the License, or (at your option) any later version.
-//
-// This software is distributed in the hope that it will be useful,
-// but WITHOUT ANY WARRANTY; without even the implied warranty of
-// MERCHANTABILITY or FITNESS FOR A PARTICULAR PURPOSE.
-// See the GNU Lesser General Public License for more details.
-//
-// To view the GNU Lesser General Public License visit
-// http://www.gnu.org/copyleft/lesser.html
-// or write to the Free Software Foundation, Inc.,
-// 51 Franklin Street, Fifth Floor, Boston, MA  02110-1301  USA
-//
-#if defined(__GNUG__) && !defined(__APPLE__)
-#pragma implementation "WizardAttachProject.h"
-#endif
-
-#include "stdwx.h"
-#include "diagnostics.h"
-#include "util.h"
-#include "mfile.h"
-#include "miofile.h"
-#include "parse.h"
-#include "error_numbers.h"
-#include "wizardex.h"
-#include "error_numbers.h"
-#include "hyperlink.h"
-#include "browser.h"
-#include "BOINCGUIApp.h"
-#include "SkinManager.h"
-#include "MainDocument.h"
-#include "BOINCWizards.h"
-#include "BOINCBaseWizard.h"
-#include "BOINCBaseFrame.h"
-#include "WizardAttachProject.h"
-#include "WelcomePage.h"
-#include "ProjectInfoPage.h"
-#include "ProjectPropertiesPage.h"
-#include "AccountInfoPage.h"
-#include "AccountKeyPage.h"
-#include "ProjectProcessingPage.h"
-#include "CompletionPage.h"
-#include "CompletionErrorPage.h"
-#include "NotDetectedPage.h"
-#include "UnavailablePage.h"
-#include "AlreadyAttachedPage.h"
-#include "NoInternetConnectionPage.h"
-#include "NotFoundPage.h"
-#include "AlreadyExistsPage.h"
-#include "ProxyInfoPage.h"
-#include "ProxyPage.h"
-
-
-#ifdef __WXMSW__
-EXTERN_C BOOL DetectSetupAuthenticator(LPCSTR szProjectURL, LPSTR szAuthenticator, LPDWORD lpdwSize);
-#endif
-
-/*!
- * CWizardAttachProject type definition
- */
- 
-IMPLEMENT_DYNAMIC_CLASS( CWizardAttachProject, CBOINCBaseWizard )
- 
-/*!
- * CWizardAttachProject event table definition
- */
- 
-BEGIN_EVENT_TABLE( CWizardAttachProject, CBOINCBaseWizard )
-
-////@begin CWizardAttachProject event table entries
-    EVT_WIZARDEX_FINISHED( ID_ATTACHPROJECTWIZARD, CWizardAttachProject::OnFinished )
-
-////@end CWizardAttachProject event table entries
- 
-END_EVENT_TABLE()
- 
-/*!
- * CWizardAttachProject constructors
- */
- 
-CWizardAttachProject::CWizardAttachProject()
-{
-}
- 
-CWizardAttachProject::CWizardAttachProject( wxWindow* parent, wxWindowID id, const wxPoint& pos )
-{
-    Create(parent, id, pos);
-}
- 
-/*!
- * CWizardAttachProject creator
- */
- 
-bool CWizardAttachProject::Create( wxWindow* parent, wxWindowID id, const wxPoint& pos )
-{
-
-////@begin CWizardAttachProject member initialisation
-    m_WelcomePage = NULL;
-    m_ProjectInfoPage = NULL;
-    m_ProjectPropertiesPage = NULL;
-    m_AccountKeyPage = NULL;
-    m_AccountInfoPage = NULL;
-    m_ProjectProcessingPage = NULL;
-    m_CompletionPage = NULL;
-    m_CompletionErrorPage = NULL;
-    m_ErrNotDetectedPage = NULL;
-    m_ErrUnavailablePage = NULL;
-    m_ErrAlreadyAttachedPage = NULL;
-    m_ErrNoInternetConnectionPage = NULL;
-    m_ErrNotFoundPage = NULL;
-    m_ErrAlreadyExistsPage = NULL;
-    m_ErrProxyInfoPage = NULL;
-    m_ErrProxyPage = NULL;
-////@end CWizardAttachProject member initialisation
-  
-    // Wizard support
-    m_ulDiagFlags = 0;
-
-    // Cancel Checking
-    m_bCancelInProgress = false;
- 
-    // Wizard Detection
-    IsAttachToProjectWizard = true;
-    IsAccountManagerWizard = false;
-    IsAccountManagerUpdateWizard = false;
-    IsAccountManagerRemoveWizard = false;
-
-    // Global wizard status
-    project_config.clear();
-    account_in.clear();
-    account_out.clear();
-    account_created_successfully = false;
-    attached_to_project_successfully = false;
-    project_url = wxEmptyString;
-    project_authenticator = wxEmptyString;
-    m_bCredentialsCached = false;
-    m_bCredentialsDetected = false;
-
-
-    CSkinAdvanced*  pSkinAdvanced = wxGetApp().GetSkinManager()->GetAdvanced();
-    CSkinWizardATP* pSkinWizardATP = wxGetApp().GetSkinManager()->GetWizards()->GetWizardATP();
-
-    wxASSERT(pSkinAdvanced);
-    wxASSERT(pSkinWizardATP);
-    wxASSERT(wxDynamicCast(pSkinAdvanced, CSkinAdvanced));
-    wxASSERT(wxDynamicCast(pSkinWizardATP, CSkinWizardATP));
-
-
-    wxString strTitle;
-    if (!pSkinWizardATP->GetWizardTitle().IsEmpty()) {
-        strTitle = pSkinWizardATP->GetWizardTitle();
-    } else {
-        strTitle = pSkinAdvanced->GetApplicationName();
-    }
-
-    wxBitmap wizardBitmap = wxBitmap(*(pSkinWizardATP->GetWizardBitmap()));
-
-////@begin CWizardAttachProject creation
-    CBOINCBaseWizard::Create( parent, id, strTitle, wizardBitmap, pos );
-
-    CreateControls();
-////@end CWizardAttachProject creation
-
-    return TRUE;
-}
- 
-/*!
- * Control creation for CWizardAttachProject
- */
-
-void CWizardAttachProject::CreateControls()
-{    
-    wxLogTrace(wxT("Function Start/End"), wxT("CWizardAttachProject::CreateControls - Function Begin"));
- 
-////@begin CWizardAttachProject content construction
-    CBOINCBaseWizard* itemWizard1 = this;
-
-    m_WelcomePage = new CWelcomePage;
-    m_WelcomePage->Create( itemWizard1 );
-    GetPageAreaSizer()->Add(m_WelcomePage);
-
-    m_ProjectInfoPage = new CProjectInfoPage;
-    m_ProjectInfoPage->Create( itemWizard1 );
-    GetPageAreaSizer()->Add(m_ProjectInfoPage);
-
-    m_ProjectPropertiesPage = new CProjectPropertiesPage;
-    m_ProjectPropertiesPage->Create( itemWizard1 );
-    GetPageAreaSizer()->Add(m_ProjectPropertiesPage);
-
-    m_AccountKeyPage = new CAccountKeyPage;
-    m_AccountKeyPage->Create( itemWizard1 );
-    GetPageAreaSizer()->Add(m_AccountKeyPage);
-
-    m_AccountInfoPage = new CAccountInfoPage;
-    m_AccountInfoPage->Create( itemWizard1 );
-    GetPageAreaSizer()->Add(m_AccountInfoPage);
-
-    m_ProjectProcessingPage = new CProjectProcessingPage;
-    m_ProjectProcessingPage->Create( itemWizard1 );
-    GetPageAreaSizer()->Add(m_ProjectProcessingPage);
-
-    m_CompletionPage = new CCompletionPage;
-    m_CompletionPage->Create( itemWizard1 );
-    GetPageAreaSizer()->Add(m_CompletionPage);
-
-    m_CompletionErrorPage = new CCompletionErrorPage;
-    m_CompletionErrorPage->Create( itemWizard1 );
-    GetPageAreaSizer()->Add(m_CompletionErrorPage);
-
-    m_ErrNotDetectedPage = new CErrNotDetectedPage;
-    m_ErrNotDetectedPage->Create( itemWizard1 );
-    GetPageAreaSizer()->Add(m_ErrNotDetectedPage);
-
-    m_ErrUnavailablePage = new CErrUnavailablePage;
-    m_ErrUnavailablePage->Create( itemWizard1 );
-    GetPageAreaSizer()->Add(m_ErrUnavailablePage);
-
-    m_ErrAlreadyAttachedPage = new CErrAlreadyAttachedPage;
-    m_ErrAlreadyAttachedPage->Create( itemWizard1 );
-    GetPageAreaSizer()->Add(m_ErrAlreadyAttachedPage);
-
-    m_ErrNoInternetConnectionPage = new CErrNoInternetConnectionPage;
-    m_ErrNoInternetConnectionPage->Create( itemWizard1 );
-    GetPageAreaSizer()->Add(m_ErrNoInternetConnectionPage);
-
-    m_ErrNotFoundPage = new CErrNotFoundPage;
-    m_ErrNotFoundPage->Create( itemWizard1 );
-    GetPageAreaSizer()->Add(m_ErrNotFoundPage);
-
-    m_ErrAlreadyExistsPage = new CErrAlreadyExistsPage;
-    m_ErrAlreadyExistsPage->Create( itemWizard1 );
-    GetPageAreaSizer()->Add(m_ErrAlreadyExistsPage);
-
-    m_ErrProxyInfoPage = new CErrProxyInfoPage;
-    m_ErrProxyInfoPage->Create( itemWizard1 );
-    GetPageAreaSizer()->Add(m_ErrProxyInfoPage);
-
-    m_ErrProxyPage = new CErrProxyPage;
-    m_ErrProxyPage->Create( itemWizard1 );
-    GetPageAreaSizer()->Add(m_ErrProxyPage);
-
-////@end CWizardAttachProject content construction
- 
-    wxLogTrace(wxT("Function Status"), wxT("CWizardAttachProject::CreateControls - Begin Page Map"));
-    wxLogTrace(wxT("Function Status"), wxT("CWizardAttachProject::CreateControls -     m_WelcomePage = id: '%d', location: '%p'"), m_WelcomePage->GetId(), m_WelcomePage);
-    wxLogTrace(wxT("Function Status"), wxT("CWizardAttachProject::CreateControls -     m_ProjectInfoPage = id: '%d', location: '%p'"), m_ProjectInfoPage->GetId(), m_ProjectInfoPage);
-    wxLogTrace(wxT("Function Status"), wxT("CWizardAttachProject::CreateControls -     m_ProjectPropertiesPage = id: '%d', location: '%p'"), m_ProjectPropertiesPage->GetId(), m_ProjectPropertiesPage);
-    wxLogTrace(wxT("Function Status"), wxT("CWizardAttachProject::CreateControls -     m_AccountKeyPage = id: '%d', location: '%p'"), m_AccountKeyPage->GetId(), m_AccountKeyPage);
-    wxLogTrace(wxT("Function Status"), wxT("CWizardAttachProject::CreateControls -     m_AccountInfoPage = id: '%d', location: '%p'"), m_AccountInfoPage->GetId(), m_AccountInfoPage);
-    wxLogTrace(wxT("Function Status"), wxT("CWizardAttachProject::CreateControls -     m_ProjectProcessingPage = id: '%d', location: '%p'"), m_ProjectProcessingPage->GetId(), m_ProjectProcessingPage);
-    wxLogTrace(wxT("Function Status"), wxT("CWizardAttachProject::CreateControls -     m_CompletionPage = id: '%d', location: '%p'"), m_CompletionPage->GetId(), m_CompletionPage);
-    wxLogTrace(wxT("Function Status"), wxT("CWizardAttachProject::CreateControls -     m_CompletionErrorPage = id: '%d', location: '%p'"), m_CompletionErrorPage->GetId(), m_CompletionErrorPage);
-    wxLogTrace(wxT("Function Status"), wxT("CWizardAttachProject::CreateControls -     m_ErrNotDetectedPage = id: '%d', location: '%p'"), m_ErrNotDetectedPage->GetId(), m_ErrNotDetectedPage);
-    wxLogTrace(wxT("Function Status"), wxT("CWizardAttachProject::CreateControls -     m_ErrUnavailablePage = id: '%d', location: '%p'"), m_ErrUnavailablePage->GetId(), m_ErrUnavailablePage);
-    wxLogTrace(wxT("Function Status"), wxT("CWizardAttachProject::CreateControls -     m_ErrAlreadyAttachedPage = id: '%d', location: '%p'"), m_ErrAlreadyAttachedPage->GetId(), m_ErrAlreadyAttachedPage);
-    wxLogTrace(wxT("Function Status"), wxT("CWizardAttachProject::CreateControls -     m_ErrNoInternetConnectionPage = id: '%d', location: '%p'"), m_ErrNoInternetConnectionPage->GetId(), m_ErrNoInternetConnectionPage);
-    wxLogTrace(wxT("Function Status"), wxT("CWizardAttachProject::CreateControls -     m_ErrNotFoundPage = id: '%d', location: '%p'"), m_ErrNotFoundPage->GetId(), m_ErrNotFoundPage);
-    wxLogTrace(wxT("Function Status"), wxT("CWizardAttachProject::CreateControls -     m_ErrAlreadyExistsPage = id: '%d', location: '%p'"), m_ErrAlreadyExistsPage->GetId(), m_ErrAlreadyExistsPage);
-    wxLogTrace(wxT("Function Status"), wxT("CWizardAttachProject::CreateControls -     m_ErrProxyInfoPage = id: '%d', location: '%p'"), m_ErrProxyInfoPage->GetId(), m_ErrProxyInfoPage);
-    wxLogTrace(wxT("Function Status"), wxT("CWizardAttachProject::CreateControls -     m_ErrProxyPage = id: '%d', location: '%p'"), m_ErrProxyPage->GetId(), m_ErrProxyPage);
-    wxLogTrace(wxT("Function Status"), wxT("CWizardAttachProject::CreateControls - End Page Map"));
-    wxLogTrace(wxT("Function Start/End"), wxT("CWizardAttachProject::CreateControls - Function End"));
-}
- 
-/*!
- * Runs the wizard.
- */
- 
-bool CWizardAttachProject::Run( wxString& WXUNUSED(strName), wxString& strURL, bool bCredentialsCached ) {
-    if (strURL.Length()) {
-        m_ProjectInfoPage->SetProjectURL( strURL );
-        m_bCredentialsCached = bCredentialsCached;
-    }
-
-    // If credentials are not cached, then we should try one last place to look up the
-    //   authenticator.  Some projects will set a "Setup" cookie off of their URL with a
-    //   pretty short timeout.  Lets take a crack at detecting it.
-    //
-    if (!strURL.IsEmpty() && !bCredentialsCached) {
-        std::string url = std::string(strURL.mb_str());
-        std::string authenticator;
-
-        if (detect_setup_authenticator(url, authenticator)) {
-            m_bCredentialsDetected = true;
-            close_when_completed = true;
-            m_AccountKeyPage->m_strAccountKey = wxString(authenticator.c_str(), wxConvUTF8);
-        }
-    }
-
-    if ( strURL.Length() && (bCredentialsCached || m_bCredentialsDetected) && m_ProjectProcessingPage) {
-        return RunWizard(m_ProjectProcessingPage);
-    } else if (strURL.Length() && !bCredentialsCached && m_ProjectPropertiesPage) {
-        return RunWizard(m_ProjectPropertiesPage);
-    } else if (m_WelcomePage) {
-        return RunWizard(m_WelcomePage);
-    }
-
-    return FALSE;
-}
- 
-/*!
- * Should we show tooltips?
- */
- 
-bool CWizardAttachProject::ShowToolTips()
-{
-    return TRUE;
-}
- 
-/*!
- * Get bitmap resources
- */
- 
-wxBitmap CWizardAttachProject::GetBitmapResource( const wxString& WXUNUSED(name) )
-{
-    // Bitmap retrieval
-////@begin CWizardAttachProject bitmap retrieval
-    return wxNullBitmap;
-////@end CWizardAttachProject bitmap retrieval
-}
- 
-/*!
- * Get icon resources
- */
- 
-wxIcon CWizardAttachProject::GetIconResource( const wxString& WXUNUSED(name) )
-{
-    // Icon retrieval
-////@begin CWizardAttachProject icon retrieval
-    return wxNullIcon;
-////@end CWizardAttachProject icon retrieval
-}
- 
-/*!
- * Determine if the wizard page has a next page
- */
-
-bool CWizardAttachProject::HasNextPage( wxWizardPageEx* page )
-{
-    bool bNoNextPageDetected = false;
-
-    bNoNextPageDetected |= (page == m_CompletionPage);
-    bNoNextPageDetected |= (page == m_CompletionErrorPage);
-    bNoNextPageDetected |= (page == m_ErrNotDetectedPage);
-    bNoNextPageDetected |= (page == m_ErrUnavailablePage);
-    bNoNextPageDetected |= (page == m_ErrAlreadyAttachedPage);
-    bNoNextPageDetected |= (page == m_ErrNoInternetConnectionPage);
-    bNoNextPageDetected |= (page == m_ErrAlreadyExistsPage);
- 
-    if (bNoNextPageDetected)
-        return false;
-    return true;
-}
-  
-/*!
- * Determine if the wizard page has a previous page
- */
- 
-bool CWizardAttachProject::HasPrevPage( wxWizardPageEx* page )
-{
-    if ((page == m_WelcomePage) || (page == m_CompletionPage) || (page == m_CompletionErrorPage))
-        return false;
-    return true;
-}
- 
-/*!
- * Remove the page transition to the stack.
- */
-wxWizardPageEx* CWizardAttachProject::_PopPageTransition() {
-    wxWizardPageEx* pPage = NULL;
-    if (GetCurrentPage()) {
-        if (m_PageTransition.size() > 0) {
-            pPage = m_PageTransition.top();
-            m_PageTransition.pop();
-            if ((pPage == m_ProjectPropertiesPage) || (pPage == m_ProjectProcessingPage)) {
-                // We want to go back to the page before we attempted to communicate
-                //   with any server.
-                pPage = m_PageTransition.top();
-                m_PageTransition.pop();
-            }
-            wxASSERT(pPage);
-            return pPage;
-        }
-    }
-    return NULL;
-}
- 
-/*!
- * Add the page transition to the stack.
- */
-wxWizardPageEx* CWizardAttachProject::_PushPageTransition( wxWizardPageEx* pCurrentPage, unsigned long ulPageID ) {
-    if (GetCurrentPage()) {
-        wxWizardPageEx* pPage = NULL;
-
-        if (ID_WELCOMEPAGE == ulPageID)
-            pPage = m_WelcomePage;
- 
-        if (ID_PROJECTINFOPAGE == ulPageID)
-            pPage = m_ProjectInfoPage;
- 
-        if (ID_PROJECTPROPERTIESPAGE == ulPageID)
-            pPage = m_ProjectPropertiesPage;
- 
-        if (ID_ACCOUNTINFOPAGE == ulPageID)
-            pPage = m_AccountInfoPage;
- 
-        if (ID_ACCOUNTKEYPAGE == ulPageID)
-            pPage = m_AccountKeyPage;
- 
-        if (ID_PROJECTPROCESSINGPAGE == ulPageID)
-            pPage = m_ProjectProcessingPage;
- 
-        if (ID_COMPLETIONPAGE == ulPageID)
-            pPage = m_CompletionPage;
- 
-        if (ID_COMPLETIONERRORPAGE == ulPageID)
-            pPage = m_CompletionErrorPage;
- 
-        if (ID_ERRNOTDETECTEDPAGE == ulPageID)
-            pPage = m_ErrNotDetectedPage;
- 
-        if (ID_ERRUNAVAILABLEPAGE == ulPageID)
-            pPage = m_ErrUnavailablePage;
- 
-        if (ID_ERRALREADYATTACHEDPAGE == ulPageID)
-            pPage = m_ErrAlreadyAttachedPage;
- 
-        if (ID_ERRNOINTERNETCONNECTIONPAGE == ulPageID)
-            pPage = m_ErrNoInternetConnectionPage;
- 
-        if (ID_ERRNOTFOUNDPAGE == ulPageID)
-            pPage = m_ErrNotFoundPage;
- 
-        if (ID_ERRALREADYEXISTSPAGE == ulPageID)
-            pPage = m_ErrAlreadyExistsPage;
- 
-        if (ID_ERRPROXYINFOPAGE == ulPageID)
-            pPage = m_ErrProxyInfoPage;
- 
-        if (ID_ERRPROXYPAGE == ulPageID)
-            pPage = m_ErrProxyPage;
- 
-        if (pPage) {
-            if (m_PageTransition.size() == 0) {
-                m_PageTransition.push(NULL);
-            }
-            if (m_PageTransition.top() != pCurrentPage) {
-                m_PageTransition.push(pCurrentPage);
-            }
-            return pPage;
-        }
-    }
-    return NULL;
-}
-  
-void CWizardAttachProject::_ProcessCancelEvent( wxWizardExEvent& event ) {
-
-    bool bCancelWithoutNextPage = false;
-    wxWizardPageEx* page = GetCurrentPage();
-
-    int iRetVal = ::wxMessageBox(
-        _("Do you really want to cancel?"), 
-        _("Question"),
-        wxICON_QUESTION | wxYES_NO,
-        this
-    );
-
-    // Reenable the next and back buttons if they have been disabled
-    GetNextButton()->Enable();
-    GetBackButton()->Enable();
-
-    // Page specific rules - Disable the validator(s)
-    if (wxYES == iRetVal) {
-        if (page == m_ProjectInfoPage) {
-            m_ProjectInfoPage->m_pProjectUrlCtrl->SetValidator(wxDefaultValidator);
-        } else if (page == m_AccountKeyPage) {
-            m_AccountKeyPage->m_pAccountKeyCtrl->SetValidator(wxDefaultValidator);
-        } else if (page == m_AccountInfoPage) {
-            m_AccountInfoPage->m_pAccountEmailAddressCtrl->SetValidator(wxDefaultValidator);
-            m_AccountInfoPage->m_pAccountPasswordCtrl->SetValidator(wxDefaultValidator);
-            m_AccountInfoPage->m_pAccountConfirmPasswordCtrl->SetValidator(wxDefaultValidator);
-        } else if (page == m_ErrProxyPage) {
-            m_ErrProxyPage->m_pProxyHTTPServerCtrl->SetValidator(wxDefaultValidator);
-            m_ErrProxyPage->m_pProxyHTTPPortCtrl->SetValidator(wxDefaultValidator);
-            m_ErrProxyPage->m_pProxyHTTPUsernameCtrl->SetValidator(wxDefaultValidator);
-            m_ErrProxyPage->m_pProxyHTTPPasswordCtrl->SetValidator(wxDefaultValidator);
-            m_ErrProxyPage->m_pProxySOCKSServerCtrl->SetValidator(wxDefaultValidator);
-            m_ErrProxyPage->m_pProxySOCKSPortCtrl->SetValidator(wxDefaultValidator);
-            m_ErrProxyPage->m_pProxySOCKSUsernameCtrl->SetValidator(wxDefaultValidator);
-            m_ErrProxyPage->m_pProxySOCKSPasswordCtrl->SetValidator(wxDefaultValidator);
-        }
-    }
-
-    // Generic rules
-    bCancelWithoutNextPage |= (page == m_ErrNotDetectedPage);
-    bCancelWithoutNextPage |= (page == m_ErrUnavailablePage);
-    bCancelWithoutNextPage |= (page == m_ErrAlreadyAttachedPage);
-    bCancelWithoutNextPage |= (page == m_ErrNoInternetConnectionPage);
-    bCancelWithoutNextPage |= (page == m_ErrAlreadyExistsPage);
-    if (wxYES != iRetVal) {
-        event.Veto();
-    }
-/*
-    if (!bCancelWithoutNextPage) {
-        event.Veto();
-        if (wxYES == iRetVal) {
-            m_bCancelInProgress = true;
-            SimulateNextButton();
-        }
-    } else {
-        if (wxYES != iRetVal) {
-            event.Veto();
-        }
-    }
-*/
-}
-
-/*!
- * wxEVT_WIZARD_FINISHED event handler for ID_ATTACHPROJECTWIZARD
- */
-
-void CWizardAttachProject::OnFinished( wxWizardExEvent& event ) {
-    CBOINCBaseFrame* pFrame = wxGetApp().GetFrame();
-
-    if (GetAccountCreatedSuccessfully() && GetAttachedToProjectSuccessfully()) {
-        pFrame->ExecuteBrowserLink(GetProjectURL() + wxT("account_finish.php?auth=") + GetProjectAuthenticator());
-    }
-
-    // Let the framework clean things up.
-    event.Skip();
-}
-
-=======
-// This file is part of BOINC.
-// http://boinc.berkeley.edu
-// Copyright (C) 2008 University of California
-//
-// BOINC is free software; you can redistribute it and/or modify it
-// under the terms of the GNU Lesser General Public License
-// as published by the Free Software Foundation,
-// either version 3 of the License, or (at your option) any later version.
-//
-// BOINC is distributed in the hope that it will be useful,
-// but WITHOUT ANY WARRANTY; without even the implied warranty of
-// MERCHANTABILITY or FITNESS FOR A PARTICULAR PURPOSE.
-// See the GNU Lesser General Public License for more details.
-//
-// You should have received a copy of the GNU Lesser General Public License
-// along with BOINC.  If not, see <http://www.gnu.org/licenses/>.
-//
-#if defined(__GNUG__) && !defined(__APPLE__)
-#pragma implementation "WizardAttachProject.h"
-#endif
-
-#include "stdwx.h"
-#include "diagnostics.h"
-#include "util.h"
-#include "mfile.h"
-#include "miofile.h"
-#include "parse.h"
-#include "error_numbers.h"
-#include "wizardex.h"
-#include "error_numbers.h"
-#include "hyperlink.h"
-#include "browser.h"
-#include "BOINCGUIApp.h"
-#include "SkinManager.h"
-#include "MainDocument.h"
-#include "BOINCWizards.h"
-#include "BOINCBaseWizard.h"
-#include "BOINCBaseFrame.h"
-#include "WizardAttachProject.h"
-#include "WelcomePage.h"
-#include "ProjectInfoPage.h"
-#include "ProjectPropertiesPage.h"
-#include "ProjectProcessingPage.h"
-#include "TermsOfUsePage.h"
-#include "AccountInfoPage.h"
-#include "CompletionPage.h"
-#include "CompletionErrorPage.h"
-#include "NotDetectedPage.h"
-#include "UnavailablePage.h"
-#include "AlreadyAttachedPage.h"
-#include "NoInternetConnectionPage.h"
-#include "NotFoundPage.h"
-#include "AlreadyExistsPage.h"
-#include "ProxyInfoPage.h"
-#include "ProxyPage.h"
-
-
-#ifdef __WXMSW__
-EXTERN_C BOOL DetectSetupAuthenticator(LPCSTR szProjectURL, LPSTR szAuthenticator, LPDWORD lpdwSize);
-#endif
-
-/*!
- * CWizardAttachProject type definition
- */
- 
-IMPLEMENT_DYNAMIC_CLASS( CWizardAttachProject, CBOINCBaseWizard )
- 
-/*!
- * CWizardAttachProject event table definition
- */
- 
-BEGIN_EVENT_TABLE( CWizardAttachProject, CBOINCBaseWizard )
-
-////@begin CWizardAttachProject event table entries
-    EVT_WIZARDEX_FINISHED( ID_ATTACHPROJECTWIZARD, CWizardAttachProject::OnFinished )
-
-////@end CWizardAttachProject event table entries
- 
-END_EVENT_TABLE()
- 
-/*!
- * CWizardAttachProject constructors
- */
- 
-CWizardAttachProject::CWizardAttachProject()
-{
-}
- 
-CWizardAttachProject::CWizardAttachProject( wxWindow* parent, wxWindowID id, const wxPoint& pos )
-{
-    Create(parent, id, pos);
-}
- 
-/*!
- * CWizardAttachProject creator
- */
- 
-bool CWizardAttachProject::Create( wxWindow* parent, wxWindowID id, const wxPoint& pos )
-{
-
-////@begin CWizardAttachProject member initialisation
-    m_WelcomePage = NULL;
-    m_ProjectInfoPage = NULL;
-    m_ProjectPropertiesPage = NULL;
-    m_ProjectProcessingPage = NULL;
-    m_TermsOfUsePage = NULL;
-    m_AccountInfoPage = NULL;
-    m_CompletionPage = NULL;
-    m_CompletionErrorPage = NULL;
-    m_ErrNotDetectedPage = NULL;
-    m_ErrUnavailablePage = NULL;
-    m_ErrAlreadyAttachedPage = NULL;
-    m_ErrNoInternetConnectionPage = NULL;
-    m_ErrNotFoundPage = NULL;
-    m_ErrAlreadyExistsPage = NULL;
-    m_ErrProxyInfoPage = NULL;
-    m_ErrProxyPage = NULL;
-////@end CWizardAttachProject member initialisation
-  
-    // Wizard support
-    m_ulDiagFlags = 0;
-
-    // Cancel Checking
-    m_bCancelInProgress = false;
- 
-    // Wizard Detection
-    IsAttachToProjectWizard = true;
-    IsAccountManagerWizard = false;
-    IsAccountManagerUpdateWizard = false;
-    IsAccountManagerRemoveWizard = false;
-
-    // Global wizard status
-    project_config.clear();
-    account_in.clear();
-    account_out.clear();
-    account_created_successfully = false;
-    attached_to_project_successfully = false;
-    project_url = wxEmptyString;
-    project_authenticator = wxEmptyString;
-    m_bCredentialsCached = false;
-    m_bCredentialsDetected = false;
-
-
-    CSkinAdvanced*  pSkinAdvanced = wxGetApp().GetSkinManager()->GetAdvanced();
-    CSkinWizardATP* pSkinWizardATP = wxGetApp().GetSkinManager()->GetWizards()->GetWizardATP();
-
-    wxASSERT(pSkinAdvanced);
-    wxASSERT(pSkinWizardATP);
-    wxASSERT(wxDynamicCast(pSkinAdvanced, CSkinAdvanced));
-    wxASSERT(wxDynamicCast(pSkinWizardATP, CSkinWizardATP));
-
-
-    wxString strTitle;
-    if (!pSkinWizardATP->GetWizardTitle().IsEmpty()) {
-        strTitle = pSkinWizardATP->GetWizardTitle();
-    } else {
-        strTitle = pSkinAdvanced->GetApplicationName();
-    }
-
-    wxBitmap wizardBitmap = wxBitmap(*(pSkinWizardATP->GetWizardBitmap()));
-
-////@begin CWizardAttachProject creation
-    CBOINCBaseWizard::Create( parent, id, strTitle, wizardBitmap, pos );
-
-    CreateControls();
-////@end CWizardAttachProject creation
-
-    return TRUE;
-}
- 
-/*!
- * Control creation for CWizardAttachProject
- */
-
-void CWizardAttachProject::CreateControls()
-{    
-    wxLogTrace(wxT("Function Start/End"), wxT("CWizardAttachProject::CreateControls - Function Begin"));
- 
-////@begin CWizardAttachProject content construction
-    CBOINCBaseWizard* itemWizard1 = this;
-
-    m_WelcomePage = new CWelcomePage;
-    m_WelcomePage->Create( itemWizard1 );
-    GetPageAreaSizer()->Add(m_WelcomePage);
-
-    m_ProjectInfoPage = new CProjectInfoPage;
-    m_ProjectInfoPage->Create( itemWizard1 );
-    GetPageAreaSizer()->Add(m_ProjectInfoPage);
-
-    m_ProjectPropertiesPage = new CProjectPropertiesPage;
-    m_ProjectPropertiesPage->Create( itemWizard1 );
-    GetPageAreaSizer()->Add(m_ProjectPropertiesPage);
-
-    m_ProjectProcessingPage = new CProjectProcessingPage;
-    m_ProjectProcessingPage->Create( itemWizard1 );
-    GetPageAreaSizer()->Add(m_ProjectProcessingPage);
-
-    m_AccountInfoPage = new CAccountInfoPage;
-    m_AccountInfoPage->Create( itemWizard1 );
-    GetPageAreaSizer()->Add(m_AccountInfoPage);
-
-    m_TermsOfUsePage = new CTermsOfUsePage;
-    m_TermsOfUsePage->Create( itemWizard1 );
-    GetPageAreaSizer()->Add(m_TermsOfUsePage);
-
-    m_CompletionPage = new CCompletionPage;
-    m_CompletionPage->Create( itemWizard1 );
-    GetPageAreaSizer()->Add(m_CompletionPage);
-
-    m_CompletionErrorPage = new CCompletionErrorPage;
-    m_CompletionErrorPage->Create( itemWizard1 );
-    GetPageAreaSizer()->Add(m_CompletionErrorPage);
-
-    m_ErrNotDetectedPage = new CErrNotDetectedPage;
-    m_ErrNotDetectedPage->Create( itemWizard1 );
-    GetPageAreaSizer()->Add(m_ErrNotDetectedPage);
-
-    m_ErrUnavailablePage = new CErrUnavailablePage;
-    m_ErrUnavailablePage->Create( itemWizard1 );
-    GetPageAreaSizer()->Add(m_ErrUnavailablePage);
-
-    m_ErrAlreadyAttachedPage = new CErrAlreadyAttachedPage;
-    m_ErrAlreadyAttachedPage->Create( itemWizard1 );
-    GetPageAreaSizer()->Add(m_ErrAlreadyAttachedPage);
-
-    m_ErrNoInternetConnectionPage = new CErrNoInternetConnectionPage;
-    m_ErrNoInternetConnectionPage->Create( itemWizard1 );
-    GetPageAreaSizer()->Add(m_ErrNoInternetConnectionPage);
-
-    m_ErrNotFoundPage = new CErrNotFoundPage;
-    m_ErrNotFoundPage->Create( itemWizard1 );
-    GetPageAreaSizer()->Add(m_ErrNotFoundPage);
-
-    m_ErrAlreadyExistsPage = new CErrAlreadyExistsPage;
-    m_ErrAlreadyExistsPage->Create( itemWizard1 );
-    GetPageAreaSizer()->Add(m_ErrAlreadyExistsPage);
-
-    m_ErrProxyInfoPage = new CErrProxyInfoPage;
-    m_ErrProxyInfoPage->Create( itemWizard1 );
-    GetPageAreaSizer()->Add(m_ErrProxyInfoPage);
-
-    m_ErrProxyPage = new CErrProxyPage;
-    m_ErrProxyPage->Create( itemWizard1 );
-    GetPageAreaSizer()->Add(m_ErrProxyPage);
-
-////@end CWizardAttachProject content construction
-    wxLogTrace(wxT("Function Status"), wxT("CWizardAttachProject::CreateControls - Begin Page Map"));
-    wxLogTrace(wxT("Function Status"), wxT("CWizardAttachProject::CreateControls -     m_WelcomePage = id: '%d', location: '%p'"), m_WelcomePage->GetId(), m_WelcomePage);
-    wxLogTrace(wxT("Function Status"), wxT("CWizardAttachProject::CreateControls -     m_ProjectInfoPage = id: '%d', location: '%p'"), m_ProjectInfoPage->GetId(), m_ProjectInfoPage);
-    wxLogTrace(wxT("Function Status"), wxT("CWizardAttachProject::CreateControls -     m_ProjectPropertiesPage = id: '%d', location: '%p'"), m_ProjectPropertiesPage->GetId(), m_ProjectPropertiesPage);
-    wxLogTrace(wxT("Function Status"), wxT("CWizardAttachProject::CreateControls -     m_ProjectProcessingPage = id: '%d', location: '%p'"), m_ProjectProcessingPage->GetId(), m_ProjectProcessingPage);
-    wxLogTrace(wxT("Function Status"), wxT("CWizardAttachProject::CreateControls -     m_TermsOfUsePage = id: '%d', location: '%p'"), m_TermsOfUsePage->GetId(), m_TermsOfUsePage);
-    wxLogTrace(wxT("Function Status"), wxT("CWizardAttachProject::CreateControls -     m_AccountInfoPage = id: '%d', location: '%p'"), m_AccountInfoPage->GetId(), m_AccountInfoPage);
-    wxLogTrace(wxT("Function Status"), wxT("CWizardAttachProject::CreateControls -     m_CompletionPage = id: '%d', location: '%p'"), m_CompletionPage->GetId(), m_CompletionPage);
-    wxLogTrace(wxT("Function Status"), wxT("CWizardAttachProject::CreateControls -     m_CompletionErrorPage = id: '%d', location: '%p'"), m_CompletionErrorPage->GetId(), m_CompletionErrorPage);
-    wxLogTrace(wxT("Function Status"), wxT("CWizardAttachProject::CreateControls -     m_ErrNotDetectedPage = id: '%d', location: '%p'"), m_ErrNotDetectedPage->GetId(), m_ErrNotDetectedPage);
-    wxLogTrace(wxT("Function Status"), wxT("CWizardAttachProject::CreateControls -     m_ErrUnavailablePage = id: '%d', location: '%p'"), m_ErrUnavailablePage->GetId(), m_ErrUnavailablePage);
-    wxLogTrace(wxT("Function Status"), wxT("CWizardAttachProject::CreateControls -     m_ErrAlreadyAttachedPage = id: '%d', location: '%p'"), m_ErrAlreadyAttachedPage->GetId(), m_ErrAlreadyAttachedPage);
-    wxLogTrace(wxT("Function Status"), wxT("CWizardAttachProject::CreateControls -     m_ErrNoInternetConnectionPage = id: '%d', location: '%p'"), m_ErrNoInternetConnectionPage->GetId(), m_ErrNoInternetConnectionPage);
-    wxLogTrace(wxT("Function Status"), wxT("CWizardAttachProject::CreateControls -     m_ErrNotFoundPage = id: '%d', location: '%p'"), m_ErrNotFoundPage->GetId(), m_ErrNotFoundPage);
-    wxLogTrace(wxT("Function Status"), wxT("CWizardAttachProject::CreateControls -     m_ErrAlreadyExistsPage = id: '%d', location: '%p'"), m_ErrAlreadyExistsPage->GetId(), m_ErrAlreadyExistsPage);
-    wxLogTrace(wxT("Function Status"), wxT("CWizardAttachProject::CreateControls -     m_ErrProxyInfoPage = id: '%d', location: '%p'"), m_ErrProxyInfoPage->GetId(), m_ErrProxyInfoPage);
-    wxLogTrace(wxT("Function Status"), wxT("CWizardAttachProject::CreateControls -     m_ErrProxyPage = id: '%d', location: '%p'"), m_ErrProxyPage->GetId(), m_ErrProxyPage);
-    wxLogTrace(wxT("Function Status"), wxT("CWizardAttachProject::CreateControls - End Page Map"));
-    wxLogTrace(wxT("Function Start/End"), wxT("CWizardAttachProject::CreateControls - Function End"));
-}
- 
-/*!
- * Runs the wizard.
- */
- 
-bool CWizardAttachProject::Run( wxString& WXUNUSED(strName), wxString& strURL, bool bCredentialsCached ) {
-    if (strURL.Length()) {
-        m_ProjectInfoPage->SetProjectURL( strURL );
-        m_bCredentialsCached = bCredentialsCached;
-    }
-
-    // If credentials are not cached, then we should try one last place to look up the
-    //   authenticator.  Some projects will set a "Setup" cookie off of their URL with a
-    //   pretty short timeout.  Lets take a crack at detecting it.
-    //
-    if (!strURL.IsEmpty() && !bCredentialsCached) {
-        std::string url = std::string(strURL.mb_str());
-        std::string authenticator;
-
-        if (detect_setup_authenticator(url, authenticator)) {
-            m_bCredentialsDetected = true;
-            close_when_completed = true;
-            SetProjectAuthenticator(wxString(authenticator.c_str(), wxConvUTF8));
-        }
-    }
-
-    if ( strURL.Length() && (bCredentialsCached || m_bCredentialsDetected) && m_ProjectProcessingPage) {
-        return RunWizard(m_ProjectProcessingPage);
-    } else if (strURL.Length() && !bCredentialsCached && m_ProjectPropertiesPage) {
-        return RunWizard(m_ProjectPropertiesPage);
-    } else if (m_WelcomePage) {
-        return RunWizard(m_WelcomePage);
-    }
-
-    return FALSE;
-}
- 
-/*!
- * Should we show tooltips?
- */
- 
-bool CWizardAttachProject::ShowToolTips()
-{
-    return TRUE;
-}
- 
-/*!
- * Get bitmap resources
- */
- 
-wxBitmap CWizardAttachProject::GetBitmapResource( const wxString& WXUNUSED(name) )
-{
-    // Bitmap retrieval
-////@begin CWizardAttachProject bitmap retrieval
-    return wxNullBitmap;
-////@end CWizardAttachProject bitmap retrieval
-}
- 
-/*!
- * Get icon resources
- */
- 
-wxIcon CWizardAttachProject::GetIconResource( const wxString& WXUNUSED(name) )
-{
-    // Icon retrieval
-////@begin CWizardAttachProject icon retrieval
-    return wxNullIcon;
-////@end CWizardAttachProject icon retrieval
-}
- 
-/*!
- * Determine if the wizard page has a next page
- */
-
-bool CWizardAttachProject::HasNextPage( wxWizardPageEx* page )
-{
-    bool bNoNextPageDetected = false;
-
-    bNoNextPageDetected |= (page == m_CompletionPage);
-    bNoNextPageDetected |= (page == m_CompletionErrorPage);
-    bNoNextPageDetected |= (page == m_ErrNotDetectedPage);
-    bNoNextPageDetected |= (page == m_ErrUnavailablePage);
-    bNoNextPageDetected |= (page == m_ErrAlreadyAttachedPage);
-    bNoNextPageDetected |= (page == m_ErrNoInternetConnectionPage);
-    bNoNextPageDetected |= (page == m_ErrAlreadyExistsPage);
- 
-    if (bNoNextPageDetected)
-        return false;
-    return true;
-}
-  
-/*!
- * Determine if the wizard page has a previous page
- */
- 
-bool CWizardAttachProject::HasPrevPage( wxWizardPageEx* page )
-{
-    if ((page == m_WelcomePage) || (page == m_CompletionPage) || (page == m_CompletionErrorPage))
-        return false;
-    return true;
-}
- 
-/*!
- * Remove the page transition to the stack.
- */
-wxWizardPageEx* CWizardAttachProject::_PopPageTransition() {
-    wxWizardPageEx* pPage = NULL;
-    if (GetCurrentPage()) {
-        if (m_PageTransition.size() > 0) {
-            pPage = m_PageTransition.top();
-            m_PageTransition.pop();
-            if ((pPage == m_ProjectPropertiesPage) || (pPage == m_ProjectProcessingPage)) {
-                // We want to go back to the page before we attempted to communicate
-                //   with any server.
-                pPage = m_PageTransition.top();
-                m_PageTransition.pop();
-            }
-            wxASSERT(pPage);
-            return pPage;
-        }
-    }
-    return NULL;
-}
- 
-/*!
- * Add the page transition to the stack.
- */
-wxWizardPageEx* CWizardAttachProject::_PushPageTransition( wxWizardPageEx* pCurrentPage, unsigned long ulPageID ) {
-    if (GetCurrentPage()) {
-        wxWizardPageEx* pPage = NULL;
-
-        if (ID_WELCOMEPAGE == ulPageID)
-            pPage = m_WelcomePage;
- 
-        if (ID_PROJECTINFOPAGE == ulPageID)
-            pPage = m_ProjectInfoPage;
- 
-        if (ID_PROJECTPROPERTIESPAGE == ulPageID)
-            pPage = m_ProjectPropertiesPage;
- 
-        if (ID_PROJECTPROCESSINGPAGE == ulPageID)
-            pPage = m_ProjectProcessingPage;
- 
-        if (ID_TERMSOFUSEPAGE == ulPageID)
-            pPage = m_TermsOfUsePage;
- 
-        if (ID_ACCOUNTINFOPAGE == ulPageID)
-            pPage = m_AccountInfoPage;
- 
-        if (ID_COMPLETIONPAGE == ulPageID)
-            pPage = m_CompletionPage;
- 
-        if (ID_COMPLETIONERRORPAGE == ulPageID)
-            pPage = m_CompletionErrorPage;
- 
-        if (ID_ERRNOTDETECTEDPAGE == ulPageID)
-            pPage = m_ErrNotDetectedPage;
- 
-        if (ID_ERRUNAVAILABLEPAGE == ulPageID)
-            pPage = m_ErrUnavailablePage;
- 
-        if (ID_ERRALREADYATTACHEDPAGE == ulPageID)
-            pPage = m_ErrAlreadyAttachedPage;
- 
-        if (ID_ERRNOINTERNETCONNECTIONPAGE == ulPageID)
-            pPage = m_ErrNoInternetConnectionPage;
- 
-        if (ID_ERRNOTFOUNDPAGE == ulPageID)
-            pPage = m_ErrNotFoundPage;
- 
-        if (ID_ERRALREADYEXISTSPAGE == ulPageID)
-            pPage = m_ErrAlreadyExistsPage;
- 
-        if (ID_ERRPROXYINFOPAGE == ulPageID)
-            pPage = m_ErrProxyInfoPage;
- 
-        if (ID_ERRPROXYPAGE == ulPageID)
-            pPage = m_ErrProxyPage;
- 
-        if (pPage) {
-            if (m_PageTransition.size() == 0) {
-                m_PageTransition.push(NULL);
-            }
-            if (m_PageTransition.top() != pCurrentPage) {
-                m_PageTransition.push(pCurrentPage);
-            }
-            return pPage;
-        }
-    }
-    return NULL;
-}
-  
-void CWizardAttachProject::_ProcessCancelEvent( wxWizardExEvent& event ) {
-
-    bool bCancelWithoutNextPage = false;
-    wxWizardPageEx* page = GetCurrentPage();
-
-    int iRetVal =  wxGetApp().SafeMessageBox(
-        _("Do you really want to cancel?"), 
-        _("Question"),
-        wxICON_QUESTION | wxYES_NO,
-        this
-    );
-
-    // Reenable the next and back buttons if they have been disabled
-    GetNextButton()->Enable();
-    GetBackButton()->Enable();
-
-    // Page specific rules - Disable the validator(s)
-    if (wxYES == iRetVal) {
-        if (page == m_ProjectInfoPage) {
-            m_ProjectInfoPage->m_pProjectUrlCtrl->SetValidator(wxDefaultValidator);
-        } else if (page == m_AccountInfoPage) {
-            m_AccountInfoPage->m_pAccountEmailAddressCtrl->SetValidator(wxDefaultValidator);
-            m_AccountInfoPage->m_pAccountPasswordCtrl->SetValidator(wxDefaultValidator);
-            m_AccountInfoPage->m_pAccountConfirmPasswordCtrl->SetValidator(wxDefaultValidator);
-        } else if (page == m_ErrProxyPage) {
-            m_ErrProxyPage->m_pProxyHTTPServerCtrl->SetValidator(wxDefaultValidator);
-            m_ErrProxyPage->m_pProxyHTTPPortCtrl->SetValidator(wxDefaultValidator);
-            m_ErrProxyPage->m_pProxyHTTPUsernameCtrl->SetValidator(wxDefaultValidator);
-            m_ErrProxyPage->m_pProxyHTTPPasswordCtrl->SetValidator(wxDefaultValidator);
-            m_ErrProxyPage->m_pProxySOCKSServerCtrl->SetValidator(wxDefaultValidator);
-            m_ErrProxyPage->m_pProxySOCKSPortCtrl->SetValidator(wxDefaultValidator);
-            m_ErrProxyPage->m_pProxySOCKSUsernameCtrl->SetValidator(wxDefaultValidator);
-            m_ErrProxyPage->m_pProxySOCKSPasswordCtrl->SetValidator(wxDefaultValidator);
-        }
-    }
-
-    // Generic rules
-    bCancelWithoutNextPage |= (page == m_ErrNotDetectedPage);
-    bCancelWithoutNextPage |= (page == m_ErrUnavailablePage);
-    bCancelWithoutNextPage |= (page == m_ErrAlreadyAttachedPage);
-    bCancelWithoutNextPage |= (page == m_ErrNoInternetConnectionPage);
-    bCancelWithoutNextPage |= (page == m_ErrAlreadyExistsPage);
-    if (wxYES != iRetVal) {
-        event.Veto();
-    }
-/*
-    if (!bCancelWithoutNextPage) {
-        event.Veto();
-        if (wxYES == iRetVal) {
-            m_bCancelInProgress = true;
-            SimulateNextButton();
-        }
-    } else {
-        if (wxYES != iRetVal) {
-            event.Veto();
-        }
-    }
-*/
-}
-
-/*!
- * wxEVT_WIZARD_FINISHED event handler for ID_ATTACHPROJECTWIZARD
- */
-
-void CWizardAttachProject::OnFinished( wxWizardExEvent& event ) {
-    CBOINCBaseFrame* pFrame = wxGetApp().GetFrame();
-
-    if (GetAccountCreatedSuccessfully() && GetAttachedToProjectSuccessfully()) {
-        pFrame->ExecuteBrowserLink(GetProjectURL() + wxT("account_finish.php?auth=") + GetProjectAuthenticator());
-    }
-
-    // Let the framework clean things up.
-    event.Skip();
-}
->>>>>>> 08a41ed9
+// Berkeley Open Infrastructure for Network Computing
+// http://boinc.berkeley.edu
+// Copyright (C) 2005 University of California
+//
+// This is free software; you can redistribute it and/or
+// modify it under the terms of the GNU Lesser General Public
+// License as published by the Free Software Foundation;
+// either version 2.1 of the License, or (at your option) any later version.
+//
+// This software is distributed in the hope that it will be useful,
+// but WITHOUT ANY WARRANTY; without even the implied warranty of
+// MERCHANTABILITY or FITNESS FOR A PARTICULAR PURPOSE.
+// See the GNU Lesser General Public License for more details.
+//
+// To view the GNU Lesser General Public License visit
+// http://www.gnu.org/copyleft/lesser.html
+// or write to the Free Software Foundation, Inc.,
+// 51 Franklin Street, Fifth Floor, Boston, MA  02110-1301  USA
+//
+
+#if defined(__GNUG__) && !defined(__APPLE__)
+#pragma implementation "WizardAttachProject.h"
+#endif
+
+#include "stdwx.h"
+#include "diagnostics.h"
+#include "util.h"
+#include "mfile.h"
+#include "miofile.h"
+#include "parse.h"
+#include "error_numbers.h"
+#include "wizardex.h"
+#include "error_numbers.h"
+#include "hyperlink.h"
+#include "browser.h"
+#include "BOINCGUIApp.h"
+#include "SkinManager.h"
+#include "MainDocument.h"
+#include "BOINCWizards.h"
+#include "BOINCBaseWizard.h"
+#include "BOINCBaseFrame.h"
+#include "WizardAttachProject.h"
+#include "WelcomePage.h"
+#include "ProjectInfoPage.h"
+#include "ProjectPropertiesPage.h"
+#include "ProjectProcessingPage.h"
+#include "TermsOfUsePage.h"
+#include "AccountInfoPage.h"
+#include "CompletionPage.h"
+#include "CompletionErrorPage.h"
+#include "NotDetectedPage.h"
+#include "UnavailablePage.h"
+#include "AlreadyAttachedPage.h"
+#include "NoInternetConnectionPage.h"
+#include "NotFoundPage.h"
+#include "AlreadyExistsPage.h"
+#include "ProxyInfoPage.h"
+#include "ProxyPage.h"
+
+
+#ifdef __WXMSW__
+EXTERN_C BOOL DetectSetupAuthenticator(LPCSTR szProjectURL, LPSTR szAuthenticator, LPDWORD lpdwSize);
+#endif
+
+/*!
+ * CWizardAttachProject type definition
+ */
+ 
+IMPLEMENT_DYNAMIC_CLASS( CWizardAttachProject, CBOINCBaseWizard )
+ 
+/*!
+ * CWizardAttachProject event table definition
+ */
+ 
+BEGIN_EVENT_TABLE( CWizardAttachProject, CBOINCBaseWizard )
+
+////@begin CWizardAttachProject event table entries
+    EVT_WIZARDEX_FINISHED( ID_ATTACHPROJECTWIZARD, CWizardAttachProject::OnFinished )
+
+////@end CWizardAttachProject event table entries
+ 
+END_EVENT_TABLE()
+ 
+/*!
+ * CWizardAttachProject constructors
+ */
+ 
+CWizardAttachProject::CWizardAttachProject()
+{
+}
+ 
+CWizardAttachProject::CWizardAttachProject( wxWindow* parent, wxWindowID id, const wxPoint& pos )
+{
+    Create(parent, id, pos);
+}
+ 
+/*!
+ * CWizardAttachProject creator
+ */
+ 
+bool CWizardAttachProject::Create( wxWindow* parent, wxWindowID id, const wxPoint& pos )
+{
+
+////@begin CWizardAttachProject member initialisation
+    m_WelcomePage = NULL;
+    m_ProjectInfoPage = NULL;
+    m_ProjectPropertiesPage = NULL;
+    m_ProjectProcessingPage = NULL;
+    m_TermsOfUsePage = NULL;
+    m_AccountInfoPage = NULL;
+    m_CompletionPage = NULL;
+    m_CompletionErrorPage = NULL;
+    m_ErrNotDetectedPage = NULL;
+    m_ErrUnavailablePage = NULL;
+    m_ErrAlreadyAttachedPage = NULL;
+    m_ErrNoInternetConnectionPage = NULL;
+    m_ErrNotFoundPage = NULL;
+    m_ErrAlreadyExistsPage = NULL;
+    m_ErrProxyInfoPage = NULL;
+    m_ErrProxyPage = NULL;
+////@end CWizardAttachProject member initialisation
+  
+    // Wizard support
+    m_ulDiagFlags = 0;
+
+    // Cancel Checking
+    m_bCancelInProgress = false;
+ 
+    // Wizard Detection
+    IsAttachToProjectWizard = true;
+    IsAccountManagerWizard = false;
+    IsAccountManagerUpdateWizard = false;
+    IsAccountManagerRemoveWizard = false;
+
+    // Global wizard status
+    project_config.clear();
+    account_in.clear();
+    account_out.clear();
+    account_created_successfully = false;
+    attached_to_project_successfully = false;
+    project_url = wxEmptyString;
+    project_authenticator = wxEmptyString;
+    m_bCredentialsCached = false;
+    m_bCredentialsDetected = false;
+
+
+    CSkinAdvanced*  pSkinAdvanced = wxGetApp().GetSkinManager()->GetAdvanced();
+    CSkinWizardATP* pSkinWizardATP = wxGetApp().GetSkinManager()->GetWizards()->GetWizardATP();
+
+    wxASSERT(pSkinAdvanced);
+    wxASSERT(pSkinWizardATP);
+    wxASSERT(wxDynamicCast(pSkinAdvanced, CSkinAdvanced));
+    wxASSERT(wxDynamicCast(pSkinWizardATP, CSkinWizardATP));
+
+
+    wxString strTitle;
+    if (!pSkinWizardATP->GetWizardTitle().IsEmpty()) {
+        strTitle = pSkinWizardATP->GetWizardTitle();
+    } else {
+        strTitle = pSkinAdvanced->GetApplicationName();
+    }
+
+    wxBitmap wizardBitmap = wxBitmap(*(pSkinWizardATP->GetWizardBitmap()));
+
+////@begin CWizardAttachProject creation
+    CBOINCBaseWizard::Create( parent, id, strTitle, wizardBitmap, pos );
+
+    CreateControls();
+////@end CWizardAttachProject creation
+
+    return TRUE;
+}
+ 
+/*!
+ * Control creation for CWizardAttachProject
+ */
+
+void CWizardAttachProject::CreateControls()
+{    
+    wxLogTrace(wxT("Function Start/End"), wxT("CWizardAttachProject::CreateControls - Function Begin"));
+ 
+////@begin CWizardAttachProject content construction
+    CBOINCBaseWizard* itemWizard1 = this;
+
+    m_WelcomePage = new CWelcomePage;
+    m_WelcomePage->Create( itemWizard1 );
+    GetPageAreaSizer()->Add(m_WelcomePage);
+
+    m_ProjectInfoPage = new CProjectInfoPage;
+    m_ProjectInfoPage->Create( itemWizard1 );
+    GetPageAreaSizer()->Add(m_ProjectInfoPage);
+
+    m_ProjectPropertiesPage = new CProjectPropertiesPage;
+    m_ProjectPropertiesPage->Create( itemWizard1 );
+    GetPageAreaSizer()->Add(m_ProjectPropertiesPage);
+
+    m_ProjectProcessingPage = new CProjectProcessingPage;
+    m_ProjectProcessingPage->Create( itemWizard1 );
+    GetPageAreaSizer()->Add(m_ProjectProcessingPage);
+
+    m_AccountInfoPage = new CAccountInfoPage;
+    m_AccountInfoPage->Create( itemWizard1 );
+    GetPageAreaSizer()->Add(m_AccountInfoPage);
+
+    m_TermsOfUsePage = new CTermsOfUsePage;
+    m_TermsOfUsePage->Create( itemWizard1 );
+    GetPageAreaSizer()->Add(m_TermsOfUsePage);
+
+    m_CompletionPage = new CCompletionPage;
+    m_CompletionPage->Create( itemWizard1 );
+    GetPageAreaSizer()->Add(m_CompletionPage);
+
+    m_CompletionErrorPage = new CCompletionErrorPage;
+    m_CompletionErrorPage->Create( itemWizard1 );
+    GetPageAreaSizer()->Add(m_CompletionErrorPage);
+
+    m_ErrNotDetectedPage = new CErrNotDetectedPage;
+    m_ErrNotDetectedPage->Create( itemWizard1 );
+    GetPageAreaSizer()->Add(m_ErrNotDetectedPage);
+
+    m_ErrUnavailablePage = new CErrUnavailablePage;
+    m_ErrUnavailablePage->Create( itemWizard1 );
+    GetPageAreaSizer()->Add(m_ErrUnavailablePage);
+
+    m_ErrAlreadyAttachedPage = new CErrAlreadyAttachedPage;
+    m_ErrAlreadyAttachedPage->Create( itemWizard1 );
+    GetPageAreaSizer()->Add(m_ErrAlreadyAttachedPage);
+
+    m_ErrNoInternetConnectionPage = new CErrNoInternetConnectionPage;
+    m_ErrNoInternetConnectionPage->Create( itemWizard1 );
+    GetPageAreaSizer()->Add(m_ErrNoInternetConnectionPage);
+
+    m_ErrNotFoundPage = new CErrNotFoundPage;
+    m_ErrNotFoundPage->Create( itemWizard1 );
+    GetPageAreaSizer()->Add(m_ErrNotFoundPage);
+
+    m_ErrAlreadyExistsPage = new CErrAlreadyExistsPage;
+    m_ErrAlreadyExistsPage->Create( itemWizard1 );
+    GetPageAreaSizer()->Add(m_ErrAlreadyExistsPage);
+
+    m_ErrProxyInfoPage = new CErrProxyInfoPage;
+    m_ErrProxyInfoPage->Create( itemWizard1 );
+    GetPageAreaSizer()->Add(m_ErrProxyInfoPage);
+
+    m_ErrProxyPage = new CErrProxyPage;
+    m_ErrProxyPage->Create( itemWizard1 );
+    GetPageAreaSizer()->Add(m_ErrProxyPage);
+
+////@end CWizardAttachProject content construction
+    wxLogTrace(wxT("Function Status"), wxT("CWizardAttachProject::CreateControls - Begin Page Map"));
+    wxLogTrace(wxT("Function Status"), wxT("CWizardAttachProject::CreateControls -     m_WelcomePage = id: '%d', location: '%p'"), m_WelcomePage->GetId(), m_WelcomePage);
+    wxLogTrace(wxT("Function Status"), wxT("CWizardAttachProject::CreateControls -     m_ProjectInfoPage = id: '%d', location: '%p'"), m_ProjectInfoPage->GetId(), m_ProjectInfoPage);
+    wxLogTrace(wxT("Function Status"), wxT("CWizardAttachProject::CreateControls -     m_ProjectPropertiesPage = id: '%d', location: '%p'"), m_ProjectPropertiesPage->GetId(), m_ProjectPropertiesPage);
+    wxLogTrace(wxT("Function Status"), wxT("CWizardAttachProject::CreateControls -     m_ProjectProcessingPage = id: '%d', location: '%p'"), m_ProjectProcessingPage->GetId(), m_ProjectProcessingPage);
+    wxLogTrace(wxT("Function Status"), wxT("CWizardAttachProject::CreateControls -     m_TermsOfUsePage = id: '%d', location: '%p'"), m_TermsOfUsePage->GetId(), m_TermsOfUsePage);
+    wxLogTrace(wxT("Function Status"), wxT("CWizardAttachProject::CreateControls -     m_AccountInfoPage = id: '%d', location: '%p'"), m_AccountInfoPage->GetId(), m_AccountInfoPage);
+    wxLogTrace(wxT("Function Status"), wxT("CWizardAttachProject::CreateControls -     m_CompletionPage = id: '%d', location: '%p'"), m_CompletionPage->GetId(), m_CompletionPage);
+    wxLogTrace(wxT("Function Status"), wxT("CWizardAttachProject::CreateControls -     m_CompletionErrorPage = id: '%d', location: '%p'"), m_CompletionErrorPage->GetId(), m_CompletionErrorPage);
+    wxLogTrace(wxT("Function Status"), wxT("CWizardAttachProject::CreateControls -     m_ErrNotDetectedPage = id: '%d', location: '%p'"), m_ErrNotDetectedPage->GetId(), m_ErrNotDetectedPage);
+    wxLogTrace(wxT("Function Status"), wxT("CWizardAttachProject::CreateControls -     m_ErrUnavailablePage = id: '%d', location: '%p'"), m_ErrUnavailablePage->GetId(), m_ErrUnavailablePage);
+    wxLogTrace(wxT("Function Status"), wxT("CWizardAttachProject::CreateControls -     m_ErrAlreadyAttachedPage = id: '%d', location: '%p'"), m_ErrAlreadyAttachedPage->GetId(), m_ErrAlreadyAttachedPage);
+    wxLogTrace(wxT("Function Status"), wxT("CWizardAttachProject::CreateControls -     m_ErrNoInternetConnectionPage = id: '%d', location: '%p'"), m_ErrNoInternetConnectionPage->GetId(), m_ErrNoInternetConnectionPage);
+    wxLogTrace(wxT("Function Status"), wxT("CWizardAttachProject::CreateControls -     m_ErrNotFoundPage = id: '%d', location: '%p'"), m_ErrNotFoundPage->GetId(), m_ErrNotFoundPage);
+    wxLogTrace(wxT("Function Status"), wxT("CWizardAttachProject::CreateControls -     m_ErrAlreadyExistsPage = id: '%d', location: '%p'"), m_ErrAlreadyExistsPage->GetId(), m_ErrAlreadyExistsPage);
+    wxLogTrace(wxT("Function Status"), wxT("CWizardAttachProject::CreateControls -     m_ErrProxyInfoPage = id: '%d', location: '%p'"), m_ErrProxyInfoPage->GetId(), m_ErrProxyInfoPage);
+    wxLogTrace(wxT("Function Status"), wxT("CWizardAttachProject::CreateControls -     m_ErrProxyPage = id: '%d', location: '%p'"), m_ErrProxyPage->GetId(), m_ErrProxyPage);
+    wxLogTrace(wxT("Function Status"), wxT("CWizardAttachProject::CreateControls - End Page Map"));
+    wxLogTrace(wxT("Function Start/End"), wxT("CWizardAttachProject::CreateControls - Function End"));
+}
+ 
+/*!
+ * Runs the wizard.
+ */
+ 
+bool CWizardAttachProject::Run( wxString& WXUNUSED(strName), wxString& strURL, bool bCredentialsCached ) {
+    if (strURL.Length()) {
+        m_ProjectInfoPage->SetProjectURL( strURL );
+        m_bCredentialsCached = bCredentialsCached;
+    }
+
+    // If credentials are not cached, then we should try one last place to look up the
+    //   authenticator.  Some projects will set a "Setup" cookie off of their URL with a
+    //   pretty short timeout.  Lets take a crack at detecting it.
+    //
+    if (!strURL.IsEmpty() && !bCredentialsCached) {
+        std::string url = std::string(strURL.mb_str());
+        std::string authenticator;
+
+        if (detect_setup_authenticator(url, authenticator)) {
+            m_bCredentialsDetected = true;
+            close_when_completed = true;
+            SetProjectAuthenticator(wxString(authenticator.c_str(), wxConvUTF8));
+        }
+    }
+
+    if ( strURL.Length() && (bCredentialsCached || m_bCredentialsDetected) && m_ProjectProcessingPage) {
+        return RunWizard(m_ProjectProcessingPage);
+    } else if (strURL.Length() && !bCredentialsCached && m_ProjectPropertiesPage) {
+        return RunWizard(m_ProjectPropertiesPage);
+    } else if (m_WelcomePage) {
+        return RunWizard(m_WelcomePage);
+    }
+
+    return FALSE;
+}
+ 
+/*!
+ * Should we show tooltips?
+ */
+ 
+bool CWizardAttachProject::ShowToolTips()
+{
+    return TRUE;
+}
+ 
+/*!
+ * Get bitmap resources
+ */
+ 
+wxBitmap CWizardAttachProject::GetBitmapResource( const wxString& WXUNUSED(name) )
+{
+    // Bitmap retrieval
+////@begin CWizardAttachProject bitmap retrieval
+    return wxNullBitmap;
+////@end CWizardAttachProject bitmap retrieval
+}
+ 
+/*!
+ * Get icon resources
+ */
+ 
+wxIcon CWizardAttachProject::GetIconResource( const wxString& WXUNUSED(name) )
+{
+    // Icon retrieval
+////@begin CWizardAttachProject icon retrieval
+    return wxNullIcon;
+////@end CWizardAttachProject icon retrieval
+}
+ 
+/*!
+ * Determine if the wizard page has a next page
+ */
+
+bool CWizardAttachProject::HasNextPage( wxWizardPageEx* page )
+{
+    bool bNoNextPageDetected = false;
+
+    bNoNextPageDetected |= (page == m_CompletionPage);
+    bNoNextPageDetected |= (page == m_CompletionErrorPage);
+    bNoNextPageDetected |= (page == m_ErrNotDetectedPage);
+    bNoNextPageDetected |= (page == m_ErrUnavailablePage);
+    bNoNextPageDetected |= (page == m_ErrAlreadyAttachedPage);
+    bNoNextPageDetected |= (page == m_ErrNoInternetConnectionPage);
+    bNoNextPageDetected |= (page == m_ErrAlreadyExistsPage);
+ 
+    if (bNoNextPageDetected)
+        return false;
+    return true;
+}
+  
+/*!
+ * Determine if the wizard page has a previous page
+ */
+ 
+bool CWizardAttachProject::HasPrevPage( wxWizardPageEx* page )
+{
+    if ((page == m_WelcomePage) || (page == m_CompletionPage) || (page == m_CompletionErrorPage))
+        return false;
+    return true;
+}
+ 
+/*!
+ * Remove the page transition to the stack.
+ */
+wxWizardPageEx* CWizardAttachProject::_PopPageTransition() {
+    wxWizardPageEx* pPage = NULL;
+    if (GetCurrentPage()) {
+        if (m_PageTransition.size() > 0) {
+            pPage = m_PageTransition.top();
+            m_PageTransition.pop();
+            if ((pPage == m_ProjectPropertiesPage) || (pPage == m_ProjectProcessingPage)) {
+                // We want to go back to the page before we attempted to communicate
+                //   with any server.
+                pPage = m_PageTransition.top();
+                m_PageTransition.pop();
+            }
+            wxASSERT(pPage);
+            return pPage;
+        }
+    }
+    return NULL;
+}
+ 
+/*!
+ * Add the page transition to the stack.
+ */
+wxWizardPageEx* CWizardAttachProject::_PushPageTransition( wxWizardPageEx* pCurrentPage, unsigned long ulPageID ) {
+    if (GetCurrentPage()) {
+        wxWizardPageEx* pPage = NULL;
+
+        if (ID_WELCOMEPAGE == ulPageID)
+            pPage = m_WelcomePage;
+ 
+        if (ID_PROJECTINFOPAGE == ulPageID)
+            pPage = m_ProjectInfoPage;
+ 
+        if (ID_PROJECTPROPERTIESPAGE == ulPageID)
+            pPage = m_ProjectPropertiesPage;
+ 
+        if (ID_PROJECTPROCESSINGPAGE == ulPageID)
+            pPage = m_ProjectProcessingPage;
+ 
+        if (ID_TERMSOFUSEPAGE == ulPageID)
+            pPage = m_TermsOfUsePage;
+ 
+        if (ID_ACCOUNTINFOPAGE == ulPageID)
+            pPage = m_AccountInfoPage;
+ 
+        if (ID_COMPLETIONPAGE == ulPageID)
+            pPage = m_CompletionPage;
+ 
+        if (ID_COMPLETIONERRORPAGE == ulPageID)
+            pPage = m_CompletionErrorPage;
+ 
+        if (ID_ERRNOTDETECTEDPAGE == ulPageID)
+            pPage = m_ErrNotDetectedPage;
+ 
+        if (ID_ERRUNAVAILABLEPAGE == ulPageID)
+            pPage = m_ErrUnavailablePage;
+ 
+        if (ID_ERRALREADYATTACHEDPAGE == ulPageID)
+            pPage = m_ErrAlreadyAttachedPage;
+ 
+        if (ID_ERRNOINTERNETCONNECTIONPAGE == ulPageID)
+            pPage = m_ErrNoInternetConnectionPage;
+ 
+        if (ID_ERRNOTFOUNDPAGE == ulPageID)
+            pPage = m_ErrNotFoundPage;
+ 
+        if (ID_ERRALREADYEXISTSPAGE == ulPageID)
+            pPage = m_ErrAlreadyExistsPage;
+ 
+        if (ID_ERRPROXYINFOPAGE == ulPageID)
+            pPage = m_ErrProxyInfoPage;
+ 
+        if (ID_ERRPROXYPAGE == ulPageID)
+            pPage = m_ErrProxyPage;
+ 
+        if (pPage) {
+            if (m_PageTransition.size() == 0) {
+                m_PageTransition.push(NULL);
+            }
+            if (m_PageTransition.top() != pCurrentPage) {
+                m_PageTransition.push(pCurrentPage);
+            }
+            return pPage;
+        }
+    }
+    return NULL;
+}
+  
+void CWizardAttachProject::_ProcessCancelEvent( wxWizardExEvent& event ) {
+
+    bool bCancelWithoutNextPage = false;
+    wxWizardPageEx* page = GetCurrentPage();
+
+    int iRetVal =  wxGetApp().SafeMessageBox(
+        _("Do you really want to cancel?"), 
+        _("Question"),
+        wxICON_QUESTION | wxYES_NO,
+        this
+    );
+
+    // Reenable the next and back buttons if they have been disabled
+    GetNextButton()->Enable();
+    GetBackButton()->Enable();
+
+    // Page specific rules - Disable the validator(s)
+    if (wxYES == iRetVal) {
+        if (page == m_ProjectInfoPage) {
+            m_ProjectInfoPage->m_pProjectUrlCtrl->SetValidator(wxDefaultValidator);
+        } else if (page == m_AccountInfoPage) {
+            m_AccountInfoPage->m_pAccountEmailAddressCtrl->SetValidator(wxDefaultValidator);
+            m_AccountInfoPage->m_pAccountPasswordCtrl->SetValidator(wxDefaultValidator);
+            m_AccountInfoPage->m_pAccountConfirmPasswordCtrl->SetValidator(wxDefaultValidator);
+        } else if (page == m_ErrProxyPage) {
+            m_ErrProxyPage->m_pProxyHTTPServerCtrl->SetValidator(wxDefaultValidator);
+            m_ErrProxyPage->m_pProxyHTTPPortCtrl->SetValidator(wxDefaultValidator);
+            m_ErrProxyPage->m_pProxyHTTPUsernameCtrl->SetValidator(wxDefaultValidator);
+            m_ErrProxyPage->m_pProxyHTTPPasswordCtrl->SetValidator(wxDefaultValidator);
+            m_ErrProxyPage->m_pProxySOCKSServerCtrl->SetValidator(wxDefaultValidator);
+            m_ErrProxyPage->m_pProxySOCKSPortCtrl->SetValidator(wxDefaultValidator);
+            m_ErrProxyPage->m_pProxySOCKSUsernameCtrl->SetValidator(wxDefaultValidator);
+            m_ErrProxyPage->m_pProxySOCKSPasswordCtrl->SetValidator(wxDefaultValidator);
+        }
+    }
+
+    // Generic rules
+    bCancelWithoutNextPage |= (page == m_ErrNotDetectedPage);
+    bCancelWithoutNextPage |= (page == m_ErrUnavailablePage);
+    bCancelWithoutNextPage |= (page == m_ErrAlreadyAttachedPage);
+    bCancelWithoutNextPage |= (page == m_ErrNoInternetConnectionPage);
+    bCancelWithoutNextPage |= (page == m_ErrAlreadyExistsPage);
+    if (wxYES != iRetVal) {
+        event.Veto();
+    }
+/*
+    if (!bCancelWithoutNextPage) {
+        event.Veto();
+        if (wxYES == iRetVal) {
+            m_bCancelInProgress = true;
+            SimulateNextButton();
+        }
+    } else {
+        if (wxYES != iRetVal) {
+            event.Veto();
+        }
+    }
+*/
+}
+
+/*!
+ * wxEVT_WIZARD_FINISHED event handler for ID_ATTACHPROJECTWIZARD
+ */
+
+void CWizardAttachProject::OnFinished( wxWizardExEvent& event ) {
+    CBOINCBaseFrame* pFrame = wxGetApp().GetFrame();
+
+    if (GetAccountCreatedSuccessfully() && GetAttachedToProjectSuccessfully()) {
+        pFrame->ExecuteBrowserLink(GetProjectURL() + wxT("account_finish.php?auth=") + GetProjectAuthenticator());
+    }
+
+    // Let the framework clean things up.
+    event.Skip();
+}
+