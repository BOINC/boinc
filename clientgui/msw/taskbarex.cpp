--- conflicted
+++ resolved
@@ -85,11 +85,7 @@
 void wxTaskBarIconEx::OnTaskBarCreated(wxTaskBarIconExEvent& WXUNUSED(event))
 {
     m_iconAdded = false;
-<<<<<<< HEAD
-    RecreateIcon();
-=======
     UpdateIcon();
->>>>>>> 50f63c1f
 }
 
 // Operations
@@ -118,13 +114,9 @@
         lstrcpyn(notifyData.szTip, WXSTRINGCAST tooltip, sizeof(notifyData.szTip));
     }
 
-<<<<<<< HEAD
-    return RecreateIcon();
-=======
 
     UpdateIcon();
     return m_iconAdded;
->>>>>>> 50f63c1f
 }
 
 // timeout is clamped between 10 seconds and 30 seconds by the OS.
@@ -167,8 +159,8 @@
         lstrcpyn(notifyData.szTip, WXSTRINGCAST strTip, sizeof(notifyData.szTip));
     }
 
-<<<<<<< HEAD
-    return RecreateIcon();
+    UpdateIcon();
+    return m_iconAdded;
 }
 
 // Kills a visible balloon immediately. Ought to kill a queued balloon, too.
@@ -188,7 +180,8 @@
 
     lstrcpyn(notifyData.szInfo, WXSTRINGCAST wxEmptyString, sizeof(notifyData.szInfo));
 
-    return RecreateIcon();
+    UpdateIcon();
+    return m_iconAdded;
 }
 
 bool wxTaskBarIconEx::SetTooltip(const wxString tip)
@@ -205,18 +198,12 @@
 
     lstrcpyn(notifyData.szTip, WXSTRINGCAST tip, sizeof(notifyData.szTip));
 
-    return RecreateIcon();
-}
-
-
-bool wxTaskBarIconEx::RemoveIcon(void)
-=======
     UpdateIcon();
     return m_iconAdded;
 }
 
-bool wxTaskBarIconEx::RemoveIcon()
->>>>>>> 50f63c1f
+
+bool wxTaskBarIconEx::RemoveIcon(void)
 {
     if (!m_iconAdded)
         return FALSE;
@@ -235,15 +222,18 @@
 
 void wxTaskBarIconEx::UpdateIcon()
 {
-    if (m_iconAdded)
-    {
+    if (m_iconAdded) {
         Shell_NotifyIcon(NIM_MODIFY, &notifyData);
-    }
-    else
-    {
+    } else {
         m_iconAdded = (Shell_NotifyIcon(NIM_ADD, &notifyData) != 0);
-        if (IsBalloonsSupported())
-        {
+        if (IsBalloonsSupported()) {
+            memset(&notifyData, 0, sizeof(notifyData));
+            notifyData.cbSize           = sizeof(notifyData);
+            notifyData.hWnd             = (HWND) m_hWnd;
+            notifyData.uID              = 99;
+            notifyData.uCallbackMessage = sm_taskbarMsg;
+            notifyData.uVersion         = NOTIFYICON_VERSION;
+
             Shell_NotifyIcon(NIM_SETVERSION, &notifyData);
         }
     }
@@ -467,26 +457,6 @@
 }
 
 
-bool wxTaskBarIconEx::RecreateIcon() {
-   
-    if (m_iconAdded)
-        return (Shell_NotifyIcon(NIM_MODIFY, &notifyData) != 0);
-    else {
-        m_iconAdded = (Shell_NotifyIcon(NIM_ADD, &notifyData) != 0);
-        if (IsBalloonsSupported()) {
-            memset(&notifyData, 0, sizeof(notifyData));
-            notifyData.cbSize           = sizeof(notifyData);
-            notifyData.hWnd             = (HWND) m_hWnd;
-            notifyData.uID              = 99;
-            notifyData.uCallbackMessage = sm_taskbarMsg;
-            notifyData.uVersion         = NOTIFYICON_VERSION;
-
-            Shell_NotifyIcon(NIM_SETVERSION, &notifyData);
-        }
-        return m_iconAdded;
-    }
-}
-
 LRESULT APIENTRY wxTaskBarIconExWindowProc( HWND hWnd, unsigned msg, UINT wParam, LONG lParam )
 {
     return wxGetApp().GetTaskBarIcon()->WindowProc((WXHWND) hWnd, msg, wParam, lParam);
