// This file is part of BOINC.
// http://boinc.berkeley.edu
// Copyright (C) 2008 University of California
//
// BOINC is free software; you can redistribute it and/or modify it
// under the terms of the GNU Lesser General Public License
// as published by the Free Software Foundation,
// either version 3 of the License, or (at your option) any later version.
//
// BOINC is distributed in the hope that it will be useful,
// but WITHOUT ANY WARRANTY; without even the implied warranty of
// MERCHANTABILITY or FITNESS FOR A PARTICULAR PURPOSE.
// See the GNU Lesser General Public License for more details.
//
// You should have received a copy of the GNU Lesser General Public License
// along with BOINC.  If not, see <http://www.gnu.org/licenses/>.

#include "stdwx.h"
#include "miofile.h"
#include "Events.h"
#include "BOINCGUIApp.h"
#include "SkinManager.h"
#include "MainDocument.h"
#include "sg_TaskCommandPopup.h"
#include "sg_TaskPanel.h"
#include "boinc_api.h"
#include "filesys.h"
#include "str_replace.h"


#define SORTTASKLIST 1  /* TRUE to sort task selection control alphabetically */
#define SLIDESHOWWIDTH ADJUSTFORXDPI(290)
#define SLIDESHOWHEIGHT ADJUSTFORYDPI(126)
#define SLIDESHOWBORDER 1
#define HIDEDEFAULTSLIDE 1
#define TESTALLDESCRIPTIONS 0
#define SCROLLBARSPACER 8


enum { suspendedIcon, waitingIcon, runningIcon };


IMPLEMENT_DYNAMIC_CLASS(CScrolledTextBox, wxScrolledWindow)

BEGIN_EVENT_TABLE(CScrolledTextBox, wxScrolledWindow)
    EVT_ERASE_BACKGROUND(CScrolledTextBox::OnEraseBackground)
END_EVENT_TABLE()

CScrolledTextBox::CScrolledTextBox() {
}


CScrolledTextBox::CScrolledTextBox( wxWindow* parent) :
    wxScrolledWindow( parent, ID_SGPROJECTDESCRIPTION, wxDefaultPosition, wxDefaultSize, wxVSCROLL)
{
    SetForegroundColour(*wxBLACK);

    m_TextSizer = new wxBoxSizer( wxVERTICAL );
    m_hLine = GetCharHeight();

    this->SetSizerAndFit( m_TextSizer );
    this->Layout();
    this->FitInside();
}


CScrolledTextBox::~CScrolledTextBox() {
    // Delete sizer & its children (CTransparentStaticText objects)
    m_TextSizer->Clear(true);
}


void CScrolledTextBox::SetValue(const wxString& s) {
    int lineHeight, totalLines, totalWidth;
    wxString t = s;

    // Delete sizer & its children (CTransparentStaticText objects)
    m_TextSizer->Clear(true);

    // Change all occurrences of "<sup>n</sup>" to "^n"
    t.Replace(wxT("<sup>"), wxT("^"), true);
    t.Replace(wxT("</sup>"), wxT(""), true);
    t.Replace(wxT("&lt;"), wxT("<"), true);

    // First see if it fits without vertical scroll bar
    totalWidth = GetSize().GetWidth();
    totalLines = Wrap(t, totalWidth, &lineHeight);
    m_TextSizer->FitInside(this);
    SetScrollRate(1, lineHeight);
    int scrollLines = GetScrollLines(wxVERTICAL);   // Returns 0 if no scrollbar
    if (scrollLines > 0) {
        int sbwidth = wxSystemSettings::GetMetric(wxSYS_VSCROLL_X);
        // It has a vertical scroll bar, so wrap again for reduced width
        m_TextSizer->Clear(true);
        totalLines = Wrap(t, totalWidth - sbwidth - SCROLLBARSPACER, &lineHeight);
        m_TextSizer->FitInside(this);
    }
}

        
void CScrolledTextBox::OnEraseBackground(wxEraseEvent& event) {
    wxDC *dc = event.GetDC();
    wxPoint p = GetParent()->GetPosition();
    wxRect r = GetRect();
    r.Offset(p);
    wxBitmap backgroundBitmap = ((CSimpleTaskPanel*)GetGrandParent())->GetBackgroundBmp().GetSubBitmap(r);
    dc->DrawBitmap(backgroundBitmap, 0, 0);
}


// Text wrapping code adapted from wxWindows dlgcmn.cpp
bool CScrolledTextBox::IsStartOfNewLine() {
    if ( !m_eol ) return false;
    m_eol = false;
    return true;
}


void CScrolledTextBox::OnOutputLine(const wxString& line) {
    if ( !line.empty() ) {
        m_TextSizer->Add(new CTransparentStaticText(this, wxID_ANY, line));
    } else { // empty line, no need to create a control for it
        m_TextSizer->Add(5, m_hLine/3);
    }
}


// Returns the number of lines
int CScrolledTextBox::Wrap(const wxString& text, int widthMax, int *lineHeight) {
    const wxChar *lastSpace = NULL;
    wxString line;
    int height = 0, numLines = 0;

    const wxChar *lineStart = text.c_str();
    for ( const wxChar *p = lineStart; ; p++ ) {
        if ( IsStartOfNewLine() ) {
            m_text += _T('\n');

            lastSpace = NULL;
            line.clear();
            lineStart = p;
        }

        if ( *p == _T('\n') || *p == _T('\0') ) {
            line.Trim();
            OnOutputLine(line);
            m_eol = true;
            ++numLines;

            if ( *p == _T('\0') )
                break;
        } else {       // not EOL
            if ( *p == _T(' ') ) {
                lastSpace = p;
            }
            line += *p;

            if ( widthMax >= 0 && lastSpace ) {
                int width;
                GetTextExtent(line, &width, &height);

                if ( width > widthMax ) {
                    // remove the last word from this line
                    line.erase(lastSpace - lineStart, p + 1 - lineStart);
                    line.Trim();
                    OnOutputLine(line);
                    m_eol = true;
                    ++numLines;

                    // go back to the last word of this line which we didn't
                    // output yet
                    p = lastSpace;
                }
            }
            //else: no wrapping at all or impossible to wrap
        }
    }
    *lineHeight = height;
    return numLines;
}



IMPLEMENT_DYNAMIC_CLASS(CSlideShowPanel, wxPanel)

BEGIN_EVENT_TABLE(CSlideShowPanel, wxPanel)
    EVT_ERASE_BACKGROUND(CSlideShowPanel::OnEraseBackground)
    EVT_TIMER(ID_CHANGE_SLIDE_TIMER, CSlideShowPanel::OnSlideShowTimer)
    EVT_PAINT(CSlideShowPanel::OnPaint)
END_EVENT_TABLE()

CSlideShowPanel::CSlideShowPanel() {
}


CSlideShowPanel::CSlideShowPanel( wxWindow* parent ) :
    wxPanel( parent, wxID_ANY, wxDefaultPosition,
            wxSize(SLIDESHOWWIDTH+(2*SLIDESHOWBORDER),
            SLIDESHOWHEIGHT+(2*SLIDESHOWBORDER)), wxBORDER_NONE )
{
    int w, h;
    wxBoxSizer* bSizer1;
    bSizer1 = new wxBoxSizer( wxVERTICAL );

    m_description = new CScrolledTextBox( this );
    GetSize(&w, &h);
    m_description->SetMinSize(wxSize(w, h));
    bSizer1->Add( m_description, 1, wxEXPAND, 0 );

    this->SetSizer( bSizer1 );
    this->Layout();

    m_SlideBitmap = wxNullBitmap;
    m_bCurrentSlideIsDefault = false;
    m_bGotAllProjectsList = false;
    m_bHasBeenDrawn = false;

#ifdef __WXMAC__
    // Tell accessibility aids to ignore this panel (but not its contents)
    HIObjectSetAccessibilityIgnored((HIObjectRef)GetHandle(), true);
#endif    

    m_ChangeSlideTimer = new wxTimer(this, ID_CHANGE_SLIDE_TIMER);
    m_ChangeSlideTimer->Start(10000);
}

CSlideShowPanel::~CSlideShowPanel()
{
    if ( m_ChangeSlideTimer->IsRunning() ) {
        m_ChangeSlideTimer->Stop();
    }
    delete m_ChangeSlideTimer;
}


void CSlideShowPanel::OnSlideShowTimer(wxTimerEvent& WXUNUSED(event)) {
    AdvanceSlideShow(true, false);
}

void CSlideShowPanel::SetDescriptionText(void) {
    unsigned int i;
    wxString s, ss;

    TaskSelectionData* selData = ((CSimpleTaskPanel*)GetParent())->GetTaskSelectionData();
    if (selData == NULL) return;
    for (i=0; i<m_AllProjectsList.projects.size(); i++) {
        if (!strcmp(m_AllProjectsList.projects[i]->url.c_str(), selData->project_url)) {
            s = wxString(m_AllProjectsList.projects[i]->home.c_str(), wxConvUTF8);
            ss = wxGetTranslation(s);
            ss.Append("\n\n");
            s = wxString(m_AllProjectsList.projects[i]->specific_area.c_str(), wxConvUTF8);
            ss += wxGetTranslation(s);
            ss.Append("\n\n");
            s = wxString(m_AllProjectsList.projects[i]->description.c_str(), wxConvUTF8);
            ss += wxGetTranslation(s);
            m_description->SetValue(ss);

            m_description->Show(true);
            Enable( true );
            m_description->Enable();
            this->Layout();
            break;
        }
    }
}


void CSlideShowPanel::AdvanceSlideShow(bool changeSlide, bool reload) {
    double xRatio, yRatio, ratio;
    TaskSelectionData* selData = ((CSimpleTaskPanel*)GetParent())->GetTaskSelectionData();
    if (selData == NULL) return;

    if (reload) {
        m_bCurrentSlideIsDefault = false;
        selData->lastSlideShown = -1;
    }

    int numSlides = (int)selData->slideShowFileNames.size();
#if TESTALLDESCRIPTIONS // For testing
numSlides = 0;
#endif
    if (numSlides <= 0) {
#if HIDEDEFAULTSLIDE
        if (!reload) {
            return;
        }
        wxRect r = GetRect();
        wxBitmap backgroundBitmap = ((CSimpleTaskPanel*)GetParent())->GetBackgroundBmp().GetSubBitmap(r);
        wxWindowDC dc(this);
        dc.DrawBitmap(backgroundBitmap, 0, 0);

        // Force redraws if text unchanged; hide all if not in all-projects list
        m_description->Show(false);
        Enable( false );
        
        if (!m_bGotAllProjectsList) {
            CMainDocument* pDoc = wxGetApp().GetDocument();
            wxASSERT(pDoc);

            pDoc->rpc.get_all_projects_list(m_AllProjectsList);
            m_bGotAllProjectsList = true;
        }
        
        SetDescriptionText();

        return;
#else   // HIDEDEFAULTSLIDE
        SetBackgroundColour(*wxBLACK);

        if (m_bCurrentSlideIsDefault) return;
        
        CSkinSimple* pSkinSimple = wxGetApp().GetSkinManager()->GetSimple();
        wxASSERT(pSkinSimple);
        wxASSERT(wxDynamicCast(pSkinSimple, CSkinSimple));

        m_SlideBitmap = *pSkinSimple->GetWorkunitAnimationImage()->GetBitmap();
        if (m_SlideBitmap.Ok()) {
            m_bCurrentSlideIsDefault = true;
        }
#endif  // HIDEDEFAULTSLIDE
    } else {
#if HIDEDEFAULTSLIDE
        m_description->Show(false);
        Enable( false );

#endif  // HIDEDEFAULTSLIDE
        // TODO: Should we allow slide show to advance if task is not running?
        int newSlide = selData->lastSlideShown;
        
        if (selData->dotColor == runningIcon) {    // Advance only if running
            if (changeSlide) {
                if (++newSlide >= numSlides) {
                    newSlide = 0;
                }
            }
        }
        if (newSlide < 0) {
            newSlide = 0;
        }
        
        if (selData->lastSlideShown != newSlide) {  // Don't update if only one slide
        
            selData->lastSlideShown = newSlide;

            wxBitmap *bm = new wxBitmap();
            bm->LoadFile(selData->slideShowFileNames[newSlide], wxBITMAP_TYPE_ANY);
            if (bm->Ok()) {
                m_SlideBitmap = *bm;
                delete bm;
                m_bCurrentSlideIsDefault = false;
            }
        }
    }
    if (m_SlideBitmap.Ok()) {
        // Check to see if they need to be rescaled to fit in the window
        ratio = 1.0;
        xRatio = (double)SLIDESHOWWIDTH / (double)m_SlideBitmap.GetWidth();
        yRatio = (double)SLIDESHOWHEIGHT / (double)m_SlideBitmap.GetHeight();
        ratio = xRatio;
        if ( yRatio < ratio ) {
            ratio = yRatio;
        }
        if ( (ratio < 0.95) || (ratio > 1.05) ) {
            wxImage img = m_SlideBitmap.ConvertToImage();
            img.Rescale((int) (m_SlideBitmap.GetWidth()*ratio), 
						(int) (m_SlideBitmap.GetHeight()*ratio), 
						(ratio > 1.0) ? wxIMAGE_QUALITY_BILINEAR : wxIMAGE_QUALITY_BOX_AVERAGE
					);
            wxBitmap *bm = new wxBitmap(img);
            m_SlideBitmap = *bm;
            delete bm;
        }

        Refresh();
    }
}


void CSlideShowPanel::OnPaint(wxPaintEvent& WXUNUSED(event))
{ 
    wxPaintDC dc(this);
#if HIDEDEFAULTSLIDE
    int numSlides = 0;
    TaskSelectionData* selData = ((CSimpleTaskPanel*)GetParent())->GetTaskSelectionData();
    if (selData) {
        numSlides = (int)selData->slideShowFileNames.size();
    }
#if TESTALLDESCRIPTIONS // For testing
numSlides = 0;
#endif  // TESTALLDESCRIPTIONS

    if (numSlides > 0)
#endif  // HIDEDEFAULTSLIDE
    {
        int w, h, x;
        wxPen oldPen = dc.GetPen();
        wxBrush oldBrush = dc.GetBrush();
        int oldMode = dc.GetBackgroundMode();
        wxPen bgPen(*wxBLACK, 2*SLIDESHOWBORDER+1);
        dc.SetBackgroundMode(wxSOLID);
        dc.SetPen(bgPen);
        dc.SetBrush(*wxBLACK_BRUSH);
        
        GetSize(&w, &h);
        x = (w - SLIDESHOWWIDTH) / 2;
        dc.DrawRectangle(x, SLIDESHOWBORDER, SLIDESHOWWIDTH, SLIDESHOWHEIGHT);
        // Restore Mode, Pen and Brush 
        dc.SetBackgroundMode(oldMode);
        dc.SetPen(oldPen);
        dc.SetBrush(oldBrush);
        
        if(m_SlideBitmap.Ok()) 
        {
		    dc.DrawBitmap(m_SlideBitmap,
                        (w - m_SlideBitmap.GetWidth())/2,
                        (h - m_SlideBitmap.GetHeight())/2
                        ); 
        }
    }
    
    if (!m_bHasBeenDrawn) {
        m_bHasBeenDrawn = true;
        if (numSlides <= 0) {
            SetDescriptionText();
        }
    }
} 


void CSlideShowPanel::OnEraseBackground(wxEraseEvent& event) {
    wxDC *dc = event.GetDC();
    wxRect r = GetRect();
    wxBitmap backgroundBitmap = ((CSimpleTaskPanel*)GetParent())->GetBackgroundBmp().GetSubBitmap(r);
    dc->DrawBitmap(backgroundBitmap, 0, 0);
}
        



IMPLEMENT_DYNAMIC_CLASS(CSimpleTaskPanel, CSimplePanelBase)

BEGIN_EVENT_TABLE(CSimpleTaskPanel, CSimplePanelBase)
#ifdef __WXMAC__
    EVT_CHOICE(ID_SGTASKSELECTOR, CSimpleTaskPanel::OnTaskSelection)
#else
    EVT_COMBOBOX(ID_SGTASKSELECTOR, CSimpleTaskPanel::OnTaskSelection)
#if 0   // This is apparently no longer needed with wxCocoa 3.0 
    EVT_ERASE_BACKGROUND(CSimpleTaskPanel::OnEraseBackground)    
#endif
#endif
END_EVENT_TABLE()

CSimpleTaskPanel::CSimpleTaskPanel() {
}


CSimpleTaskPanel::CSimpleTaskPanel( wxWindow* parent ) :
    CSimplePanelBase( parent )
{
    wxSize sz;
    int w, h;
    wxString str = wxEmptyString;

    m_oldWorkCount = -1;
    error_time = 0;
    m_GotBGBitMap = false; // Can't be made until parent has been laid out.
    m_bStableTaskInfoChanged = false;
    m_CurrentTaskSelection = -1;
    m_sNoProjectsString = _("You don't have any projects.  Please Add a Project.");
    m_sNotAvailableString = _("Not available");
    m_progressBarRect = NULL;

    SetForegroundColour(*wxBLACK);
    
    wxBoxSizer* bSizer1;
    bSizer1 = new wxBoxSizer( wxVERTICAL );

    wxBoxSizer* bSizer2;
    bSizer2 = new wxBoxSizer( wxHORIZONTAL );

    m_myTasksLabel = new CTransparentStaticText( this, wxID_ANY, _("Tasks:"), wxDefaultPosition, wxDefaultSize, 0 );
    m_myTasksLabel->Wrap( -1 );
    bSizer2->Add( m_myTasksLabel, 0, wxRIGHT, ADJUSTFORXDPI(5) );
    
    m_TaskSelectionCtrl = new CBOINCBitmapComboBox( this, ID_SGTASKSELECTOR, wxT(""), wxDefaultPosition, wxDefaultSize, 0, NULL, wxCB_READONLY ); 
    // TODO: Might want better wording for Task Selection Combo Box tooltip
    str = _("Select a task to access");
    m_TaskSelectionCtrl->SetToolTip(str);
    bSizer2->Add( m_TaskSelectionCtrl, 1, wxRIGHT | wxEXPAND, SIDEMARGINS );
    
    bSizer1->Add( bSizer2, 0, wxEXPAND | wxTOP | wxLEFT, ADJUSTFORXDPI(10) );
    
    bSizer1->AddSpacer(ADJUSTFORYDPI(5));
    
    wxBoxSizer* bSizer3;
    bSizer3 = new wxBoxSizer( wxHORIZONTAL );
    
    // what project the task is from, e.g. "From: SETI@home"
    m_TaskProjectLabel = new CTransparentStaticText( this, wxID_ANY, _("From:"), wxDefaultPosition, wxDefaultSize, 0 );
    m_TaskProjectLabel->Wrap( -1 );
    bSizer3->Add( m_TaskProjectLabel, 0, wxRIGHT, ADJUSTFORXDPI(5) );
    
    m_TaskProjectName = new CTransparentStaticText( this, wxID_ANY, wxT("SETI@home"), wxDefaultPosition, wxDefaultSize, wxST_NO_AUTORESIZE );
    m_TaskProjectName->Wrap( -1 );
    wxFont theFont = m_TaskProjectName->GetFont();
    theFont.SetWeight(wxFONTWEIGHT_BOLD);
    m_TaskProjectName->SetFont(theFont); 
    bSizer3->Add( m_TaskProjectName, 1, 0, 0 );
    
    bSizer1->Add( bSizer3, 0, wxLEFT | wxRIGHT | wxEXPAND, SIDEMARGINS );

#if SELECTBYRESULTNAME
    m_TaskApplicationName = new CTransparentStaticText( this, wxID_ANY, wxEmptyString, wxDefaultPosition, wxDefaultSize, wxST_NO_AUTORESIZE );
    m_TaskApplicationName->Wrap( -1 );

    bSizer1->Add( m_TaskApplicationName, 0, wxLEFT | wxRIGHT | wxEXPAND, SIDEMARGINS );
#endif  // SELECTBYRESULTNAME

    bSizer1->AddSpacer(ADJUSTFORYDPI(10));
    
    m_SlideShowArea = new CSlideShowPanel(this);
    m_SlideShowArea->SetMinSize(wxSize(SLIDESHOWWIDTH+(2*SLIDESHOWBORDER), SLIDESHOWHEIGHT+(2*SLIDESHOWBORDER)));
    m_SlideShowArea->Enable( false );
    
    bSizer1->Add( m_SlideShowArea, 0, wxLEFT | wxRIGHT | wxEXPAND, SIDEMARGINS );

    bSizer1->AddSpacer(ADJUSTFORYDPI(10));
    
    m_ElapsedTimeValue = new CTransparentStaticText( this, wxID_ANY, wxEmptyString, wxDefaultPosition, wxDefaultSize, wxST_NO_AUTORESIZE );
    m_ElapsedTimeValue->Wrap( -1 );
    bSizer1->Add( m_ElapsedTimeValue, 0, wxLEFT | wxRIGHT | wxEXPAND, SIDEMARGINS );
    
    bSizer1->AddSpacer(ADJUSTFORYDPI(7));
    
    m_TimeRemainingValue = new CTransparentStaticText( this, wxID_ANY, wxEmptyString, wxDefaultPosition, wxDefaultSize, wxST_NO_AUTORESIZE );
    m_TimeRemainingValue->Wrap( -1 );
    bSizer1->Add( m_TimeRemainingValue, 0, wxLEFT | wxRIGHT | wxEXPAND, SIDEMARGINS );
    
    bSizer1->AddSpacer(ADJUSTFORYDPI(7));
    
    wxBoxSizer* bSizer4;
    bSizer4 = new wxBoxSizer( wxHORIZONTAL );
    
    // TODO: Standard Mac progress indicator's animation uses lots of CPU 
    // time, and also triggers unnecessary Erase events.  Should we use a 
    // non-standard progress indicator on Mac?  See also optimizations in 
    // CSimpleGUIPanel::OnEraseBackground and CSimpleTaskPanel::OnEraseBackground.
    m_ProgressBar = new wxGauge( this, wxID_ANY, 100, wxDefaultPosition, wxDefaultSize, wxGA_HORIZONTAL );
    m_ipctDoneX1000 = 100000;
    m_ProgressBar->SetValue( 100 );
    GetTextExtent(wxT("0"), &w, &h);
    m_ProgressBar->SetMinSize(wxSize(ADJUSTFORXDPI(245), h));
    m_ProgressBar->SetToolTip(_("This task's progress"));
    bSizer4->Add( m_ProgressBar, 0, wxRIGHT, ADJUSTFORXDPI(5) );
    
    m_ProgressValueText = new CTransparentStaticText( this, wxID_ANY, wxT("100.000%"), wxDefaultPosition, wxDefaultSize, wxALIGN_RIGHT | wxST_NO_AUTORESIZE );
    m_ProgressValueText->Wrap( -1 );
    bSizer4->Add( m_ProgressValueText, 0, wxALIGN_RIGHT, 0 );
    
    bSizer1->Add( bSizer4, 0, wxLEFT | wxRIGHT | wxEXPAND, SIDEMARGINS );
    
    bSizer1->AddSpacer(ADJUSTFORYDPI(7));
    
    // TODO: Can we determine the longest status string and initialize with it?
    m_StatusValueText = new CTransparentStaticText( this, wxID_ANY, m_sNoProjectsString, wxDefaultPosition, wxDefaultSize, wxST_NO_AUTORESIZE );
    m_StatusValueText->Wrap( -1 );
    bSizer1->Add( m_StatusValueText, 0, wxLEFT | wxRIGHT | wxEXPAND, SIDEMARGINS );

    bSizer1->AddSpacer(ADJUSTFORYDPI(7));
    
    m_TaskCommandsButton = new CSimpleTaskPopupButton( this, ID_TASKSCOMMANDBUTTON, _("Task Commands"), wxDefaultPosition, wxDefaultSize, 0 );
    m_TaskCommandsButton->SetToolTip(_("Pop up a menu of commands to apply to this task"));
    bSizer1->Add( m_TaskCommandsButton, 0, wxLEFT | wxRIGHT | wxEXPAND | wxALIGN_CENTER_HORIZONTAL, SIDEMARGINS );
    
    bSizer1->AddSpacer(ADJUSTFORYDPI(10));
    
    this->SetSizer( bSizer1 );
    this->Layout();

    m_ProgressRect = m_ProgressBar->GetRect();
#ifdef __WXMAC__
    m_ProgressRect.Inflate(0, -2);
    m_ProgressRect.Offset(0, -2);
#endif
}


CSimpleTaskPanel::~CSimpleTaskPanel()
{
    TaskSelectionData *selData;
    int count = m_TaskSelectionCtrl->GetCount();
    for(int j = count-1; j >=0; --j) {
        selData = (TaskSelectionData*)m_TaskSelectionCtrl->GetClientData(j);
        selData->slideShowFileNames.Clear();
        delete selData;
        // Indicate to Clear() we have cleaned up the Selection Data
        m_TaskSelectionCtrl->SetClientData(j, NULL);
    }
    m_TaskSelectionCtrl->Clear();
        
    if (m_progressBarRect) {
        delete m_progressBarRect;
    }
}


void CSimpleTaskPanel::OnTaskSelection(wxCommandEvent& /*event*/)
{
    int sel = m_TaskSelectionCtrl->GetSelection();
    if (sel != m_CurrentTaskSelection) {
        m_CurrentTaskSelection = sel;
        m_bStableTaskInfoChanged = true;
        UpdatePanel();
    }
}


void CSimpleTaskPanel::UpdatePanel(bool delayShow) {
    wxString s = wxEmptyString;
    wxString projName = wxEmptyString;
    TaskSelectionData *selData;
    CMainDocument*      pDoc = wxGetApp().GetDocument();
    wxASSERT(pDoc);
    int                 workCount = pDoc->GetSimpleGUIWorkCount();

    // Workaround for Linux refresh problem
    static bool        wasDelayed = false;

#ifndef __WXMAC__
    Freeze();
#endif
    
    if ((workCount <= 0) || delayShow) {
        if ((workCount != m_oldWorkCount) || delayShow) {
            wasDelayed = true;
            m_myTasksLabel->Hide();
            m_TaskSelectionCtrl->Hide();
            m_TaskProjectLabel->Hide();
            m_TaskProjectName->Hide();
#if SELECTBYRESULTNAME
            m_TaskApplicationName->Hide();
#endif  // SELECTBYRESULTNAME
            m_SlideShowArea->Hide();
            m_ElapsedTimeValue->Hide();
            m_TimeRemainingValue->Hide();
            if (m_ipctDoneX1000 >= 0) {
                m_ipctDoneX1000 = -1;
                m_ProgressBar->Hide();
            }
            m_ProgressValueText->Hide();
            m_TaskCommandsButton->Hide();
            this->Layout();

#ifdef __WXMAC__
            m_ProgressRect = m_ProgressBar->GetRect();
            m_ProgressRect.Inflate(0, -2);
            m_ProgressRect.Offset(0, -2);
#endif
        }
        
        DisplayIdleState();
        
    } else {
        if ((m_oldWorkCount == 0) || wasDelayed) {
            wasDelayed = false;
            m_myTasksLabel->Show();
            m_TaskSelectionCtrl->Show();
            m_TaskProjectLabel->Show();
            m_TaskProjectName->Show();
#if SELECTBYRESULTNAME
            m_TaskApplicationName->Show();
#endif  // SELECTBYRESULTNAME
            m_SlideShowArea->Show();
            m_ElapsedTimeValue->Show();
            m_TimeRemainingValue->Show();
            m_ProgressBar->Show();
            m_ProgressValueText->Show();
            m_TaskCommandsButton->Show();
            this->Layout();
    
#ifdef __WXMAC__
            m_ProgressRect = m_ProgressBar->GetRect();
            m_ProgressRect.Inflate(0, -2);
            m_ProgressRect.Offset(0, -2);
#endif
        }

        UpdateTaskSelectionList(false);
        
        // We now have valid result pointers, so extract our data
        int count = m_TaskSelectionCtrl->GetCount();
        if (count <= 0) {
            m_CurrentTaskSelection = -1;
        } else {
            if ((m_CurrentTaskSelection < 0) || (m_CurrentTaskSelection > count -1)) {
                m_TaskSelectionCtrl->SetSelection(0);
                m_CurrentTaskSelection = 0;
                m_bStableTaskInfoChanged = true;
            }
            selData = (TaskSelectionData*)m_TaskSelectionCtrl->GetClientData(m_CurrentTaskSelection);
            RESULT* result = selData->result;
            if (result) {
                if (m_bStableTaskInfoChanged) {
#if SELECTBYRESULTNAME
                    wxString str = wxEmptyString;
                    GetApplicationAndProjectNames(result, &s, &projName);
                    str.Printf(_("Application: %s"), s.c_str());
                    UpdateStaticText(&m_TaskApplicationName, str);
                    UpdateStaticText(&m_TaskProjectName, projName);
#else   // SELECTBYRESULTNAME
                    GetApplicationAndProjectNames(result, NULL, &projName);
#endif  // SELECTBYRESULTNAME
                    UpdateStaticText(&m_TaskProjectName, projName);
                    m_SlideShowArea->AdvanceSlideShow(false, true);
                    m_bStableTaskInfoChanged = false;
                }
                double f = result->elapsed_time;
                if (f == 0.) f = result->current_cpu_time;
//                f = result->final_elapsed_time;
                UpdateStaticText(&m_ElapsedTimeValue, GetElapsedTimeString(f));
                UpdateStaticText(&m_TimeRemainingValue, GetTimeRemainingString(result->estimated_cpu_time_remaining));
                // fraction_done ranges from 0.0 to 1.0 so % done = fraction_done * 100.
                int pctDoneX1000 = result->fraction_done * 100000.0;
                // Update progress only if visible part has changed (xx.xxx)
                if (m_ipctDoneX1000 != pctDoneX1000) {
                    int pctDone = pctDoneX1000 / 1000;
                    if (m_ipctDoneX1000 != (pctDone * 1000)) {
                        m_ProgressBar->SetValue(pctDone);
                    }
                    s.Printf(_("%.3f%%"), result->fraction_done*100);
                    m_ipctDoneX1000 = pctDoneX1000;
                    UpdateStaticText(&m_ProgressValueText, s);
                }
                UpdateStaticText(&m_StatusValueText, GetStatusString(result));
            } else {
                UpdateStaticText(&m_TaskProjectName, m_sNotAvailableString);
#if SELECTBYRESULTNAME
                UpdateStaticText(&m_TaskApplicationName, _("Application: Not available") );
#endif  // SELECTBYRESULTNAME
                UpdateStaticText(&m_ElapsedTimeValue, GetElapsedTimeString(-1.0));
                UpdateStaticText(&m_TimeRemainingValue, GetTimeRemainingString(-1.0));
                if (m_ipctDoneX1000 >= 0) {
                    m_ipctDoneX1000 = -1;
                    m_ProgressBar->Hide();
                }
                UpdateStaticText(&m_ProgressValueText, wxEmptyString);
                UpdateStaticText(&m_StatusValueText, GetStatusString(NULL));
            }
        }
    }
    m_oldWorkCount = workCount;

#ifndef __WXMAC__
    Thaw();
#endif
}


wxRect* CSimpleTaskPanel::GetProgressRect() {
    if (m_ProgressBar->IsShown()) {
        return &m_ProgressRect;
    } else {
        return NULL;
    }
}


void CSimpleTaskPanel::ReskinInterface() {
    wxLogTrace(wxT("Function Start/End"), wxT("CSimpleTaskPanel::ReskinInterface - Function Begin"));
    CSimplePanelBase::ReskinInterface();
    m_SlideShowArea->AdvanceSlideShow(false, false);
    UpdateTaskSelectionList(true);
    wxLogTrace(wxT("Function Start/End"), wxT("CSimpleTaskPanel::ReskinInterface - Function Begin"));
}


TaskSelectionData* CSimpleTaskPanel::GetTaskSelectionData() {
    int count = m_TaskSelectionCtrl->GetCount();
    if (count <= 0) {
        return NULL;
    }

    int n = m_TaskSelectionCtrl->GetSelection();
    return (TaskSelectionData*)m_TaskSelectionCtrl->GetClientData(n);
}


// Either appName argument or projName argument may be NULL
void CSimpleTaskPanel::GetApplicationAndProjectNames(RESULT* result, wxString* appName, wxString* projName) {
    CMainDocument* pDoc = wxGetApp().GetDocument();
    RESULT*        state_result = NULL;
    wxString       strAppBuffer = wxEmptyString;
    wxString       strGPUBuffer = wxEmptyString;
    wxString pct_done_str = wxEmptyString;

    wxASSERT(pDoc);
    wxASSERT(wxDynamicCast(pDoc, CMainDocument));

    state_result = pDoc->state.lookup_result(result->project_url, result->name);
    if (!state_result) {
        pDoc->ForceCacheUpdate();
        state_result = pDoc->state.lookup_result(result->project_url, result->name);
    }

    if (!state_result) return;
    
    if (appName != NULL) {
        WORKUNIT* wup = state_result->wup;
        if (!wup) return;
        APP* app = wup->app;
        if (!app) return;
        APP_VERSION* avp = state_result->avp;
        if (!avp) return;

        if (strlen(app->user_friendly_name)) {
            strAppBuffer = wxString(state_result->app->user_friendly_name, wxConvUTF8);
        } else {
            strAppBuffer = wxString(state_result->avp->app_name, wxConvUTF8);
        }
        
        if (avp->gpu_type) {
            strGPUBuffer.Printf(
                wxT(" (%s)"),
                wxString(proc_type_name(avp->gpu_type), wxConvUTF8).c_str()
            );
        }

        appName->Printf(
            wxT("%s%s%s"),
            state_result->project->anonymous_platform?_("Local: "):wxT(""),
            strAppBuffer.c_str(),
            strGPUBuffer.c_str()
        );
    }
    
    if (projName != NULL) {
        *projName = wxString(state_result->project->project_name.c_str(), wxConvUTF8 );
        if (projName->IsEmpty()) {
            *projName = _("Not Available");
        }
    }
}


wxString CSimpleTaskPanel::GetElapsedTimeString(double f) {
    wxString s = wxEmptyString;
    wxString str = wxEmptyString;
    
    if (f < 0) {
        s = m_sNotAvailableString;
    } else {
        s = FormatTime(f);
    }
    str.Printf(_("Elapsed: %s"), s.c_str());
    return str;
}


wxString CSimpleTaskPanel::GetTimeRemainingString(double f) {
    wxString s = wxEmptyString;
    wxString str = wxEmptyString;
    
    if (f < 0) {
        s = m_sNotAvailableString;
    } else {
        s = FormatTime(f);
    }
    str.Printf(_("Remaining (estimated): %s"), s.c_str());
    return str;
}


wxString CSimpleTaskPanel::GetStatusString(RESULT* result) {
    wxString s = wxEmptyString;
    wxString str = wxEmptyString;
    
    if (result == NULL) {
        s = m_sNotAvailableString;
    } else {
        s = result_description(result, false);
    }
    
    str.Printf(_("Status: %s"), s.c_str());
    return str;
}

void CSimpleTaskPanel::FindSlideShowFiles(TaskSelectionData *selData) {
    RESULT* state_result;
    char proj_dir[1024];
    char fileName[1024];
    char resolvedFileName[1024];
    int j;
    CMainDocument*      pDoc = wxGetApp().GetDocument();
    wxASSERT(pDoc);
    

    selData->slideShowFileNames.Clear();
    state_result = pDoc->state.lookup_result(selData->result->project_url, selData->result->name);
    if (!state_result) {
        pDoc->ForceCacheUpdate();
        state_result = pDoc->state.lookup_result(selData->result->project_url, selData->result->name);
    }
    if (state_result) {
        url_to_project_dir(state_result->project->master_url, proj_dir, sizeof(proj_dir));
        for(j=0; j<99; ++j) {
<<<<<<< HEAD
            sprintf(fileName, "%s/slideshow_%s_%02d", proj_dir, state_result->app->name, j);
=======
            snprintf(fileName, sizeof(fileName), "%s/slideshow_%s_%02d", urlDirectory, state_result->app->name, j);
>>>>>>> 2cc9a0b6
            if(boinc_resolve_filename(fileName, resolvedFileName, sizeof(resolvedFileName)) == 0) {
                if (boinc_file_exists(resolvedFileName)) {
                    selData->slideShowFileNames.Add(wxString(resolvedFileName,wxConvUTF8));
                }
            } else {
                break;
            }
        }

        if ( selData->slideShowFileNames.size() == 0 ) {
            for(j=0; j<99; ++j) {
<<<<<<< HEAD
                sprintf(fileName, "%s/slideshow_%02d", proj_dir, j);
=======
                snprintf(fileName, sizeof(fileName), "%s/slideshow_%02d", urlDirectory, j);
>>>>>>> 2cc9a0b6
                if(boinc_resolve_filename(fileName, resolvedFileName, sizeof(resolvedFileName)) == 0) {
                    if (boinc_file_exists(resolvedFileName)) {
                        selData->slideShowFileNames.Add(wxString(resolvedFileName,wxConvUTF8));
                    }
                } else {
                    break;
                }
            }
        }
    }
    selData->lastSlideShown = -1;
}


void CSimpleTaskPanel::UpdateTaskSelectionList(bool reskin) {
    wxLogTrace(wxT("Function Start/End"), wxT("CSimpleTaskPanel::UpdateTaskSelectionList - Function Begin"));
    int i, j, count, newIcon;
    TaskSelectionData *selData;
    RESULT* result;
    RESULT* ctrlResult;
    PROJECT* project;
    std::vector<bool>is_alive;
    bool needRefresh = false;
    wxString resname;
    CC_STATUS status;
    CMainDocument*      pDoc = wxGetApp().GetDocument();
    CSkinSimple* pSkinSimple = wxGetApp().GetSkinManager()->GetSimple();
    wxASSERT(pDoc);
    
    static bool bAlreadyRunning = false;

    wxASSERT(pDoc);
    wxASSERT(pSkinSimple);
    wxASSERT(wxDynamicCast(pSkinSimple, CSkinSimple));
    
    if (bAlreadyRunning) {
        return;
    }
    bAlreadyRunning = true;
    
    count = m_TaskSelectionCtrl->GetCount();
    // Mark all inactive (this lets us loop only once)
    for (i=0; i<count; ++i) {
        is_alive.push_back(false);
    }
    
    // First update existing entries and add new ones
    for(i = 0; i < (int) pDoc->results.results.size(); i++) {
        bool found = false;
        
        result = pDoc->result(i);
        // only check tasks that are active
        if ( result == NULL || !result->active_task ) {
            continue;
        }

        resname = wxEmptyString;
#if SELECTBYRESULTNAME
        resname = wxString::FromUTF8(result->name);
#else   // SELECTBYRESULTNAME
        GetApplicationAndProjectNames(result, &resname, NULL);
#endif  // SELECTBYRESULTNAME
        
        // loop through the items already in Task Selection Control to find this result
        count = m_TaskSelectionCtrl->GetCount();
        for(j = 0; j < count; ++j) {
            selData = (TaskSelectionData*)m_TaskSelectionCtrl->GetClientData(j);
            if (!strcmp(result->name, selData->result_name) && 
                !strcmp(result->project_url, selData->project_url)
            ) {
                selData->result = result;
                found = true;
                is_alive.at(j) = true;
                break; // skip out of this loop
            }
        }
        
        // if it isn't currently in the list then we have a new one!  lets add it
        if (!found) {
            int alphaOrder;
            for(j = 0; j < count; ++j) {
                alphaOrder = (m_TaskSelectionCtrl->GetString(j)).CmpNoCase(resname);
#if SORTTASKLIST
                if (alphaOrder > 0) {
                    break;  // Insert the new item here (sorted by item label)
                }
#endif
                // wxComboBox and wxBitmapComboBox have bugs on Windows when multiple 
                // entries have identical text, so add enough spaces to make each 
                // entry's text unique.
                if (alphaOrder == 0) {
                    resname.Append((const wxChar *)wxT(" "));
#if !SORTTASKLIST
                    j = -1;  // If not sorted, check new name from start for duplicate 
#endif
                }
            }
            
            selData = new TaskSelectionData;
            selData->result = result;
            strlcpy(selData->result_name, result->name, sizeof(selData->result_name));
            strlcpy(selData->project_url, result->project_url, sizeof(selData->project_url));
            selData->dotColor = -1;
            FindSlideShowFiles(selData);
            project = pDoc->state.lookup_project(result->project_url);
            if (project) {
                selData->project_files_downloaded_time = project->project_files_downloaded_time;
            } else {
                selData->project_files_downloaded_time = 0.0;
            }

#if SORTTASKLIST
            if (j < count) {
                std::vector<bool>::iterator iter = is_alive.begin();
                m_TaskSelectionCtrl->Insert(resname, wxNullBitmap, j, (void*)selData);
                is_alive.insert(iter+j, true);
                if (j <= m_CurrentTaskSelection) {
                    ++m_CurrentTaskSelection;
                    m_TaskSelectionCtrl->SetSelection(m_CurrentTaskSelection);
                }
            } else 
#endif
            {
                m_TaskSelectionCtrl->Append(resname, wxNullBitmap, (void*)selData);
                is_alive.push_back(true);
            }
         ++count;
       }    // End if (!found)
    }       // End for (i) loop

    // Check items in descending order so deletion won't change indexes of items yet to be checked
    for(j = count-1; j >=0; --j) {
        if(!is_alive.at(j)) {
            wxLogTrace(wxT("Function Status"), wxT("CSimpleTaskPanel::UpdateTaskSelectionList - Task '%d' no longer alive"), j);
            selData = (TaskSelectionData*)m_TaskSelectionCtrl->GetClientData(j);
            wxLogTrace(wxT("Function Status"), wxT("CSimpleTaskPanel::UpdateTaskSelectionList - selData '%p' "), selData);
            wxLogTrace(wxT("Function Status"), wxT("CSimpleTaskPanel::UpdateTaskSelectionList - result_name '%s' "), selData->result_name);
            selData->slideShowFileNames.Clear();
            wxLogTrace(wxT("Function Status"), wxT("CSimpleTaskPanel::UpdateTaskSelectionList - Deleting selData"));
            delete selData;
            wxLogTrace(wxT("Function Status"), wxT("CSimpleTaskPanel::UpdateTaskSelectionList - Deleting control data"));
            // Indicate to Delete() we have cleaned up the Selection Data
            m_TaskSelectionCtrl->SetClientData(j, NULL);
            m_TaskSelectionCtrl->Delete(j);
            if (j == m_CurrentTaskSelection) {
                int newCount = m_TaskSelectionCtrl->GetCount();
                if (m_CurrentTaskSelection < newCount) {
                    // Select the next item if one exists
                    m_TaskSelectionCtrl->SetSelection(m_CurrentTaskSelection);
                } else if (newCount > 0) {
                    // Select the previous item if one exists
                    m_CurrentTaskSelection = newCount-1;
                    m_TaskSelectionCtrl->SetSelection(m_CurrentTaskSelection);
                } else {
                    m_CurrentTaskSelection = -1;
                    m_TaskSelectionCtrl->SetSelection(wxNOT_FOUND);
                }
                m_bStableTaskInfoChanged = true;
                needRefresh = true;
            } else if (j < m_CurrentTaskSelection) {
                --m_CurrentTaskSelection;
                m_TaskSelectionCtrl->SetSelection(m_CurrentTaskSelection);
            }
        }
    }

    if ((m_CurrentTaskSelection >= 0) && !m_bStableTaskInfoChanged) {
        selData = (TaskSelectionData*)m_TaskSelectionCtrl->GetClientData(m_CurrentTaskSelection);
        project = pDoc->state.lookup_project(selData->project_url);
        if ( project && (project->project_files_downloaded_time > selData->project_files_downloaded_time) ) {
            FindSlideShowFiles(selData);
            selData->project_files_downloaded_time = project->project_files_downloaded_time;
        }
    }

    pDoc->GetCoreClientStatus(status);

    count = m_TaskSelectionCtrl->GetCount();
    for(j = 0; j < count; ++j) {
        selData = (TaskSelectionData*)m_TaskSelectionCtrl->GetClientData(j);
        ctrlResult = selData->result;
        if (isRunning(ctrlResult)) {
            newIcon = runningIcon;
        } else if (Suspended() ||
                    ctrlResult->suspended_via_gui ||
                    ctrlResult->project_suspended_via_gui ||
                    // kludge.  But ctrlResult->avp isn't populated.
                    (status.gpu_suspend_reason && (strstr(ctrlResult->resources, "GPU") != NULL)))
        {
            newIcon = suspendedIcon;
        } else {
            newIcon = waitingIcon;
        }

        if (reskin || (newIcon != selData->dotColor)) {
            switch (newIcon) {
            case runningIcon:
                m_TaskSelectionCtrl->SetItemBitmap(j, *pSkinSimple->GetWorkunitRunningImage()->GetBitmap());
                break;
            case waitingIcon:
                m_TaskSelectionCtrl->SetItemBitmap(j, *pSkinSimple->GetWorkunitWaitingImage()->GetBitmap());
                break;
            case suspendedIcon:
                m_TaskSelectionCtrl->SetItemBitmap(j, *pSkinSimple->GetWorkunitSuspendedImage()->GetBitmap());
                break;
            }
            selData->dotColor = newIcon;
            needRefresh = true;
        }
    }
    if (needRefresh) {
        m_TaskSelectionCtrl->Refresh();
    }

    bAlreadyRunning = false;

    wxLogTrace(wxT("Function Start/End"), wxT("CSimpleTaskPanel::UpdateTaskSelectionList - Function End"));
}


bool CSimpleTaskPanel::isRunning(RESULT* result) {

    // It must be scheduled to be running
    if ( result->scheduler_state != CPU_SCHED_SCHEDULED ) {
        return false;
    }
    // If either the project or task have been suspended, then it cannot be running
    if (result->suspended_via_gui || result->project_suspended_via_gui ) {
        return false;
    }
    CC_STATUS status;
    CMainDocument*      pDoc = wxGetApp().GetDocument();
    wxASSERT(pDoc);

    pDoc->GetCoreClientStatus(status);
    // Make sure that the core client isn't global suspended for some reason
    if (status.task_suspend_reason == 0 || status.task_suspend_reason == SUSPEND_REASON_CPU_THROTTLE) {
        return true;
    }
    if (result->active_task_state == PROCESS_EXECUTING) {
        return true;
    }
    return false;
}


bool CSimpleTaskPanel::DownloadingResults() {
    bool return_value = false;
    CMainDocument*      pDoc = wxGetApp().GetDocument();
    wxASSERT(pDoc);
            
    if ( pDoc->results.results.size() > 0 ) {
        RESULT* result;
        for(unsigned int i=0; !return_value && i < pDoc->results.results.size(); i++ ) {
            result = pDoc->result(i);
            if ( result != NULL && result->state == RESULT_FILES_DOWNLOADING ) {
                return_value = true;
            }
        }
    }
    return return_value;
}

bool CSimpleTaskPanel::Suspended() {
    CC_STATUS status;
    CMainDocument*      pDoc = wxGetApp().GetDocument();
    wxASSERT(pDoc);
    
    bool result = false;
    pDoc->GetCoreClientStatus(status);
    if ( pDoc->IsConnected() && status.task_suspend_reason > 0 && status.task_suspend_reason != SUSPEND_REASON_CPU_THROTTLE ) {
        result = true;
    }
    return result;
}

// Check to see if a project update is scheduled or in progress
bool CSimpleTaskPanel::ProjectUpdateScheduled() {
    PROJECT* project;
    CMainDocument*      pDoc = wxGetApp().GetDocument();
    wxASSERT(pDoc);
    
    int prjCount = pDoc->GetSimpleProjectCount();
    for(int i=0; i<prjCount; i++) {
        project = pDoc->state.projects[i];
        if ( project->sched_rpc_pending || project->master_url_fetch_pending || project->scheduler_rpc_in_progress ) {
            return true;
        }
    }
    return false;
}

void CSimpleTaskPanel::DisplayIdleState() {
    CMainDocument*      pDoc = wxGetApp().GetDocument();
    wxASSERT(pDoc);
            
    if ( pDoc->IsReconnecting() ) {
        error_time = 0;
        UpdateStaticText(&m_StatusValueText, _("Retrieving current status."));
    } else if ( pDoc->IsConnected() && pDoc->state.projects.size() == 0) {
        error_time = 0;
        UpdateStaticText(&m_StatusValueText, m_sNoProjectsString);
    } else if ( DownloadingResults() ) {
        error_time = 0;
        UpdateStaticText(&m_StatusValueText, _("Downloading work from the server."));
    } else if ( Suspended() ) {
        CC_STATUS status;
        pDoc->GetCoreClientStatus(status);
        if ( status.task_suspend_reason & SUSPEND_REASON_BATTERIES ) {
            UpdateStaticText(&m_StatusValueText, _("Processing Suspended:  Running On Batteries."));
        } else if ( status.task_suspend_reason & SUSPEND_REASON_USER_ACTIVE ) {
            UpdateStaticText(&m_StatusValueText, _("Processing Suspended:  User Active."));
        } else if ( status.task_suspend_reason & SUSPEND_REASON_USER_REQ ) {
            UpdateStaticText(&m_StatusValueText, _("Processing Suspended:  User paused processing."));
        } else if ( status.task_suspend_reason & SUSPEND_REASON_TIME_OF_DAY ) {
            UpdateStaticText(&m_StatusValueText, _("Processing Suspended:  Time of Day."));
        } else if ( status.task_suspend_reason & SUSPEND_REASON_BENCHMARKS ) {
            UpdateStaticText(&m_StatusValueText, _("Processing Suspended:  Benchmarks Running."));
        } else if ( status.task_suspend_reason & SUSPEND_REASON_DISK_SIZE ) {
            UpdateStaticText(&m_StatusValueText, _("Processing Suspended:  need disk space."));
        } else {
            UpdateStaticText(&m_StatusValueText, _("Processing Suspended."));
        }
    } else if ( ProjectUpdateScheduled() ) {
        error_time = 0;
        UpdateStaticText(&m_StatusValueText, _("Waiting to contact project servers."));
    } else {
        if ( error_time == 0 ) {
            error_time = time(NULL) + 10;
            UpdateStaticText(&m_StatusValueText, _("Retrieving current status"));
        } else if ( error_time < time(NULL) ) {
            // TODO: should we display "ERROR" like old Simple GUI?
            if ( pDoc->IsConnected() ) {
                UpdateStaticText(&m_StatusValueText, _("No work available to process"));
            } else {
                UpdateStaticText(&m_StatusValueText, _("Unable to connect to the core client"));
            }
        } else {
            UpdateStaticText(&m_StatusValueText, _("Retrieving current status"));
        }
    }
}


#ifdef __WXMAC__
// Avoid unnecessary drawing due to Mac progress indicator's animation
void CSimpleTaskPanel::OnEraseBackground(wxEraseEvent& event) {
    wxRect clipRect;
    wxDC *dc = event.GetDC();
    
    if (m_ProgressBar->IsShown()) {
//        if (m_progressBarRect == NULL) {
            m_progressBarRect = new wxRect(m_ProgressBar->GetRect());
            m_progressBarRect->Inflate(1, 0);
//        }
        dc->GetClippingBox(&clipRect.x, &clipRect.y, &clipRect.width, &clipRect.height);
        if (clipRect.IsEmpty() || m_progressBarRect->Contains(clipRect)) {
            return;
        }
    }
    
//    CSimplePanelBase::OnEraseBackground(event);
    event.Skip();
}
#endif<|MERGE_RESOLUTION|>--- conflicted
+++ resolved
@@ -903,11 +903,7 @@
     if (state_result) {
         url_to_project_dir(state_result->project->master_url, proj_dir, sizeof(proj_dir));
         for(j=0; j<99; ++j) {
-<<<<<<< HEAD
-            sprintf(fileName, "%s/slideshow_%s_%02d", proj_dir, state_result->app->name, j);
-=======
             snprintf(fileName, sizeof(fileName), "%s/slideshow_%s_%02d", urlDirectory, state_result->app->name, j);
->>>>>>> 2cc9a0b6
             if(boinc_resolve_filename(fileName, resolvedFileName, sizeof(resolvedFileName)) == 0) {
                 if (boinc_file_exists(resolvedFileName)) {
                     selData->slideShowFileNames.Add(wxString(resolvedFileName,wxConvUTF8));
@@ -919,11 +915,7 @@
 
         if ( selData->slideShowFileNames.size() == 0 ) {
             for(j=0; j<99; ++j) {
-<<<<<<< HEAD
-                sprintf(fileName, "%s/slideshow_%02d", proj_dir, j);
-=======
                 snprintf(fileName, sizeof(fileName), "%s/slideshow_%02d", urlDirectory, j);
->>>>>>> 2cc9a0b6
                 if(boinc_resolve_filename(fileName, resolvedFileName, sizeof(resolvedFileName)) == 0) {
                     if (boinc_file_exists(resolvedFileName)) {
                         selData->slideShowFileNames.Add(wxString(resolvedFileName,wxConvUTF8));
