/*
    If you add/change tables:
    - if used by C++ code, update
        db/
            boinc_db.cpp,h
            boinc_db_types.h
        sched/
            db_dump.cpp (host, user, team)
            db_purge.cpp (workunit, result)
    - if used by Python scripts (make_project, update_versions), update
        py/Boinc/database.py
    - if used by PHP code, update as needed
        html/
            inc/
                host.inc (host)
                db_ops.inc
            ops/
                db_update.php
            user/
                create_account_action.php (user)
                team_create_action.php (team)
*/

-- Most fields are documented in boinc_db_types.h

-- All fields should be not null
-- Fields should generally have a default
-- (newer MySQL versions don't have automatic defaults)

-- add new fields to the end of the table
-- (makes it easier to update C++ code)

-- Engine is specified as InnoDB for most tables;
-- supposedly this gives better performance.
-- Some (post, thread, profile) are myISAM because it supports fulltext index

-- Going forward, use double for unix times (no 32-bit problem)

-- Put index definitions in constraints.sql, not here

-- fields ending with id (but not _id) are treated specially
-- by the Python code (db_base.py)

create table platform (
    id                      integer         not null auto_increment,
    create_time             integer         not null,
    name                    varchar(254)    not null,
    user_friendly_name      varchar(254)    not null,
    deprecated              tinyint         not null default 0,
    primary key (id)
) engine=InnoDB;

create table app (
    id                      integer         not null auto_increment,
    create_time             integer         not null,
    name                    varchar(254)    not null,
    min_version             integer         not null default 0,
    deprecated              smallint        not null default 0,
    user_friendly_name      varchar(254)    not null,
    homogeneous_redundancy  smallint        not null default 0,
    weight                  double          not null default 1,
    beta                    smallint        not null default 0,
    target_nresults         smallint        not null default 0,
    min_avg_pfc             double          not null default 1,
    host_scale_check        tinyint         not null default 0,
    homogeneous_app_version tinyint         not null default 0,
    non_cpu_intensive       tinyint         not null default 0,
    locality_scheduling     integer         not null default 0,
    n_size_classes          smallint        not null default 0,
    fraction_done_exact     tinyint         not null default 0,
    primary key (id)
) engine=InnoDB;

create table app_version (
    id                      integer         not null auto_increment,
    create_time             integer         not null,
    appid                   integer         not null,
    version_num             integer         not null,
    platformid              integer         not null,
    xml_doc                 mediumblob,
    min_core_version        integer         not null default 0,
    max_core_version        integer         not null default 0,
    deprecated              tinyint         not null default 0,
    plan_class              varchar(254)    not null default '',
    pfc_n                   double          not null default 0,
    pfc_avg                 double          not null default 0,
    pfc_scale               double          not null default 0,
    expavg_credit           double          not null default 0,
    expavg_time             double          not null default 0,
    beta                    tinyint         not null default 0,
    primary key (id)
) engine=InnoDB;

create table user (
    id                      integer         not null auto_increment,
    create_time             integer         not null,
    email_addr              varchar(254)    not null,
    name                    varchar(254),
    authenticator           varchar(254),
    country                 varchar(254),
    postal_code             varchar(254),
    total_credit            double          not null,
    expavg_credit           double          not null,
    expavg_time             double          not null,
    global_prefs            blob,
    project_prefs           blob,
    teamid                  integer         not null,
    venue                   varchar(254)    not null,
    url                     varchar(254),
    send_email              smallint        not null,
    show_hosts              smallint        not null,
    posts                   smallint        not null,
        -- reused: salt for weak auth

    -- the following 4 not used by BOINC
    seti_id                 integer         not null,
    seti_nresults           integer         not null,
    seti_last_result_time   integer     not null,
    seti_total_cpu          double          not null,

    signature               varchar(254),
        -- deprecated
    has_profile             smallint        not null,
    cross_project_id        varchar(254)    not null,
    passwd_hash             varchar(254)    not null,
    email_validated         smallint        not null,
    donated                 smallint        not null,
    login_token             char(32)        not null default '',
    login_token_time        double          not null default 0,
    previous_email_addr     varchar(254)    not null default '',
    email_addr_change_time  double          not null default 0,
    primary key (id)
) engine=InnoDB;

create table team (
    id                      integer         not null auto_increment,
    create_time             integer         not null,
    userid                  integer         not null,
    name                    varchar(254)    not null,
    name_lc                 varchar(254),
    url                     varchar(254),
    type                    integer         not null,
    name_html               varchar(254),
    description             text,
    nusers                  integer         not null,   /* temp */
    country                 varchar(254),
    total_credit            double          not null default 0.0,   /* temp */
    expavg_credit           double          not null default 0.0,   /* temp */
    expavg_time             double          not null,
    seti_id                 integer         not null default 0,
        -- repurposed to store master ID of BOINC-wide teams
    ping_user               integer         not null default 0,
    ping_time               integer unsigned not null default 0,
    joinable                tinyint         not null default 1,
    mod_time                timestamp default current_timestamp on update current_timestamp,
    primary key (id)
) engine=MyISAM;  

create table host (
    id                      integer         not null auto_increment,
    create_time             integer         not null,
    userid                  integer         not null,
    rpc_seqno               integer         not null,
    rpc_time                integer         not null,
    total_credit            double          not null,
    expavg_credit           double          not null,
    expavg_time             double          not null,

    timezone                integer         not null,
    domain_name             varchar(254),
    serialnum               varchar(254),
        /* now used to encode stuff related to GPUs and VBox */
    last_ip_addr            varchar(254),
    nsame_ip_addr           integer         not null,

    on_frac                 double          not null,
    connected_frac          double          not null,
    active_frac             double          not null,
    cpu_efficiency          double          not null,
    duration_correction_factor double       not null,
    p_ncpus                 integer         not null,
    p_vendor                varchar(254),
    p_model                 varchar(254),
    p_fpops                 double          not null,
    p_iops                  double          not null,
    p_membw                 double          not null,

    os_name                 varchar(254),
    os_version              varchar(254),

    m_nbytes                double          not null,
    m_cache                 double          not null,
    m_swap                  double          not null,

    d_total                 double          not null,
    d_free                  double          not null,
    d_boinc_used_total      double          not null,
    d_boinc_used_project    double          not null,
    d_boinc_max             double          not null,

    n_bwup                  double          not null,
    n_bwdown                double          not null,

    credit_per_cpu_sec      double          not null,
    venue                   varchar(254)    not null,
    nresults_today          integer         not null,
    avg_turnaround          double          not null,
    host_cpid               varchar(254),
    external_ip_addr        varchar(254),
    max_results_day         integer         not null,
    error_rate              double          not null default 0,
    product_name            varchar(254)    not null,
    gpu_active_frac         double          not null,
    p_ngpus                 integer         not null,
    p_gpu_fpops             double          not null,

    primary key (id)
) engine=InnoDB;

-- see comments in boinc_db.h
create table host_app_version (
    host_id                 integer         not null,
    app_version_id          integer         not null,
    pfc_n                   double          not null,
    pfc_avg                 double          not null,
    et_n                    double          not null,
    et_avg                  double          not null,
    et_var                  double          not null,
    et_q                    double          not null,
    max_jobs_per_day        integer         not null,
    n_jobs_today            integer         not null,
    turnaround_n            double          not null,
    turnaround_avg          double          not null,
    turnaround_var          double          not null,
    turnaround_q            double          not null,
    consecutive_valid       integer         not null
) engine = InnoDB;

/*
 * Only information needed by the server or other backend components
 * is broken out into separate fields.
 * Other info, i.e. that needed by the client (files, etc.)
 * is stored in the XML doc
 */
create table workunit (
    id                      integer         not null auto_increment,
    create_time             integer         not null,
    appid                   integer         not null,
    name                    varchar(254)    not null,
    xml_doc                 blob,
    batch                   integer         not null,
    rsc_fpops_est           double          not null,
    rsc_fpops_bound         double          not null,
    rsc_memory_bound        double          not null,
    rsc_disk_bound          double          not null,
    need_validate           smallint        not null,
    canonical_resultid      integer         not null,
    canonical_credit        double          not null,
    transition_time         integer         not null,
    delay_bound             integer         not null,
    error_mask              integer         not null,
    file_delete_state       integer         not null,
    assimilate_state        integer         not null,
    hr_class                integer         not null,
    opaque                  double          not null,
    min_quorum              integer         not null,
    target_nresults         integer         not null,
    max_error_results       integer         not null,
    max_total_results       integer         not null,
    max_success_results     integer         not null,
    result_template_file    varchar(63)     not null,
    priority                integer         not null,
    mod_time                timestamp default current_timestamp on update current_timestamp,
    rsc_bandwidth_bound     double          not null,
    fileset_id              integer         not null,
    app_version_id          integer         not null,
    transitioner_flags      tinyint         not null,
    size_class              smallint        not null default -1,
    keywords                varchar(254)    not null,
    app_version_num         integer         not null,
    primary key (id)
) engine=InnoDB;

create table result (
    id                      integer         not null auto_increment,
    create_time             integer         not null,
    workunitid              integer         not null,
    server_state            integer         not null,
    outcome                 integer         not null,
    client_state            integer         not null,
    hostid                  integer         not null,
    userid                  integer         not null,
    report_deadline         integer         not null,
    sent_time               integer         not null,
    received_time           integer         not null,
    name                    varchar(254)    not null,
    cpu_time                double          not null,
    xml_doc_in              blob,
    xml_doc_out             blob,
    stderr_out              blob,
    batch                   integer         not null,
    file_delete_state       integer         not null,
    validate_state          integer         not null,
    claimed_credit          double          not null,
    granted_credit          double          not null,
    opaque                  double          not null,
    random                  integer         not null,
    app_version_num         integer         not null,
    appid                   integer         not null,
    exit_status             integer         not null,
    teamid                  integer         not null,
    priority                integer         not null,
    mod_time                timestamp default current_timestamp on update current_timestamp,
    elapsed_time            double          not null,
    flops_estimate          double          not null,
    app_version_id          integer         not null,
    runtime_outlier         tinyint         not null,
    size_class              smallint        not null default -1,
    peak_working_set_size   double          not null,
    peak_swap_size          double          not null,
    peak_disk_usage         double          not null,
    primary key (id)
) engine=InnoDB;

create table batch (
    id                      serial          primary key,
    user_id                 integer         not null,
    create_time             integer         not null,
    logical_start_time      double          not null,
    logical_end_time        double          not null,
    est_completion_time     double          not null,
    njobs                   integer         not null,
    fraction_done           double          not null,
    nerror_jobs             integer         not null,
    state                   integer         not null,
    completion_time         double          not null,
    credit_estimate         double          not null,
    credit_canonical        double          not null,
    credit_total            double          not null,
    name                    varchar(255)    not null,
    app_id                  integer         not null,
    project_state           integer         not null,
    description             varchar(255)    not null,
    expire_time             double          not null
) engine = InnoDB;

-- permissions for job submission
--
create table user_submit (
    user_id                 integer         not null,
    quota                   double          not null,
    logical_start_time      double          not null,
    submit_all              tinyint         not null,
        -- can submit jobs to any app
    manage_all              tinyint         not null,
        -- manager privileges for all apps
        -- grant/revoke permissions (except manage), change quotas
        -- create apps
    max_jobs_in_progress    integer         not null,
    primary key (user_id)
) engine = InnoDB;

-- (user, app) submit permissions
-- The existence of the record implies permission to submit jobs
--
create table user_submit_app (
    user_id                 integer         not null,
    app_id                  integer         not null,
    manage                  tinyint         not null,
        -- can
        --   create/deprecated app versions of this app
        --   grant/revoke permissions (except admin) this app
        --   abort their jobs
    primary key (user_id, app_id)
) engine = InnoDB;

-- Record files (created by remote file mgt) present on server.
--
create table job_file (
    id                      integer         not null auto_increment,
    name                    varchar(255)    not null,
    create_time             double          not null,
    delete_time             double          not null,
    primary key (id)
) engine = InnoDB;

-- the following are used to implement trickle messages

create table msg_from_host (
    id                      integer         not null auto_increment,
    create_time             integer         not null,
    hostid                  integer         not null,
    variety                 varchar(254)    not null,
    handled                 smallint        not null,
    xml                     mediumtext,
    primary key (id)
) engine=InnoDB;

create table msg_to_host (
    id                      integer         not null auto_increment,
    create_time             integer         not null,
    hostid                  integer         not null,
    variety                 varchar(254)    not null,
    handled                 smallint        not null,
    xml                     mediumtext,
    primary key (id)
) engine=InnoDB;

-- An assignment of a WU to a specific host, user, or team, or to all hosts
--
create table assignment (
    id                      integer         not null auto_increment,
    create_time             integer         not null,
    target_id               integer         not null,
        -- ID of target entity (see below)
    target_type             integer         not null,
        -- 0=none, 1=host, 2=user, 3=team
    multi                   tinyint         not null,
        -- 0=normal replication, 1=all hosts in set
    workunitid              integer         not null,
    resultid                integer         not null,
        -- if not multi, the result
        -- deprecated
    primary key (id)
) engine = InnoDB;

-- EVERYTHING FROM HERE ON IS USED ONLY FROM PHP,
-- SO NOT IN BOINC_DB.H ETC.

-- user profile (description, pictures)
--
create table profile (
    userid                  integer         not null,
    language                varchar(254),
    response1               text,
    response2               text,
    has_picture             smallint        not null,
    recommend               integer         not null,
    reject                  integer         not null,
    posts                   integer         not null,
    uotd_time               integer,
    verification            integer         not null,
        -- UOD screening status: -1 denied, 0 unrated, 1 approved
    primary key (userid)
) engine=MyISAM;

-- message board category
-- help desk is a group of categories that are handled separately
--
create table category (
    id                      integer         not null auto_increment,
    orderID                 integer         not null,
        -- order in which to display
    lang                    integer         not null,
        -- not used
    name                    varchar(254) binary,
    is_helpdesk             smallint        not null,
    primary key (id)
) engine=InnoDB;

-- message board topic
--
create table forum (
    id                      integer         not null auto_increment,
    category                integer         not null,
        -- ID of entity to which this forum is attached.
        -- The type (table) of the entity is determined by parent_type
    orderID                 integer         not null,
    title                   varchar(254)    not null,
    description             varchar(254)    not null,
    timestamp               integer         not null default 0,
        -- time of last new or modified thread or post
    threads                 integer         not null default 0,
        -- number of non-hidden threads in forum
    posts                   integer         not null default 0,
    rate_min_expavg_credit  integer         not null default 0,
    rate_min_total_credit   integer         not null default 0,
    post_min_interval       integer         not null default 0,
    post_min_expavg_credit  integer         not null default 0,
    post_min_total_credit   integer         not null default 0,
    is_dev_blog             tinyint         not null default 0,
    parent_type             integer         not null default 0,
        -- entity type to which this forum is attached:
        -- 0 == category (public)
        -- 1 == team
        -- 2 == group
    primary key (id)
) engine=InnoDB;

-- threads in a topic (or questions)
--
create table thread (
    id                      integer         not null auto_increment,
    forum                   integer         not null,
    owner                   integer         not null,
        -- user ID of creator
    status                  integer         not null,
        -- whether a question has been answered
        -- News forum: if set, don't export as notice
    title                   varchar(254)    not null,
    timestamp               integer         not null,
        -- time of last new or modified post
    views                   integer         not null,
        -- number of times this has been viewed
    replies                 integer         not null,
        -- number of non-hidden posts in thread, not counting the initial one
    activity                double          not null,
        -- for questions: number of askers / time since asked
        -- (set periodically by update_forum_activity.php)
    sufferers               integer         not null,
        -- in help desk: # people who indicated they had same problem
    score                   double          not null,
    votes                   integer         not null,
    create_time             integer         not null,
        -- when this record was created
    hidden                  integer         not null,
        -- nonzero if hidden by moderators
    sticky                  tinyint         not null default 0,
    locked                  tinyint         not null default 0,
    primary key (id)
) engine=MyISAM;

-- postings in a thread (or answers)
-- Each thread has an initial post
--
create table post (
    id                      integer         not null auto_increment,
    thread                  integer         not null,
    user                    integer         not null,
    timestamp               integer         not null,
        -- create time
    content                 text            not null,
    modified                integer         not null,
        -- when last modified
    parent_post             integer         not null,
        -- post that was replied to, if any
    score                   double          not null,
    votes                   integer         not null,
    signature               tinyint         not null default 0,
    hidden                  integer         not null,
        -- nonzero if hidden by moderators
    primary key (id)
) engine=MyISAM;

-- subscription to a thread
--
create table subscriptions (
    userid                  integer         not null,
    threadid                integer         not null,
    notified_time           integer         not null default 0
        -- deprecated
) engine=InnoDB;

-- actually: prefs for all community features
--
create table forum_preferences (
    userid                  integer         not null default 0,
    signature               varchar(254)    not null default '',
    posts                   integer         not null default 0,
    last_post               integer         not null,
    avatar                  varchar(254)    not null default '',
    hide_avatars            tinyint         not null default 0,
    forum_sorting           integer         not null,
    thread_sorting          integer         not null,
    no_signature_by_default tinyint         not null default 1,
    images_as_links         tinyint         not null default 0,
    link_popup              tinyint         not null default 0,
    mark_as_read_timestamp  integer         not null default 0,
    special_user            char(12)        not null default '0',
    jump_to_unread          tinyint         not null default 1,
    hide_signatures         tinyint         not null default 0,
    rated_posts             varchar(254)    not null,
    low_rating_threshold    integer         not null default -25,
        -- deprecated
    high_rating_threshold   integer         not null default 5,
        -- deprecated
    minimum_wrap_postcount  integer         DEFAULT 100 NOT NULL,
    display_wrap_postcount  integer         DEFAULT 75 NOT NULL,
    ignorelist              varchar(254)    not null,
    ignore_sticky_posts     tinyint         not null default 0,
    banished_until          integer         not null default 0,
    pm_notification         tinyint         not null default 0,
        -- actually controls all notifications.
        -- 0 = no email
        -- 1 = email per event
        -- 2 = digest email
    highlight_special       tinyint         not null default 1,
    primary key (userid)
) engine=MyISAM; 

-- keep track of last time a user read a thread
create table forum_logging (
    userid                  integer         not null default 0,
    threadid                integer         not null default 0,
    timestamp               integer         not null default 0,
    primary key (userid,threadid)
) engine=MyISAM;

create table post_ratings (
    post                    integer         not null,
    user                    integer         not null,
    rating                  tinyint         not null,
    primary key(post, user)
) engine=MyISAM;

create table sent_email (
    userid                  integer         not null,
    time_sent               integer         not null,
    email_type              smallint        not null,
        -- 0 = other
        -- 1 = newsletter
        -- 2 = lapsed reminder
        -- 3 = failed reminder
        -- 4 = forum post hide
        -- 5 = forum ban
        -- 6 = fundraising appeal
    primary key(userid)
) engine=MyISAM;

create table private_messages (
    id                      integer         not null auto_increment,
    userid                  integer         not null,
    senderid                integer         not null,
    date                    integer         not null,
    opened                  tinyint         not null default 0,
    subject                 varchar(255)    not null,
    content                 text            not null,
    primary key(id),
    key userid (userid)
) engine=MyISAM;

create table credited_job (
    userid                  integer         not null,
    workunitid              bigint          not null
) engine=MyISAM;

create table donation_items (
    id                      integer         not null auto_increment,
    item_name               varchar(32)     not null,
    title                   varchar(255)    not null,
    description             varchar(255)    not null,
    required                double          not null default '0',
    PRIMARY KEY(id)
) engine=MyISAM;

create table donation_paypal (
    id                      integer         not null auto_increment,
    order_time              integer         not null,
    userid                  integer         not null,
    email_addr              varchar(255)    not null,
    order_amount            double(6,2)     not null,
    processed               tinyint         not null default '0',
    payment_time            integer         not null,
    item_name               varchar(255)    not null,
    item_number             varchar(255)    not null,
    payment_status          varchar(255)    not null,
    payment_amount          double(6,2)     not null,
    payment_fee             double(5,2)     default null,
    payment_currency        varchar(255)    not null,
    txn_id                  varchar(255)    not null,
    receiver_email          varchar(255)    not null,
    payer_email             varchar(255)    not null,
    payer_name              varchar(255)    not null,
    PRIMARY KEY(id)
) engine=MyISAM;

-- record changes in team membership
create table team_delta (
    userid                  integer         not null,
    teamid                  integer         not null,
    timestamp               integer         not null,
    joining                 tinyint         not null,
    total_credit            double          not null
) engine=MyISAM;

-- tables for moderator banishment votes
create table banishment_vote (
    id                      serial          primary key,
    userid                  integer         not null,
    modid                   integer         not null,
    start_time              integer         not null,
    end_time                integer         not null
) engine=MyISAM;

create table banishment_votes (
    id                      serial          primary key,
    voteid                  integer         not null,
    modid                   integer         not null,
    time                    integer         not null,
    yes                     tinyint         not null
) engine=MyISAM;

create table team_admin (
    teamid                  integer         not null,
    userid                  integer         not null,
    create_time             integer         not null,
    rights                  integer         not null
) engine=MyISAM;

-- A friendship request.
-- The friendship exists if (x,y) and (y,x)
create table friend (
    user_src                integer         not null,
        -- initiator
    user_dest               integer         not null,
        -- target
    message                 varchar(255)    not null,
    create_time             integer         not null,
    reciprocated            tinyint         not null
        -- whether the reciprocal exists
);

-- a notification of something, e.g.
--   a friend request or confirmation
--   a post in a subscribed thread
--   a personal message
-- These records are deleted when the user acts on them
create table notify (
    id                      serial          primary key,
    userid                  integer         not null,
        -- destination of notification
    create_time             integer         not null,
    type                    integer         not null,
    opaque                  integer         not null
        -- some other ID, e.g. that of the thread, user or PM record
);

create table badge (
    id                      serial          primary key,
    create_time             double          not null,
    type                    tinyint         not null,
        -- 0=user, 1=team
    name                    varchar(255)    not null,
        -- internal use (not visible to users)
    title                   varchar(255)    not null,
        -- user-visible, short
    description             varchar(255)    not null,
        -- user-visible, possibly longer
    image_url               varchar(255)    not null,
        -- location of image
    level                   varchar(255)    not null,
        -- project-defined
    tags                    varchar(255)    not null,
        -- project-defined
    sql_rule                varchar(255)    not null
);

create table badge_user (
    badge_id                integer         not null,
    user_id                 integer         not null,
    create_time             double          not null,
    reassign_time           double          not null
);

create table badge_team (
    badge_id                integer         not null,
    team_id                 integer         not null,
    create_time             double          not null,
    reassign_time           double          not null
);

create table credit_user (
    userid                  integer         not null,
    appid                   integer         not null,
    njobs                   integer         not null,
    total                   double          not null,
    expavg                  double          not null,
    expavg_time             double          not null,
    credit_type             integer         not null,
    primary key (userid, appid, credit_type)
) engine=InnoDB;

create table credit_team (
    teamid                  integer         not null,
    appid                   integer         not null,
    njobs                   integer         not null,
    total                   double          not null,
    expavg                  double          not null,
    expavg_time             double          not null,
    credit_type             integer         not null,
    primary key (teamid, appid, credit_type)
) engine=InnoDB;

create table token (
    token                   varchar(255)    not null,
    userid                  integer         not null,
    type                    char            not null,
    create_time             integer         not null,
    expire_time             integer,
<<<<<<< HEAD
    primary key (token),
    index token_userid (userid)
) engine=InnoDB;

create table consent (
    userid                  integer         not null,
    consent_id              integer         not null,
    consent_time            integer         not null,
    consent_flag            tinyint         not null,
    consent_not_required    tinyint         not null,
    source                  varchar(255)    not null,
    primary key (userid, consent_id)
) engine=InnoDB;

create table consent_type (
    consent_id              integer         not null auto_increment,
    description             varchar(255)    not null,
    primary key (consent_id)
) engine=InnoDB;

insert into consent_type (consent_id, description) 
    values (1, 'General terms-of-use for this BOINC project.');
    values (2, 'Consent to data exports.');
=======
    primary key (token)
) engine=InnoDB;

create table user_deleted (
    userid                  integer         not null,
    public_cross_project_id varchar(254)    not null,
    create_time             double          not null,
    primary key (userid)
) engine=InnoDB;

create table host_deleted (
    hostid                  integer         not null,
    public_cross_project_id varchar(254)    not null,
    create_time             double          not null,
    primary key (hostid)
) engine=InnoDB;
>>>>>>> 19bf320d
<|MERGE_RESOLUTION|>--- conflicted
+++ resolved
@@ -787,9 +787,21 @@
     type                    char            not null,
     create_time             integer         not null,
     expire_time             integer,
-<<<<<<< HEAD
-    primary key (token),
-    index token_userid (userid)
+    primary key (token)
+) engine=InnoDB;
+
+create table user_deleted (
+    userid                  integer         not null,
+    public_cross_project_id varchar(254)    not null,
+    create_time             double          not null,
+    primary key (userid)
+) engine=InnoDB;
+
+create table host_deleted (
+    hostid                  integer         not null,
+    public_cross_project_id varchar(254)    not null,
+    create_time             double          not null,
+    primary key (hostid)
 ) engine=InnoDB;
 
 create table consent (
@@ -810,22 +822,4 @@
 
 insert into consent_type (consent_id, description) 
     values (1, 'General terms-of-use for this BOINC project.');
-    values (2, 'Consent to data exports.');
-=======
-    primary key (token)
-) engine=InnoDB;
-
-create table user_deleted (
-    userid                  integer         not null,
-    public_cross_project_id varchar(254)    not null,
-    create_time             double          not null,
-    primary key (userid)
-) engine=InnoDB;
-
-create table host_deleted (
-    hostid                  integer         not null,
-    public_cross_project_id varchar(254)    not null,
-    create_time             double          not null,
-    primary key (hostid)
-) engine=InnoDB;
->>>>>>> 19bf320d
+    values (2, 'Consent to data exports.');