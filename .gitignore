--- conflicted
+++ resolved
@@ -79,16 +79,13 @@
 *.lo
 *.a
 *.la
-<<<<<<< HEAD
-*.in
-/client/Makefile
 
-# drupal: ignore files with private/sensitive content in a public repo
+## Drupal
+# ignore files with private/sensitive content in a public repo
 drupal/sites/default/dbconfig.php
+# ignore symlink to project-specific content (tracked in separate/project repo)
+drupal/sites/default/project
 
-# drupal: ignore symlink to project-specific content (tracked in separate/project repo)
-drupal/sites/default/project
-=======
 .libs/
 svn_version.h
 
@@ -159,5 +156,4 @@
 vda/ssim
 vda/vda
 vda/vdad
-/win_build/*.sdf
->>>>>>> 40a630e5
+/win_build/*.sdf