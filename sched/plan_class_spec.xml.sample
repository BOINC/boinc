<plan_classes>
    <plan_class>
        <name>                  mt          </name>
        <min_ncpus>             2           </min_ncpus>
        <max_threads>           16          </max_threads>
        <projected_flops_scale> .99         </projected_flops_scale>
    </plan_class>
    <plan_class>
        <name>                  ati         </name>
        <gpu_type>              amd         </gpu_type>
        <min_driver_version>    1000000     </min_driver_version>
        <min_gpu_ram_mb>        250         </min_gpu_ram_mb>
        <gpu_ram_used_mb>       250         </gpu_ram_used_mb>
        <gpu_peak_flops_scale>  .2          </gpu_peak_flops_scale>
        <cpu_frac>              .1          </cpu_frac>
    </plan_class>
    <plan_class>
        <name>                  ati14       </name>
        <gpu_type>              amd         </gpu_type>
        <min_driver_version>    1400000     </min_driver_version>
        <min_gpu_ram_mb>        250         </min_gpu_ram_mb>
        <gpu_ram_used_mb>       250         </gpu_ram_used_mb>
        <gpu_peak_flops_scale>  .23         </gpu_peak_flops_scale>
        <cpu_frac>              .1          </cpu_frac>
        <without_opencl/>
    </plan_class>
    <plan_class>
        <name>                  cuda        </name>
        <gpu_type>              nvidia      </gpu_type>
        <cuda/>
        <min_nvidia_compcap>    100         </min_nvidia_compcap>
        <max_nvidia_compcap>    200         </max_nvidia_compcap>
        <min_cuda_version>      3000        </min_cuda_version>
        <min_driver_version>    17700       </min_driver_version>
        <min_gpu_ram_mb>        254         </min_gpu_ram_mb>
        <gpu_ram_used_mb>       254         </gpu_ram_used_mb>
        <gpu_peak_flops_scale>  .20         </gpu_peak_flops_scale>
        <cpu_frac>              .01         </cpu_frac>
    </plan_class>
    <plan_class>
        <name>                  cuda_fermi  </name>
        <gpu_type>              nvidia      </gpu_type>
        <cuda/>
        <min_nvidia_compcap>    200         </min_nvidia_compcap>
        <min_cuda_version>      3000        </min_cuda_version>
        <min_driver_version>    19500       </min_driver_version>
        <min_gpu_ram_mb>        384         </min_gpu_ram_mb>
        <gpu_ram_used_mb>       384         </gpu_ram_used_mb>
        <gpu_peak_flops_scale>  .22         </gpu_peak_flops_scale>
        <cpu_frac>              .01         </cpu_frac>
    </plan_class>
     <plan_class>
        <name>                  cuda42      </name>
        <gpu_type>              nvidia      </gpu_type>
        <cuda/>
        <min_cuda_version>      4020        </min_cuda_version>
        <min_driver_version>    30124       </min_driver_version>
        <min_nvidia_compcap>    200         </min_nvidia_compcap>
        <ngpus>                 1           </ngpus>
        <min_gpu_ram_mb>        384         </min_gpu_ram_mb>
        <gpu_ram_used_mb>       384         </gpu_ram_used_mb>
        <gpu_peak_flops_scale>  0.22        </gpu_peak_flops_scale>
        <cpu_frac>              0.01        </cpu_frac>
     </plan_class>
    <plan_class>
        <name>                  nci         </name>
        <avg_ncpus>             .01         </avg_ncpus>
        <projected_flops_scale> 1.01        </projected_flops_scale>
    </plan_class>
    <plan_class>
        <name>                  sse3        </name>
        <cpu_feature>           pni         </cpu_feature>
        <projected_flops_scale> 1.1         </projected_flops_scale>
    </plan_class>
    <plan_class>
        <name>                  opencl_nvidia_101        </name>
        <gpu_type>              nvidia      </gpu_type>
        <opencl/>
        <min_core_client_version>70000      </min_core_client_version>
        <min_opencl_version>    101         <min_opencl_version>
        <min_gpu_ram_mb>        256         </min_gpu_ram_mb>
        <gpu_ram_used_mb>       256         </gpu_ram_used_mb>
        <cpu_frac>              .1          </cpu_frac>
        <gpu_peak_flops_scale>  .2          </gpu_peak_flops_scale>
    </plan_class>
    <plan_class>
        <name>                  opencl_amd_101        </name>
        <gpu_type>              amd         </gpu_type>
        <opencl/>
        <min_core_client_version>70000      </min_core_client_version>
        <min_opencl_version>    101         <min_opencl_version>
        <min_gpu_ram_mb>        256         </min_gpu_ram_mb>
        <gpu_ram_used_mb>       256         </gpu_ram_used_mb>
        <cpu_frac>              .1          </cpu_frac>
        <gpu_peak_flops_scale>  .2          </gpu_peak_flops_scale>
    </plan_class>
    <plan_class>
        <name>                  vbox_32     </name>
        <virtualbox/>
        <min_vbox_version>      30200       </min_vbox_version>
    </plan_class>
    <plan_class>
        <name>                  vbox_64     </name>
        <virtualbox/>
        <is64bit/>
        <min_vbox_version>      30200       </min_vbox_version>
    </plan_class>
    <plan_class>
        <name>                  vbox_32_mt     </name>
        <virtualbox/>
        <min_vbox_version>      30200       </min_vbox_version>
        <min_ncpus>             2           </min_ncpus>
        <max_threads>           2           </max_threads>
    </plan_class>
    <plan_class>
        <name>                  vbox_64_mt     </name>
        <virtualbox/>
        <is64bit/>
        <min_vbox_version>      30200       </min_vbox_version>
        <min_ncpus>             2           </min_ncpus>
        <max_threads>           2           </max_threads>
    </plan_class>
    <plan_class>
<<<<<<< HEAD
        <name>                  docker      </name>
        <docker/>
        <min_docker_version>    270102       </min_docker_version>
    </plan_class>
    <plan_class>
        <name>                  docker_compose      </name>
        <docker/>
        <docker_compose/>
        <min_docker_version>    270102       </min_docker_version>
        <min_docker_compose_version>32901       </min_docker_compose_version>
=======
        <name>                  wsl         </name>
        <wsl/>
>>>>>>> 27c654f6
    </plan_class>
</plan_classes><|MERGE_RESOLUTION|>--- conflicted
+++ resolved
@@ -121,7 +121,10 @@
         <max_threads>           2           </max_threads>
     </plan_class>
     <plan_class>
-<<<<<<< HEAD
+        <name>                  wsl         </name>
+        <wsl/>
+    </plan_class>
+    <plan_class>
         <name>                  docker      </name>
         <docker/>
         <min_docker_version>    270102       </min_docker_version>
@@ -132,9 +135,5 @@
         <docker_compose/>
         <min_docker_version>    270102       </min_docker_version>
         <min_docker_compose_version>32901       </min_docker_compose_version>
-=======
-        <name>                  wsl         </name>
-        <wsl/>
->>>>>>> 27c654f6
     </plan_class>
 </plan_classes>