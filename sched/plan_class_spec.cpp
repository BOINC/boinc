--- conflicted
+++ resolved
@@ -1226,14 +1226,11 @@
         if (xp.parse_bool("cal", cal)) continue;
         if (xp.parse_bool("opencl", opencl)) continue;
         if (xp.parse_bool("virtualbox", virtualbox)) continue;
-<<<<<<< HEAD
+        if (xp.parse_bool("wsl", wsl)) continue;
         if (xp.parse_bool("docker", docker)) continue;
         if (xp.parse_bool("docker_compose", docker_compose)) continue;
         if (xp.parse_int("min_docker_version", min_docker_version)) continue;
         if (xp.parse_int("min_docker_compose_version", min_docker_compose_version)) continue;
-=======
-        if (xp.parse_bool("wsl", wsl)) continue;
->>>>>>> 27c654f6
         if (xp.parse_bool("is64bit", is64bit)) continue;
         if (xp.parse_str("cpu_feature", buf, sizeof(buf))) {
             cpu_features.push_back(" " + (string)buf + " ");
@@ -1379,14 +1376,11 @@
     cal = false;
     opencl = false;
     virtualbox = false;
-<<<<<<< HEAD
+    wsl = false;
     docker = false;
     docker_compose = false;
     min_docker_version = 0;
     min_docker_compose_version = 0;
-=======
-    wsl = false;
->>>>>>> 27c654f6
     is64bit = false;
     min_ncpus = 0;
     max_threads = 1;
