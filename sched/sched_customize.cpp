// This file is part of BOINC.
// https://boinc.berkeley.edu
// Copyright (C) 2024 University of California
//
// BOINC is free software; you can redistribute it and/or modify it
// under the terms of the GNU Lesser General Public License
// as published by the Free Software Foundation,
// either version 3 of the License, or (at your option) any later version.
//
// BOINC is distributed in the hope that it will be useful,
// but WITHOUT ANY WARRANTY; without even the implied warranty of
// MERCHANTABILITY or FITNESS FOR A PARTICULAR PURPOSE.
// See the GNU Lesser General Public License for more details.
//
// You should have received a copy of the GNU Lesser General Public License
// along with BOINC.  If not, see <http://www.gnu.org/licenses/>.
//

// This file contains functions that can be customized to
// implement project-specific scheduling policies.
// The functions are:
//
// wu_is_infeasible_custom()
//      Decide whether host can run a job using a particular app version.
//      In addition it can:
//      - set the app version's resource usage and/or FLOPS rate estimate
//          (by assigning to bav.host_usage)
//      - modify command-line args
//          (by assigning to bav.host_usage.cmdline)
//      - set the job's FLOPS count
//          (by assigning to wu.rsc_fpops_est)
//
// app_plan()
//      Decide whether host can use an app version,
//      and if so what resources it will use
//      TODO: get rid of this, and just use XML spec
//
//
// WARNING: if you modify this file, you must prevent it from
// being overwritten the next time you update BOINC source code.
// You can either:
// 1) write-protect this file, or
// 2) put this in a differently-named file and change the Makefile.am
//    (and write-protect that)
// In either case, put your version under source-code control, e.g. SVN
#include "config.h"

#include <string>

using std::string;

#include "str_util.h"
#include "util.h"

#include "sched_check.h"
#include "sched_config.h"
#include "sched_main.h"
#include "sched_msgs.h"
#include "sched_send.h"
#include "sched_score.h"
#include "sched_shmem.h"
#include "sched_version.h"
#include "sched_customize.h"
#include "plan_class_spec.h"

#ifndef ATI_MIN_RAM
#define ATI_MIN_RAM 256*MEGA
#endif

#ifndef OPENCL_ATI_MIN_RAM
#define OPENCL_ATI_MIN_RAM 256*MEGA
#endif

#ifndef OPENCL_INTEL_GPU_MIN_RAM
#define OPENCL_INTEL_GPU_MIN_RAM 256*MEGA
#endif

#ifndef OPENCL_APPLE_GPU_MIN_RAM
#define OPENCL_APPLE_GPU_MIN_RAM 256*MEGA
#endif

#ifndef CUDA_MIN_RAM
#define CUDA_MIN_RAM 256*MEGA
#endif

#ifndef CUDAFERMI_MIN_RAM
#define CUDAFERMI_MIN_RAM 384*MEGA
#endif

#ifndef CUDA23_MIN_RAM
#define CUDA23_MIN_RAM  384*MEGA
#endif

#ifndef OPENCL_NVIDIA_MIN_RAM
#define OPENCL_NVIDIA_MIN_RAM CUDA_MIN_RAM
#endif

PLAN_CLASS_SPECS plan_class_specs;

/* is there a plan class spec that restricts the workunit (or batch) */
bool wu_restricted_plan_class;

GPU_REQUIREMENTS gpu_requirements[NPROC_TYPES];

bool wu_is_infeasible_custom(
    WORKUNIT& wu,
    APP& /*app*/,
    BEST_APP_VERSION& bav
) {
#if 0
    // example 1: if WU name contains "_v1", don't use GPU apps.
    // Note: this is slightly suboptimal.
    // If the host is able to accept both GPU and CPU jobs,
    // we'll skip this job rather than send it for the CPU.
    // Fixing this would require a big architectural change.
    //
    if (strstr(wu.name, "_v1") && bav.host_usage.uses_gpu()) {
        return true;
    }
#endif
#if 0
    // example 2: for NVIDIA GPU app,
    // wu.batch is the minimum number of GPU processors.
    // Don't send if #procs is less than this.
    //
    if (!strcmp(app.name, "foobar") && bav.host_usage.proc_type == PROC_TYPE_NVIDIA_GPU) {
        int n = g_request->coprocs.nvidia.prop.multiProcessorCount;
        if (n < wu.batch) {
           return true;
        }
    }
#endif
#if 0
    // example 3: require that wu.opaque = user.donated
    //
    if (wu.opaque && wu.opaque != g_reply->user.donated) {
        return true;
    }
#endif

    // WU restriction
    if (wu_restricted_plan_class) {
        if (plan_class_specs.classes.size() > 0) {
            if (plan_class_specs.wu_is_infeasible(bav.avp->plan_class, &wu)) {
                return true;
            }
        }
    }

    return false;
}

#ifndef isnum
#define isnum(x) (((x)>='0') && ((x)<='9'))
#endif

#ifndef isnumorx
#define isnumorx(x) (isnum(x) || ((x=='X') || (x=='x')))
#endif

// the following is for an app that can use anywhere from 1 to 64 threads
//
static inline bool app_plan_mt(SCHEDULER_REQUEST&, HOST_USAGE& hu) {
    double ncpus = g_wreq->effective_ncpus;
        // number of usable CPUs, taking user prefs into account
    if (ncpus < 2) return false;
    int nthreads = (int)ncpus;
    if (nthreads > 64) nthreads = 64;
    hu.avg_ncpus = nthreads;
    sprintf(hu.cmdline, "--nthreads %d", nthreads);
    hu.projected_flops = capped_host_fpops()*hu.avg_ncpus*.99;
        // the .99 ensures that on uniprocessors a sequential app
        // will be used in preferences to this
    hu.peak_flops = capped_host_fpops()*hu.avg_ncpus;
    if (config.debug_version_select) {
        log_messages.printf(MSG_NORMAL,
            "[version] Multi-thread app projected %.2fGS\n",
            hu.projected_flops/1e9
        );
    }
    return true;
}

bool app_plan_opencl_cpu_intel(SCHEDULER_REQUEST& sreq, HOST_USAGE& hu) {
    OPENCL_CPU_PROP ocp;
    if (!sreq.host.get_opencl_cpu_prop("intel", ocp)) {
        return false;
    }
    return app_plan_mt(sreq, hu);
}

static bool ati_check(COPROC_ATI& c, HOST_USAGE& hu,
    int min_driver_version,
    bool need_amd_libs,
    double min_ram,
    double ndevs,       // # of GPUs used; can be fractional
    double cpu_frac,    // fraction of FLOPS performed by CPU
    double flops_scale,
    int min_hd_model=0
) {
    if (c.version_num) {
        gpu_requirements[PROC_TYPE_AMD_GPU].update(min_driver_version, min_ram);
    }

    if (min_hd_model) {
        char *p=strcasestr(c.name,"hd");
        if (p) {
            p+=2;
            while (p && !isnum(*p)) p++;
            char modelnum[64];
            int i=0;
            while ((i<63) && p[i] && isnumorx(p[i])) {
                modelnum[i]=p[i];
                if ((modelnum[i]=='x') || (modelnum[i]=='X')) {
                    modelnum[i]='0';
                }
                i++;
            }
            modelnum[i]=0;
            i=atoi(modelnum);
            if (i<min_hd_model) {
                if (config.debug_version_select) {
                    log_messages.printf(MSG_NORMAL,
                        "[version] Requires ATI HD%4d+.  Found HD%4d\n",
                        min_hd_model, i
                    );
                }
                return false;
            }
        }
    }


    if (need_amd_libs) {
        if (!c.amdrt_detected) {
            if (config.debug_version_select) {
                log_messages.printf(MSG_NORMAL,
                    "[version] AMD run time libraries not found\n"
                );
            }
            return false;
        }
    } else {
        if (!c.atirt_detected) {
            if (config.debug_version_select) {
                log_messages.printf(MSG_NORMAL,
                    "[version] ATI run time libraries not found\n"
                );
            }
            return false;
        }
    }
    if (c.version_num < min_driver_version) {
        if (config.debug_version_select) {
            int app_major=min_driver_version/10000000;
            int app_minor=(min_driver_version%10000000)/10000;
            int app_rev=(min_driver_version%10000);
            int dev_major=c.version_num/10000000;
            int dev_minor=(c.version_num%10000000)/10000;
            int dev_rev=(c.version_num%10000);
            log_messages.printf(MSG_NORMAL,
                "[version] Bad display driver revision %d.%d.%d<%d.%d.%d.\n",
                dev_major,dev_minor,dev_rev,app_major,app_minor,app_rev
            );
        }
        return false;
    }
    if (c.available_ram < min_ram) {
        if (config.debug_version_select) {
            log_messages.printf(MSG_NORMAL,
                "[version] Insufficient GPU RAM %f>%f.\n",
                min_ram, c.available_ram
            );
        }
        return false;
    }

    hu.gpu_ram = min_ram;
    hu.proc_type = PROC_TYPE_AMD_GPU;
    hu.gpu_usage = ndevs;

    coproc_perf(
        capped_host_fpops(),
        flops_scale * hu.gpu_usage*c.peak_flops,
        cpu_frac,
        hu.projected_flops,
        hu.avg_ncpus
    );
    hu.peak_flops = hu.gpu_usage*c.peak_flops + hu.avg_ncpus*capped_host_fpops();
    return true;
}

static inline bool app_plan_ati(
    SCHEDULER_REQUEST& sreq, char* plan_class, HOST_USAGE& hu
) {
    COPROC_ATI& c = sreq.coprocs.ati;
    if (!c.count) {
        if (config.debug_version_select) {
            log_messages.printf(MSG_NORMAL,"[version] Host has no ATI GPUs\n");
        }
        return false;
    }

    if (!strcmp(plan_class, "ati")) {
        if (!ati_check(c, hu,
            ati_version_int(1, 0, 0),
            true,
            ATI_MIN_RAM,
            1,
            .01,
            .20
        )) {
            return false;
        }
    }

    if (!strcmp(plan_class, "ati13amd")) {
        if (!ati_check(c, hu,
            ati_version_int(1, 3, 0),
            true,
            ATI_MIN_RAM,
            1, .01,
            .21
        )) {
            return false;
        }
    }

    if (!strcmp(plan_class, "ati13ati")) {
        if (!ati_check(c, hu,
            ati_version_int(1, 3, 186),
            false,
            ATI_MIN_RAM,
            1, .01,
            .22
        )) {
            return false;
        }
    }

    if (!strcmp(plan_class, "ati14")) {
        if (!ati_check(c, hu,
            ati_version_int(1, 4, 0),
            false,
            ATI_MIN_RAM,
            1, .01,
            .23
        )) {
            return false;
        }
    }

#ifdef SETIATHOME
    // ati_opencl_<ver> plan classes are for running
    // opencl ati apps on pre-v7 boinc core clients
    if (!strcmp(plan_class, "ati_opencl_100")) {
        if (!ati_check(c, hu,
            ati_version_int(1, 4, 1386),
            false,
            OPENCL_ATI_MIN_RAM,
            1, .01,
            .14,
            4600
        )) {
            return false;
        }
    }
#endif

    if (config.debug_version_select) {
        log_messages.printf(MSG_NORMAL,
            "[version] %s ATI app projected %.2fG peak %.2fG %.3f CPUs\n",
            plan_class,
            hu.projected_flops/1e9,
            hu.peak_flops/1e9,
            hu.avg_ncpus
        );
    }
    return true;
}

// Change values for these parameters in shed_customize.h!
#ifndef CUDA_MIN_DRIVER_VERSION
#define CUDA_MIN_DRIVER_VERSION             17700
#endif

#ifndef CUDA23_MIN_CUDA_VERSION
#define CUDA23_MIN_CUDA_VERSION             2030
#endif

#ifndef CUDA23_MIN_DRIVER_VERSION
#define CUDA23_MIN_DRIVER_VERSION           19038
#endif

#ifndef CUDA3_MIN_CUDA_VERSION
#define CUDA3_MIN_CUDA_VERSION              3000
#endif

#ifndef CUDA3_MIN_DRIVER_VERSION
#define CUDA3_MIN_DRIVER_VERSION            19500
#endif

#ifndef CUDA_OPENCL_MIN_DRIVER_VERSION
#define CUDA_OPENCL_MIN_DRIVER_VERSION      19713
#endif

#ifndef CUDA_OPENCL_101_MIN_DRIVER_VERSION
#define CUDA_OPENCL_101_MIN_DRIVER_VERSION  28013
#endif

static bool cuda_check(COPROC_NVIDIA& c, HOST_USAGE& hu,
    int min_cc, int max_cc,
    int min_cuda_version, int min_driver_version,
    double min_ram,
    double ndevs,       // # of GPUs used; can be fractional
    double cpu_frac,    // fraction of FLOPS performed by CPU
    double flops_scale
) {
    int cc = c.prop.major*100 + c.prop.minor;
    if (min_cc && (cc < min_cc)) {
        if (config.debug_version_select) {
            log_messages.printf(MSG_NORMAL,
                "[version] App requires compute capability > %d.%d (has %d.%d).\n",
                min_cc/100,min_cc%100,
                c.prop.major,c.prop.minor
            );
        }
        return false;
    }

    if (max_cc && cc >= max_cc) {
        if (config.debug_version_select) {
            log_messages.printf(MSG_NORMAL,
                "[version] App requires compute capability <= %d.%d (has %d.%d).\n",
                max_cc/100,max_cc%100,
                c.prop.major,c.prop.minor
            );
        }
        return false;
    }

    if (c.display_driver_version) {
        gpu_requirements[PROC_TYPE_NVIDIA_GPU].update(min_driver_version, min_ram);
    }

    // Old BOINC clients report display driver version;
    // newer ones report CUDA RT version.
    // Some Linux doesn't return either.
    //
    if (!c.cuda_version && !c.display_driver_version) {
        if (config.debug_version_select) {
            log_messages.printf(MSG_NORMAL,
                "[version] Client did not provide cuda or driver version.\n"
            );
        }
        return false;
    }
    if (c.cuda_version) {
        if (min_cuda_version && (c.cuda_version < min_cuda_version)) {
            if (config.debug_version_select) {
                double app_version=(double)(min_cuda_version/1000)+(double)(min_cuda_version%100)/100.0;
                double client_version=(double)(c.cuda_version/1000)+(double)(c.cuda_version%100)/100.0;
                log_messages.printf(MSG_NORMAL,
                    "[version] Bad CUDA version %f>%f.\n",
                    app_version, client_version
                );
            }
            return false;
        }
    }
    if (c.display_driver_version) {
        if (min_driver_version && (c.display_driver_version < min_driver_version)) {
            if (config.debug_version_select) {
                double app_version=(double)(min_driver_version)/100.0;
                double client_version=(double)(c.display_driver_version)/100.0;
                log_messages.printf(MSG_NORMAL,
                    "[version] Bad display driver revision %f>%f.\n",
                    app_version, client_version
                );
            }
            return false;
        }
    }
    if (c.available_ram < min_ram) {
        if (config.debug_version_select) {
            log_messages.printf(MSG_NORMAL,
                "[version] Insufficient GPU RAM %f>%f.\n",
                min_ram, c.available_ram
            );
        }
        return false;
    }

    hu.gpu_ram = min_ram;
    hu.proc_type = PROC_TYPE_NVIDIA_GPU;
    hu.gpu_usage = ndevs;

    coproc_perf(
        capped_host_fpops(),
        flops_scale * hu.gpu_usage*c.peak_flops,
        cpu_frac,
        hu.projected_flops,
        hu.avg_ncpus
    );
    hu.peak_flops = hu.gpu_usage*c.peak_flops + hu.avg_ncpus*capped_host_fpops();
    return true;
}

// the following is for an app that uses an NVIDIA GPU
//
static inline bool app_plan_nvidia(
    SCHEDULER_REQUEST& sreq, char* plan_class, HOST_USAGE& hu
) {
    COPROC_NVIDIA& c = sreq.coprocs.nvidia;
    if (!c.count) {
        if (config.debug_version_select) {
            log_messages.printf(MSG_NORMAL,
                "[version] Host has no NVIDIA GPUs.\n");
        }
        return false;
    }

    // Macs require 6.10.28
    //
    if (strstr(sreq.host.os_name, "Darwin") && (sreq.core_client_version < 61028)) {
        if (config.debug_version_select) {
            log_messages.printf(MSG_NORMAL,
                "[version] CUDA on MacOS requires BOINC 6.10.28 or higher.\n");
        }
        return false;
    }

    // for CUDA 2.3, we need to check the CUDA RT version.
    // Old BOINC clients report display driver version;
    // newer ones report CUDA RT version
#ifdef SETIATHOME
    // cuda_opencl_<ver> plan classes are for running opencl apps on
    // pre-boinc-v7 core clients. May be useful for other projects
    //
    if (!strcmp(plan_class, "cuda_opencl_100")) {
        if (!cuda_check(c, hu,
            100, 0,
            0,CUDA_OPENCL_MIN_DRIVER_VERSION,
            CUDA_MIN_RAM,
            1,
            .01,
            0.14
        )) {
            return false;
        }
    } else if (!strcmp(plan_class, "cuda_opencl_101")) {
        if (!cuda_check(c, hu,
            200, 0,
            0,CUDA_OPENCL_101_MIN_DRIVER_VERSION,
            CUDA_MIN_RAM,
            1,
            .01,
            0.14
        )) {
            return false;
        }
    } else
#endif // SETIATHOME
    if (!strcmp(plan_class, "cuda_fermi")) {
        if (!cuda_check(c, hu,
            200, 0,
            CUDA3_MIN_CUDA_VERSION, CUDA3_MIN_DRIVER_VERSION,
            CUDAFERMI_MIN_RAM,
            1,
            .01,
            .22
        )) {
            return false;
        }
    } else if (!strcmp(plan_class, "cuda23")) {
        if (!cuda_check(c, hu,
            100,
            200,    // change to zero if app is compiled to byte code
            CUDA23_MIN_CUDA_VERSION, CUDA23_MIN_DRIVER_VERSION,
            CUDA23_MIN_RAM,
            1,
            .01,
            .21
        )) {
            return false;
        }
    } else if (!strcmp(plan_class, "cuda")) {
        if (!cuda_check(c, hu,
            100,
            200,    // change to zero if app is compiled to byte code
            0, CUDA_MIN_DRIVER_VERSION,
            CUDA_MIN_RAM,
            1,
            .01,
            .20
        )) {
            return false;
        }
    } else {
        log_messages.printf(MSG_CRITICAL,
            "UNKNOWN PLAN CLASS %s\n", plan_class
        );
        return false;
    }

    if (config.debug_version_select) {
        log_messages.printf(MSG_NORMAL,
            "[version] %s app projected %.2fG peak %.2fG %.3f CPUs\n",
            plan_class,
            hu.projected_flops/1e9,
            hu.peak_flops/1e9,
            hu.avg_ncpus
        );
    }
    return true;
}

// The following is for a non-CPU-intensive application.
// Say that we'll use 1% of a CPU.
// This will cause the client (6.7+) to run it at non-idle priority
//
static inline bool app_plan_nci(SCHEDULER_REQUEST&, HOST_USAGE& hu) {
    hu.avg_ncpus = .01;
    hu.projected_flops = capped_host_fpops()*1.01;
        // The *1.01 is needed to ensure that we'll send this app
        // version rather than a non-plan-class one
    hu.peak_flops = capped_host_fpops()*.01;
    return true;
}

// the following is for an app version that requires a processor with SSE3,
// and will run 10% faster than the non-SSE3 version
// NOTE: clients return "pni" instead of "sse3"
//
static inline bool app_plan_sse3(
    SCHEDULER_REQUEST& sreq, HOST_USAGE& hu
) {
    downcase_string(sreq.host.p_features);
    if (!strstr(sreq.host.p_features, "pni")) {
        // Pre-6.x clients report CPU features in p_model
        //
        if (!strstr(sreq.host.p_model, "pni")) {
            //add_no_work_message("Your CPU lacks SSE3");
            return false;
        }
    }
    hu.avg_ncpus = 1;
    hu.projected_flops = 1.1*capped_host_fpops();
    hu.peak_flops = capped_host_fpops();
    return true;
}

static inline bool opencl_check(
    COPROC& cp, HOST_USAGE& hu,
    int min_opencl_device_version,
    double min_global_mem_size,
    double ndevs,
    double cpu_frac,
    double flops_scale
) {
    if (cp.opencl_prop.opencl_device_version_int < min_opencl_device_version) {
        if (config.debug_version_select) {
            log_messages.printf(MSG_NORMAL,
                "[version] [opencl_check] App requires OpenCL verion >= %d (has %d).\n",
                min_opencl_device_version,
                cp.opencl_prop.opencl_device_version_int
            );
        }
        return false;
    }

#ifdef SETIATHOME
    // fix for ATI drivers that report zero or negative global memory size
    // on some cards. Probably no longer necessary.
    if (cp.opencl_prop.global_mem_size < cp.opencl_prop.local_mem_size) {
        cp.opencl_prop.global_mem_size=cp.opencl_prop.local_mem_size;
    }
#endif

    if (cp.opencl_prop.global_mem_size && (cp.opencl_prop.global_mem_size < min_global_mem_size)) {
        if (config.debug_version_select) {
            log_messages.printf(MSG_NORMAL,
                "[version]  [opencl_check] Insufficient GPU RAM %f>%ld.\n",
                min_global_mem_size, cp.opencl_prop.global_mem_size
            );
        }
        return false;
    }

    hu.gpu_ram = min_global_mem_size;
    if (!strcmp(cp.type, proc_type_name_xml(PROC_TYPE_NVIDIA_GPU))) {
        hu.proc_type = PROC_TYPE_NVIDIA_GPU;
        hu.gpu_usage = ndevs;
    } else if (!strcmp(cp.type, proc_type_name_xml(PROC_TYPE_AMD_GPU))) {
        hu.proc_type = PROC_TYPE_AMD_GPU;
        hu.gpu_usage = ndevs;
    } else if (!strcmp(cp.type, proc_type_name_xml(PROC_TYPE_INTEL_GPU))) {
        hu.proc_type = PROC_TYPE_INTEL_GPU;
        hu.gpu_usage = ndevs;
    } else if (!strcmp(cp.type, proc_type_name_xml(PROC_TYPE_APPLE_GPU))) {
        hu.proc_type = PROC_TYPE_APPLE_GPU;
        hu.gpu_usage = ndevs;
    }

    coproc_perf(
        capped_host_fpops(),
        flops_scale * ndevs * cp.peak_flops,
        cpu_frac,
        hu.projected_flops,
        hu.avg_ncpus
    );
    hu.peak_flops = ndevs*cp.peak_flops + hu.avg_ncpus*capped_host_fpops();
    return true;
}


static inline bool app_plan_opencl(
    SCHEDULER_REQUEST& sreq, const char* plan_class, HOST_USAGE& hu
) {
    // opencl_*_<ver> plan classes check for a trailing integer which is
    // used as the opencl version number.  This is compatible with the old
    // opencl_nvidia_101 and opencl_ati_101 plan classes, but doesn't require
    // modifications if someone wants a opencl_nvidia_102 plan class.
    const char *p=plan_class+strlen(plan_class);
    while (isnum(p[-1])) {
        p--;
    }
    int ver=atoi(p);
    if (config.debug_version_select) {
        log_messages.printf(MSG_NORMAL,
            "[version] plan_class %s uses OpenCl version %d\n",
            plan_class,
            ver
        );
    }
    if (strstr(plan_class, "nvidia")) {
        COPROC_NVIDIA& c = sreq.coprocs.nvidia;
        if (!c.count) return false;
        if (!c.have_opencl) return false;
        if (strstr(plan_class,"opencl_nvidia") == plan_class) {
            return opencl_check(
                c, hu,
                ver,
                OPENCL_NVIDIA_MIN_RAM,
                1,
                .01,
                .14
            );
        } else {
            log_messages.printf(MSG_CRITICAL,
                "Unknown plan class: %s\n", plan_class
            );
            return false;
        }
    } else if (strstr(plan_class, "amd")) {
        COPROC_ATI& c = sreq.coprocs.ati;
        if (!c.count) {
            if (config.debug_version_select) {
                log_messages.printf(MSG_NORMAL,
                    "[version] [opencl] HOST has no ATI/AMD GPUs\n"
                );
            }
            return false;
        }

        if (!c.have_opencl) {
            if (config.debug_version_select) {
                log_messages.printf(MSG_NORMAL,
                    "[version] [opencl] GPU/Driver/BOINC revision doesn not support OpenCL\n"
                );
            }
            return false;
        }

        if (strstr(plan_class,"opencl_ati") == plan_class) {
            return opencl_check(
                c, hu,
                ver,
                OPENCL_ATI_MIN_RAM,
                1,
                .01,
                .14
            );
        } else {
            log_messages.printf(MSG_CRITICAL,
                "[version] [opencl] Unknown plan class: %s\n", plan_class
            );
            return false;
        }

    } else if (strstr(plan_class, "intel_gpu")) {
        COPROC_INTEL& c = sreq.coprocs.intel_gpu;
        if (!c.count) {
            if (config.debug_version_select) {
                log_messages.printf(MSG_NORMAL,
                    "[version] [opencl] HOST has no INTEL GPUs\n"
                );
            }
            return false;
        }

        if (!c.have_opencl) {
            if (config.debug_version_select) {
                log_messages.printf(MSG_NORMAL,
                    "[version] [opencl] GPU/Driver/BOINC revision doesn not support OpenCL\n"
                );
            }
            return false;
        }

        if (strstr(plan_class,"opencl_intel_gpu") == plan_class) {
            return opencl_check(
                c, hu,
                ver,
                OPENCL_INTEL_GPU_MIN_RAM,
                1,
                .1,
                .2
            );
        } else {
            log_messages.printf(MSG_CRITICAL,
                "[version] [opencl] Unknown plan class: %s\n", plan_class
            );
            return false;
        }
    } else if (strstr(plan_class, "apple_gpu")) {
        COPROC_APPLE& c = sreq.coprocs.apple_gpu;
        if (!c.count) {
            if (config.debug_version_select) {
                log_messages.printf(MSG_NORMAL,
                    "[version] [opencl] HOST has no Apple GPUs\n"
                );
            }
            return false;
        }

        if (!c.have_opencl) {
            if (config.debug_version_select) {
                log_messages.printf(MSG_NORMAL,
                    "[version] [opencl] GPU/Driver/BOINC revision doesn not support OpenCL\n"
                );
            }
            return false;
        }

        if (strstr(plan_class,"opencl_apple_gpu") == plan_class) {
            return opencl_check(
                c, hu,
                ver,
                OPENCL_APPLE_GPU_MIN_RAM,
                1,
                .1,
                .2
            );
        } else {
            log_messages.printf(MSG_CRITICAL,
                "[version] [opencl] Unknown plan class: %s\n", plan_class
            );
            return false;
        }

    // maybe add a clause for multicore CPU

    } else {
        log_messages.printf(MSG_CRITICAL,
            "[version] [opencl] Unknown plan class: %s\n", plan_class
        );
        return false;
    }
}

//plan class for Docker jobs
//
static inline bool app_plan_docker(
    SCHEDULER_REQUEST& sreq, char* plan_class
){
    if (!(sreq.host.docker_available)) {
        add_no_work_message("Docker is not installed or is not available");
        return false;
    }

    if (strstr(plan_class, "compose") && !(sreq.host.docker_compose_available)) {
        add_no_work_message("Docker compose is not installed or is not available");
        return false;
    }

    return true;
}

// handles vbox[32|64][_[mt]|[hwaccel]]
// "mt" is tailored to the needs of CERN:
// use 1 or 2 CPUs

static inline bool app_plan_vbox(
    SCHEDULER_REQUEST& sreq, char* plan_class, HOST_USAGE& hu
) {
    bool can_use_multicore = true;

    // host must run 7.0+ client
    //
    if (sreq.core_client_major_version < 7) {
        add_no_work_message("BOINC client 7.0+ required for Virtualbox jobs");
        return false;
    }

    // host must have VirtualBox 3.2 or later
    //
    if (strlen(sreq.host.virtualbox_version) == 0) {
        add_no_work_message("VirtualBox is not installed");
        return false;
    }
    int n, maj, min, rel;
    n = sscanf(sreq.host.virtualbox_version, "%d.%d.%d", &maj, &min, &rel);
    if ((n != 3) || (maj < 3) || (maj == 3 and min < 2)) {
        add_no_work_message("VirtualBox version 3.2 or later is required");
        return false;
    }

    // host must have VM acceleration in order to run hwaccel jobs
    // NOTE: 64-bit VM's require hard acceleration extensions or they fail
    // to boot.
    //
    if (strstr(plan_class, "hwaccel") || strstr(plan_class, "64")) {
        if ((!strstr(sreq.host.p_features, "vmx") && !strstr(sreq.host.p_features, "svm"))
            || sreq.host.p_vm_extensions_disabled
        ) {
            add_no_work_message(
                "VirtualBox jobs require hardware acceleration support. Your "
                "processor does not support the required instruction set."
            );
            return false;
        }
    }

    // host must have VM acceleration in order to run multi-core jobs
    //
    if (strstr(plan_class, "mt")) {
        if ((!strstr(sreq.host.p_features, "vmx") && !strstr(sreq.host.p_features, "svm"))
            || sreq.host.p_vm_extensions_disabled
        ) {
            can_use_multicore = false;
        }
    }

    // only send the version for host's primary platform.
    // A Win64 host can't run a 32-bit VM app:
    // it will look in the 32-bit half of the registry and fail
    //
    PLATFORM* p = g_request->platforms.list[0];
    if (is_64b_platform(p->name)) {
        if (!strstr(plan_class, "64")) return false;
    } else {
        if (strstr(plan_class, "64")) return false;
    }

    double flops_scale = 1;
    hu.avg_ncpus = 1;
    if (strstr(plan_class, "mt")) {
        if (can_use_multicore) {
            // Use number of usable CPUs, taking user prefs into account
            double ncpus = g_wreq->effective_ncpus;
            hu.avg_ncpus = ncpus;
            sprintf(hu.cmdline, "--nthreads %f", ncpus);
        }
        // use the non-mt version rather than the mt version with 1 CPU
        //
        flops_scale = .99;
    }
    hu.projected_flops = flops_scale * capped_host_fpops()*hu.avg_ncpus;
    hu.peak_flops = capped_host_fpops()*hu.avg_ncpus;
    if (config.debug_version_select) {
        log_messages.printf(MSG_NORMAL,
            "[version] %s app projected %.2fG\n",
            plan_class, hu.projected_flops/1e9
        );
    }
    return true;
}

static inline bool app_plan_wsl(SCHEDULER_REQUEST& sreq, char* plan_class, HOST_USAGE& hu) {
    // no additional checks at the moment, just return true
    return true;
}

// app planning function.
// See https://github.com/BOINC/boinc/wiki/AppPlan
//
bool app_plan(SCHEDULER_REQUEST& sreq, char* plan_class, HOST_USAGE& hu, const WORKUNIT* wu) {
    char buf[256];
    static bool check_plan_class_spec = true;
    static bool have_plan_class_spec = false;
    static bool bad_plan_class_spec = false;

    if (config.debug_version_select) {
        log_messages.printf(MSG_NORMAL,
            "[version] Checking plan class '%s'\n", plan_class
        );
    }

    if (check_plan_class_spec) {
        check_plan_class_spec = false;
        safe_strcpy(buf, config.project_dir);
        safe_strcat(buf, "/plan_class_spec.xml");
        int retval = plan_class_specs.parse_file(buf);
        if (retval == ERR_FOPEN) {
            have_plan_class_spec = false;
        } else if (retval) {
            log_messages.printf(MSG_CRITICAL,
                "Error parsing plan class spec file '%s': %s\n",
                buf, boincerror(retval)
            );
            bad_plan_class_spec = true;
        } else {
            if (config.debug_version_select) {
                log_messages.printf(MSG_NORMAL,
                    "[version] reading plan classes from file '%s'\n", buf
                );
            }
            have_plan_class_spec = true;
        }
    }
    if (bad_plan_class_spec) {
        return false;
    }
    if (have_plan_class_spec) {
        return plan_class_specs.check(sreq, plan_class, hu, wu);
    }

    if (!strcmp(plan_class, "mt")) {
        return app_plan_mt(sreq, hu);
    } else if (strstr(plan_class, "opencl_cpu_intel")) {
        return app_plan_opencl_cpu_intel(sreq, hu);
    } else if (strstr(plan_class, "opencl") == plan_class) {
        return app_plan_opencl(sreq, plan_class, hu);
    } else if (strstr(plan_class, "ati") == plan_class) {
        return app_plan_ati(sreq, plan_class, hu);
    } else if (strstr(plan_class, "cuda")) {
        return app_plan_nvidia(sreq, plan_class, hu);
    } else if (!strcmp(plan_class, "nci")) {
        return app_plan_nci(sreq, hu);
    } else if (!strcmp(plan_class, "sse3")) {
        return app_plan_sse3(sreq, hu);
    } else if (strstr(plan_class, "vbox")) {
        return app_plan_vbox(sreq, plan_class, hu);
<<<<<<< HEAD
    } else if (strstr(plan_class, "docker")){
        return app_plan_docker(sreq, plan_class);
=======
    } else if (strstr(plan_class, "wsl")) {
        return app_plan_wsl(sreq, plan_class, hu);
>>>>>>> 27c654f6
    }
    log_messages.printf(MSG_CRITICAL,
        "Unknown plan class: %s\n", plan_class
    );
    return false;
}

void handle_file_xfer_results() {
    for (unsigned int i=0; i<g_request->file_xfer_results.size(); i++) {
        RESULT& r = g_request->file_xfer_results[i];
        log_messages.printf(MSG_NORMAL,
            "completed file xfer %s\n", r.name
        );
        g_reply->result_acks.push_back(string(r.name));
    }
}<|MERGE_RESOLUTION|>--- conflicted
+++ resolved
@@ -1042,13 +1042,10 @@
         return app_plan_sse3(sreq, hu);
     } else if (strstr(plan_class, "vbox")) {
         return app_plan_vbox(sreq, plan_class, hu);
-<<<<<<< HEAD
+    } else if (strstr(plan_class, "wsl")) {
+        return app_plan_wsl(sreq, plan_class, hu);
     } else if (strstr(plan_class, "docker")){
         return app_plan_docker(sreq, plan_class);
-=======
-    } else if (strstr(plan_class, "wsl")) {
-        return app_plan_wsl(sreq, plan_class, hu);
->>>>>>> 27c654f6
     }
     log_messages.printf(MSG_CRITICAL,
         "Unknown plan class: %s\n", plan_class
