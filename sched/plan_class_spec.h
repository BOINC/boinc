--- conflicted
+++ resolved
@@ -32,14 +32,11 @@
     bool cal;
     bool opencl;
     bool virtualbox;
-<<<<<<< HEAD
+    bool wsl;
     bool docker;
     bool docker_compose;
     int min_docker_version;
     int min_docker_compose_version;
-=======
-    bool wsl;
->>>>>>> 27c654f6
     bool is64bit;
     std::vector<std::string> cpu_features;
     double min_ncpus;
