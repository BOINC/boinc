--- conflicted
+++ resolved
@@ -153,13 +153,8 @@
         } else if (match_tag(p, "</file_info>")) {
             if (!no_delete) {
                 retval = get_file_path(
-<<<<<<< HEAD
                     filename, download_dir, config.uldl_dir_fanout,
-                    pathname
-=======
-                    filename, config.download_dir, config.uldl_dir_fanout,
                     path
->>>>>>> 33726f04
                 );
                 if (retval == ERR_OPENDIR) {
                     log_messages.printf(MSG_CRITICAL,
