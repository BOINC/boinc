// This file is part of BOINC.
// http://boinc.berkeley.edu
// Copyright (C) 2010-2012 University of California
//
// BOINC is free software; you can redistribute it and/or modify it
// under the terms of the GNU Lesser General Public License
// as published by the Free Software Foundation,
// either version 3 of the License, or (at your option) any later version.
//
// BOINC is distributed in the hope that it will be useful,
// but WITHOUT ANY WARRANTY; without even the implied warranty of
// MERCHANTABILITY or FITNESS FOR A PARTICULAR PURPOSE.
// See the GNU Lesser General Public License for more details.
//
// You should have received a copy of the GNU Lesser General Public License
// along with BOINC.  If not, see <http://www.gnu.org/licenses/>.

#ifdef _WIN32
#include "boinc_win.h"
#include "win_util.h"
#else
#include <sys/wait.h>
#include <sys/types.h>
#include <sys/stat.h>
#include <sys/socket.h>
#include <sys/time.h>
#include <sys/resource.h>
#include <netinet/in.h>
#include <arpa/inet.h>
#include <stdio.h>
#include <stdlib.h>
#include <vector>
#include <string>
#include <fstream>
#include <sstream>
#include <stdexcept>
#include <unistd.h>
#endif

using std::string;

#include "diagnostics.h"
#include "filesys.h"
#include "parse.h"
#include "str_util.h"
#include "str_replace.h"
#include "util.h"
#include "error_numbers.h"
#include "procinfo.h"
#include "network.h"
#include "boinc_api.h"
#include "floppyio.h"
#include "vboxlogging.h"
#include "vboxwrapper.h"
#include "vbox_common.h"
#include "vbox_vboxmanage.h"


namespace vboxmanage {

    VBOX_VM::VBOX_VM() {
    }

    VBOX_VM::~VBOX_VM() {
    }


    int VBOX_VM::initialize() {
        int rc = 0;
        string old_path;
        string new_path;
        string command;
        string output;
        APP_INIT_DATA aid;
        bool force_sandbox = false;

        boinc_get_init_data_p(&aid);
        get_install_directory(virtualbox_install_directory);
        get_scratch_directory(virtualbox_scratch_directory);

        // Prep the environment so we can execute the vboxmanage application
        //
#ifdef _WIN32
        if (!virtualbox_install_directory.empty())
        {
            old_path = getenv("PATH");
            new_path = virtualbox_install_directory + ";" + old_path;

            if (!SetEnvironmentVariable("PATH", const_cast<char*>(new_path.c_str()))) {
                vboxlog_msg("Failed to modify the search path.");
            }
        }
#else
        old_path = getenv("PATH");
        if(boinc_file_exists("/usr/local/bin/VBoxManage")) {
            new_path = "/usr/local/bin/:" + old_path;
        }
        if(boinc_file_exists("/usr/bin/VBoxManage")) {
            new_path = "/usr/bin/:" + old_path;
        }
        // putenv does not copy its input buffer, so we must use setenv
        if (setenv("PATH", const_cast<char*>(new_path.c_str()), 1)) {
            vboxlog_msg("Failed to modify the search path.");
        }
#endif

        // Determine the VirtualBox home directory.  Overwrite as needed.
        //
        if (getenv("VBOX_USER_HOME")) {
            virtualbox_home_directory = getenv("VBOX_USER_HOME");
        } else {
            // If the override environment variable isn't specified then
            // it is based of the current users HOME directory.
#ifdef _WIN32
            virtualbox_home_directory = getenv("USERPROFILE");
#else
            virtualbox_home_directory = getenv("HOME");
#endif
            virtualbox_home_directory += "/.VirtualBox";
        }

        // On *nix style systems, VirtualBox expects that there is a home directory specified
        // by environment variable.  When it doesn't exist it attempts to store logging information
        // in root's home directory.  Bad things happen if the process attempts to use root's home
        // directory.
        //
        // if the HOME environment variable is missing force VirtualBox to use a directory it
        // has a reasonable chance of writing log files too.
#ifndef _WIN32
        if (NULL == getenv("HOME")) {
            force_sandbox = true;
        }
#endif

        // Set the location in which the VirtualBox Configuration files can be
        // stored for this instance.
        if (aid.using_sandbox || force_sandbox) {
            virtualbox_home_directory = aid.project_dir;
            virtualbox_home_directory += "/../virtualbox";

            if (!boinc_file_exists(virtualbox_home_directory.c_str())) boinc_mkdir(virtualbox_home_directory.c_str());

#ifdef _WIN32
            if (!SetEnvironmentVariable("VBOX_USER_HOME", const_cast<char*>(virtualbox_home_directory.c_str()))) {
                vboxlog_msg("Failed to modify the search path.");
            }
#else
            // putenv does not copy its input buffer, so we must use setenv
            if (setenv("VBOX_USER_HOME", const_cast<char*>(virtualbox_home_directory.c_str()), 1)) {
                vboxlog_msg("Failed to modify the VBOX_USER_HOME path.");
            }
#endif
        }

#ifdef _WIN32
<<<<<<< HEAD
        // Launch vboxsvc manually so that the DCOM subsystem won't be able too.  Our version
        // will have permission and direction to write its state information to the BOINC
        // data directory.
        //
        launch_vboxsvc();
=======
#ifndef COM_OFF
    // Launch vboxsvc manually so that the DCOM subsystem won't be able too.  Our version
    // will have permission and direction to write its state information to the BOINC
    // data directory.
    //
    launch_vboxsvc();
>>>>>>> 9d1972ab
#endif
#endif

        rc = get_version_information(virtualbox_version_raw, virtualbox_version_display);
        if (rc) return rc;

        get_guest_additions(virtualbox_guest_additions);

        return 0;
    }

    int VBOX_VM::create_vm() {
        string command;
        string output;
        string virtual_machine_slot_directory;
        string default_interface;
        APP_INIT_DATA aid;
        bool disable_acceleration = false;
        char buf[256];
        int retval;

        boinc_get_init_data_p(&aid);
        get_slot_directory(virtual_machine_slot_directory);


        vboxlog_msg("Create VM. (%s, slot#%d)", vm_master_name.c_str(), aid.slot);


        // Reset VM name in case it was changed while deregistering a stale VM
        //
        vm_name = vm_master_name;

        // Fixup chipset and drive controller information for known configurations
        //
        if (enable_isocontextualization) {
            if ("PIIX4" == vm_disk_controller_model) {
                vboxlog_msg("Updating drive controller type and model for desired configuration.");
                vm_disk_controller_type = "sata";
                vm_disk_controller_model = "IntelAHCI";
            }
        }

<<<<<<< HEAD
        // Create and register the VM
        //
        command  = "createvm ";
        command += "--name \"" + vm_name + "\" ";
        command += "--basefolder \"" + virtual_machine_slot_directory + "\" ";
        command += "--ostype \"" + os_name + "\" ";
        command += "--register";
=======
    // Create and register the VM
    //
    command  = "createvm ";
    command += "--name \"" + vm_name + "\" ";
    command += "--basefolder \"" + virtual_machine_slot_directory + "\" ";
    command += "--ostype \"" + os_name + "\" ";
    command += "--register";

    retval = vbm_popen(command, output, "create");
    if (retval) return retval;

    // Tweak the VM's Description
    //
    command  = "modifyvm \"" + vm_name + "\" ";
    command += "--description \"" + vm_master_description + "\" ";

    vbm_popen(command, output, "modifydescription", false, false);

    // Tweak the VM's Memory Size
    //
    vboxlog_msg("Setting Memory Size for VM. (%dMB)", (int)memory_size_mb);
    sprintf(buf, "%d", (int)memory_size_mb);
    command  = "modifyvm \"" + vm_name + "\" ";
    command += "--memory " + string(buf) + " ";

    retval = vbm_popen(command, output, "modifymem");
    if (retval) return retval;

    // Tweak the VM's CPU Count
    //
    vboxlog_msg("Setting CPU Count for VM. (%s)", vm_cpu_count.c_str());
    command  = "modifyvm \"" + vm_name + "\" ";
    command += "--cpus " + vm_cpu_count + " ";
>>>>>>> 9d1972ab

        retval = vbm_popen(command, output, "create");
        if (retval) return retval;

        // Tweak the VM's Description
        //
        command  = "modifyvm \"" + vm_name + "\" ";
        command += "--description \"" + vm_master_description + "\" ";

        vbm_popen(command, output, "modifydescription", false, false);

<<<<<<< HEAD
        // Tweak the VM's Memory Size
        //
        vboxlog_msg("Setting Memory Size for VM. (%dMB)", (int)memory_size_mb);
        sprintf(buf, "%d", (int)memory_size_mb);
=======
    // Tweak the VM's Boot Options
    //
    vboxlog_msg("Setting Boot Options for VM.");
    command  = "modifyvm \"" + vm_name + "\" ";
    if (boot_iso) {
        command += "--boot1 dvd ";
        command += "--boot2 disk ";
    } else {
        command += "--boot1 disk ";
        command += "--boot2 dvd ";
    }
    command += "--boot3 none ";
    command += "--boot4 none ";

    retval = vbm_popen(command, output, "modifyboot");
    if (retval) return retval;

    // Tweak the VM's Network Configuration
    //
    if (network_bridged_mode) {
        vboxlog_msg("Setting Network Configuration for Bridged Mode.");
>>>>>>> 9d1972ab
        command  = "modifyvm \"" + vm_name + "\" ";
        command += "--memory " + string(buf) + " ";

        retval = vbm_popen(command, output, "modifymem");
        if (retval) return retval;

        // Tweak the VM's CPU Count
        //
        vboxlog_msg("Setting CPU Count for VM. (%s)", vm_cpu_count.c_str());
        command  = "modifyvm \"" + vm_name + "\" ";
        command += "--cpus " + vm_cpu_count + " ";

        retval = vbm_popen(command, output, "modifycpu");
        if (retval) return retval;

        // Tweak the VM's Chipset Options
        //
        vboxlog_msg("Setting Chipset Options for VM.");
        command  = "modifyvm \"" + vm_name + "\" ";
        command += "--acpi on ";
        command += "--ioapic on ";

        retval = vbm_popen(command, output, "modifychipset");
        if (retval) return retval;

        // Tweak the VM's Boot Options
        //
        vboxlog_msg("Setting Boot Options for VM.");
        command  = "modifyvm \"" + vm_name + "\" ";
        if (boot_iso) {
            command += "--boot1 dvd ";
            command += "--boot2 disk ";        
        } else {
            command += "--boot1 disk ";
            command += "--boot2 dvd ";
        } 
        command += "--boot3 none ";
        command += "--boot4 none ";

        retval = vbm_popen(command, output, "modifyboot");
        if (retval) return retval;

        // Tweak the VM's Network Configuration
        //
        if (network_bridged_mode) {
            vboxlog_msg("Setting Network Configuration for Bridged Mode.");
            command  = "modifyvm \"" + vm_name + "\" ";
            command += "--nic1 bridged ";
            command += "--cableconnected1 off ";

            retval = vbm_popen(command, output, "set bridged mode");
            if (retval) return retval;

            get_default_network_interface(default_interface);

            vboxlog_msg("Setting Bridged Interface. (%s)", default_interface.c_str());
            command  = "modifyvm \"" + vm_name + "\" ";
            command += "--bridgeadapter1 \"";
            command += default_interface;
            command += "\" ";

            retval = vbm_popen(command, output, "set bridged interface");
            if (retval) return retval;
        } else {
            vboxlog_msg("Setting Network Configuration for NAT.");
            command  = "modifyvm \"" + vm_name + "\" ";
            command += "--nic1 nat ";
            command += "--natdnsproxy1 on ";
            command += "--cableconnected1 off ";

            retval = vbm_popen(command, output, "set nat mode");
            if (retval) return retval;
        }

        if (enable_network) {
            vboxlog_msg("Enabling VM Network Access.");
            command  = "modifyvm \"" + vm_name + "\" ";
            command += "--cableconnected1 on ";
            retval = vbm_popen(command, output, "enable network");
            if (retval) return retval;
        } else {
            vboxlog_msg("Disabling VM Network Access.");
            command  = "modifyvm \"" + vm_name + "\" ";
            command += "--cableconnected1 off ";
            retval = vbm_popen(command, output, "disable network");
            if (retval) return retval;
        }

        // Tweak the VM's USB Configuration
        //
        vboxlog_msg("Disabling USB Support for VM.");
        command  = "modifyvm \"" + vm_name + "\" ";
        command += "--usb off ";

        vbm_popen(command, output, "modifyusb", false, false);

        // Tweak the VM's COM Port Support
        //
        vboxlog_msg("Disabling COM Port Support for VM.");
        command  = "modifyvm \"" + vm_name + "\" ";
        command += "--uart1 off ";
        command += "--uart2 off ";

        vbm_popen(command, output, "modifycom", false, false);

#ifndef __APPLE__
        // Tweak the VM's LPT Port Support
        //
        vboxlog_msg("Disabling LPT Port Support for VM.");
        command  = "modifyvm \"" + vm_name + "\" ";
        command += "--lpt1 off ";
        command += "--lpt2 off ";

        vbm_popen(command, output, "modifylpt", false, false);
#endif

        // Tweak the VM's Audio Support
        //
        vboxlog_msg("Disabling Audio Support for VM.");
        command  = "modifyvm \"" + vm_name + "\" ";
        command += "--audio none ";

        vbm_popen(command, output, "modifyaudio", false, false);

        // Tweak the VM's Clipboard Support
        //
        vboxlog_msg("Disabling Clipboard Support for VM.");
        command  = "modifyvm \"" + vm_name + "\" ";
        command += "--clipboard disabled ";

        vbm_popen(command, output, "modifyclipboard", false, false);

        // Tweak the VM's Drag & Drop Support
        //
        vboxlog_msg("Disabling Drag and Drop Support for VM.");
        command  = "modifyvm \"" + vm_name + "\" ";
        command += "--draganddrop disabled ";

        vbm_popen(command, output, "modifydragdrop", false, false);

        // Check to see if the processor supports hardware acceleration for virtualization
        // If it doesn't, disable the use of it in VirtualBox. Multi-core jobs require hardware
        // acceleration and actually override this setting.
        //
        if (!strstr(aid.host_info.p_features, "vmx") && !strstr(aid.host_info.p_features, "svm")) {
            vboxlog_msg("Hardware acceleration CPU extensions not detected. Disabling VirtualBox hardware acceleration support.");
            disable_acceleration = true;
        }
        if (strstr(aid.host_info.p_features, "hypervisor")) {
            vboxlog_msg("Running under Hypervisor. Disabling VirtualBox hardware acceleration support.");
            disable_acceleration = true;
        }
<<<<<<< HEAD
        if (is_boinc_client_version_newer(aid, 7, 2, 16)) {
            if (aid.vm_extensions_disabled) {
                vboxlog_msg("Hardware acceleration failed with previous execution. Disabling VirtualBox hardware acceleration support.");
                disable_acceleration = true;
            }
=======
    }

    // Only allow disabling of hardware acceleration on 32-bit VM types, 64-bit VM types require it.
    //
    if (os_name.find("_64") == std::string::npos) {
        if (disable_acceleration) {
            vboxlog_msg("Disabling hardware acceleration support for virtualization.");
            command  = "modifyvm \"" + vm_name + "\" ";
            command += "--hwvirtex off ";

            retval = vbm_popen(command, output, "VT-x/AMD-V support");
            if (retval) return retval;
        }
    } else if (os_name.find("_64") != std::string::npos) {
        if (disable_acceleration) {
            vboxlog_msg("ERROR: Invalid configuration.  VM type requires acceleration but the current configuration cannot support it.");
            return ERR_INVALID_PARAM;
        }
    }

    // Add storage controller to VM
    // See: http://www.virtualbox.org/manual/ch08.html#vboxmanage-storagectl
    // See: http://www.virtualbox.org/manual/ch05.html#iocaching
    //
    vboxlog_msg("Adding storage controller(s) to VM.");
    command  = "storagectl \"" + vm_name + "\" ";
    command += "--name \"Hard Disk Controller\" ";
    command += "--add \"" + vm_disk_controller_type + "\" ";
    command += "--controller \"" + vm_disk_controller_model + "\" ";
    if (
        (vm_disk_controller_type == "sata") || (vm_disk_controller_type == "SATA") ||
        (vm_disk_controller_type == "scsi") || (vm_disk_controller_type == "SCSI") ||
        (vm_disk_controller_type == "sas") || (vm_disk_controller_type == "SAS")
    ) {
        command += "--hostiocache off ";
    }
    if ((vm_disk_controller_type == "sata") || (vm_disk_controller_type == "SATA")) {
        if (is_virtualbox_version_newer(4, 3, 0)) {
            command += "--portcount 3";
>>>>>>> 9d1972ab
        } else {
            if (vm_cpu_count == "1") {
                // Keep this around for older clients.  Removing this for older clients might
                // lead to a machine that will only return crashed VM reports.
                vboxlog_msg("Legacy fallback configuration detected. Disabling VirtualBox hardware acceleration support.");
                vboxlog_msg("NOTE: Upgrading to BOINC 7.2.16 or better may re-enable hardware acceleration.");
                disable_acceleration = true;
            }
        }

        // Only allow disabling of hardware acceleration on 32-bit VM types, 64-bit VM types require it.
        //
        if (os_name.find("_64") == std::string::npos) {
            if (disable_acceleration) {
                vboxlog_msg("Disabling hardware acceleration support for virtualization.");
                command  = "modifyvm \"" + vm_name + "\" ";
                command += "--hwvirtex off ";

                retval = vbm_popen(command, output, "VT-x/AMD-V support");
                if (retval) return retval;
            }
        } else if (os_name.find("_64") != std::string::npos) {
            if (disable_acceleration) {
                vboxlog_msg("ERROR: Invalid configuration.  VM type requires acceleration but the current configuration cannot support it.");
                return ERR_INVALID_PARAM;
            }
        }

        // Add storage controller to VM
        // See: http://www.virtualbox.org/manual/ch08.html#vboxmanage-storagectl
        // See: http://www.virtualbox.org/manual/ch05.html#iocaching
        //
        vboxlog_msg("Adding storage controller(s) to VM.");
        command  = "storagectl \"" + vm_name + "\" ";
        command += "--name \"Hard Disk Controller\" ";
        command += "--add \"" + vm_disk_controller_type + "\" ";
        command += "--controller \"" + vm_disk_controller_model + "\" ";
        if (
                (vm_disk_controller_type == "sata") || (vm_disk_controller_type == "SATA") ||
                (vm_disk_controller_type == "scsi") || (vm_disk_controller_type == "SCSI") ||
                (vm_disk_controller_type == "sas") || (vm_disk_controller_type == "SAS")
           ) {
            command += "--hostiocache off ";
        }
        if ((vm_disk_controller_type == "sata") || (vm_disk_controller_type == "SATA")) {
            if (is_virtualbox_version_newer(4, 3, 0)) {
                command += "--portcount 3";
            } else {
                command += "--sataportcount 3";
            }
        }

        retval = vbm_popen(command, output, "add storage controller (fixed disk)");
        if (retval) return retval;

        // Add storage controller for a floppy device if desired
        //
        if (enable_floppyio) {
            command  = "storagectl \"" + vm_name + "\" ";
            command += "--name \"Floppy Controller\" ";
            command += "--add floppy ";

            retval = vbm_popen(command, output, "add storage controller (floppy)");
            if (retval) return retval;
        }

        if (enable_isocontextualization) {

            // Add virtual ISO 9660 disk drive to VM
            //
            vboxlog_msg("Adding virtual ISO 9660 disk drive to VM. (%s)", iso_image_filename.c_str());
            command  = "storageattach \"" + vm_name + "\" ";
            command += "--storagectl \"Hard Disk Controller\" ";
            command += "--port 0 ";
            command += "--device 0 ";
            command += "--type dvddrive ";
            command += "--medium \"" + virtual_machine_slot_directory + "/" + iso_image_filename + "\" ";

            retval = vbm_popen(command, output, "storage attach (ISO 9660 image)");
            if (retval) return retval;

<<<<<<< HEAD
            // Add guest additions to the VM
            //
            if (virtualbox_guest_additions.size()) {
                vboxlog_msg("Adding VirtualBox Guest Additions to VM.");
                command  = "storageattach \"" + vm_name + "\" ";
                command += "--storagectl \"Hard Disk Controller\" ";
                command += "--port 2 ";
                command += "--device 0 ";
                command += "--type dvddrive ";
                command += "--medium \"" + virtualbox_guest_additions + "\" ";

                retval = vbm_popen(command, output, "storage attach (guest additions image)");
                if (retval) return retval;
            }

            // Add a virtual cache disk drive to VM
            //
            if (enable_cache_disk){
                vboxlog_msg("Adding virtual cache disk drive to VM. (%s)", cache_disk_filename.c_str());
                command  = "storageattach \"" + vm_name + "\" ";
                command += "--storagectl \"Hard Disk Controller\" ";
                command += "--port 1 ";
                command += "--device 0 ";
                command += "--type hdd ";
                command += "--setuuid \"\" ";
                command += "--medium \"" + virtual_machine_slot_directory + "/" + cache_disk_filename + "\" ";

                retval = vbm_popen(command, output, "storage attach (cached disk)");
                if (retval) return retval;
            }

        } else {

            // Adding virtual hard drive to VM
            //
            vboxlog_msg("Adding virtual disk drive to VM. (%s)", image_filename.c_str());
=======
        // Add a virtual cache disk drive to VM
        //
        if (enable_cache_disk) {
            vboxlog_msg("Adding virtual cache disk drive to VM. (%s)", cache_disk_filename.c_str());
>>>>>>> 9d1972ab
            command  = "storageattach \"" + vm_name + "\" ";
            command += "--storagectl \"Hard Disk Controller\" ";
            command += "--port 0 ";
            command += "--device 0 ";
            command += "--type hdd ";
            command += "--setuuid \"\" ";
            command += "--medium \"" + virtual_machine_slot_directory + "/" + image_filename + "\" ";

            retval = vbm_popen(command, output, "storage attach (fixed disk)");
            if (retval) return retval;

            // Add guest additions to the VM
            //
            if (virtualbox_guest_additions.size()) {
                vboxlog_msg("Adding VirtualBox Guest Additions to VM.");
                command  = "storageattach \"" + vm_name + "\" ";
                command += "--storagectl \"Hard Disk Controller\" ";
                command += "--port 1 ";
                command += "--device 0 ";
                command += "--type dvddrive ";
                command += "--medium \"" + virtualbox_guest_additions + "\" ";

                retval = vbm_popen(command, output, "storage attach (guest additions image)");
                if (retval) return retval;
            }

        }

        // Adding virtual floppy disk drive to VM
        //
        if (enable_floppyio) {

            // Put in place the FloppyIO abstraction
            //
            // NOTE: This creates the floppy.img file at runtime for use by the VM.
            //
            pFloppy = new FloppyIONS::FloppyIO(floppy_image_filename.c_str());
            if (!pFloppy->ready()) {
                vboxlog_msg("Creating virtual floppy image failed.");
                vboxlog_msg("Error Code '%d' Error Message '%s'", pFloppy->error, pFloppy->errorStr.c_str());
                return ERR_FWRITE;
            }

            vboxlog_msg("Adding virtual floppy disk drive to VM.");
            command  = "storageattach \"" + vm_name + "\" ";
            command += "--storagectl \"Floppy Controller\" ";
            command += "--port 0 ";
            command += "--device 0 ";
            command += "--medium \"" + virtual_machine_slot_directory + "/" + floppy_image_filename + "\" ";

            retval = vbm_popen(command, output, "storage attach (floppy disk)");
            if (retval) return retval;

        }

        // Add network bandwidth throttle group
        //
        if (is_virtualbox_version_newer(4, 2, 0)) {
            vboxlog_msg("Adding network bandwidth throttle group to VM. (Defaulting to 1024GB)");
            command  = "bandwidthctl \"" + vm_name + "\" ";
            command += "add \"" + vm_name + "_net\" ";
            command += "--type network ";
            command += "--limit 1024G";
            command += " ";

            retval = vbm_popen(command, output, "network throttle group (add)");
            if (retval) return retval;
        }

        // Enable the network adapter if a network connection is required.
        //
        if (enable_network) {
            // set up port forwarding
            //
            if (pf_guest_port) {
                VBOX_PORT_FORWARD pf;
                pf.guest_port = pf_guest_port;
                pf.host_port = pf_host_port;
                if (!pf_host_port) {
                    retval = boinc_get_port(false, pf.host_port);
                    if (retval) return retval;
                    pf_host_port = pf.host_port;
                }
                port_forwards.push_back(pf);
            }
            for (unsigned int i=0; i<port_forwards.size(); i++) {
                VBOX_PORT_FORWARD& pf = port_forwards[i];

                vboxlog_msg("forwarding host port %d to guest port %d", pf.host_port, pf.guest_port);

                // Add new firewall rule
                //
                sprintf(buf, ",tcp,%s,%d,,%d",
                        pf.is_remote?"":"127.0.0.1",
                        pf.host_port, pf.guest_port
                       );
                command  = "modifyvm \"" + vm_name + "\" ";
                command += "--natpf1 \"" + string(buf) + "\" ";

                retval = vbm_popen(command, output, "add updated port forwarding rule");
                if (retval) return retval;
            }
        }

        // If the VM wants to enable remote desktop for the VM do it here
        //
        if (enable_remotedesktop) {
            vboxlog_msg("Enabling remote desktop for VM.");
            if (!is_extpack_installed()) {
                vboxlog_msg("Required extension pack not installed, remote desktop not enabled.");
            } else {
                retval = boinc_get_port(false, rd_host_port);
                if (retval) return retval;

<<<<<<< HEAD
                sprintf(buf, "%d", rd_host_port);
                command  = "modifyvm \"" + vm_name + "\" ";
                command += "--vrde on ";
                command += "--vrdeextpack default ";
                command += "--vrdeauthlibrary default ";
                command += "--vrdeauthtype null ";
                command += "--vrdeport " + string(buf) + " ";
=======
            // Add new firewall rule
            //
            sprintf(buf, ",tcp,%s,%d,,%d",
                    pf.is_remote?"":"127.0.0.1",
                    pf.host_port, pf.guest_port
                   );
            command  = "modifyvm \"" + vm_name + "\" ";
            command += "--natpf1 \"" + string(buf) + "\" ";
>>>>>>> 9d1972ab

                retval = vbm_popen(command, output, "remote desktop");
                if(retval) return retval;
            }
        }

        // Enable the shared folder if a shared folder is specified.
        //
        if (enable_shared_directory) {
            vboxlog_msg("Enabling shared directory for VM.");
            command  = "sharedfolder add \"" + vm_name + "\" ";
            command += "--name \"shared\" ";
            command += "--hostpath \"" + virtual_machine_slot_directory + "/shared\"";

            retval = vbm_popen(command, output, "enable shared dir");
            if (retval) return retval;
        }

        // Enable the scratch folder if a scratch folder is specified.
        //
        if (enable_scratch_directory) {
            vboxlog_msg("Enabling scratch shared directory for VM.");
            command  = "sharedfolder add \"" + vm_name + "\" ";
            command += "--name \"scratch\" ";
            command += "--hostpath \"" + virtualbox_scratch_directory + "\"";

            retval = vbm_popen(command, output, "enable scratch shared dir");
            if (retval) return retval;
        }

        return 0;
    }

    int VBOX_VM::register_vm() {
        string command;
        string output;
        string virtual_machine_slot_directory;
        APP_INIT_DATA aid;
        int retval;

        boinc_get_init_data_p(&aid);
        get_slot_directory(virtual_machine_slot_directory);


        vboxlog_msg("Register VM. (%s, slot#%d)", vm_master_name.c_str(), aid.slot);


        // Reset VM name in case it was changed while deregistering a stale VM
        //
        vm_name = vm_master_name;

        // Register the VM
        //
        command  = "registervm ";
        command += "\"" + virtual_machine_slot_directory + "/" + vm_name + "/" + vm_name + ".vbox\" ";

<<<<<<< HEAD
        retval = vbm_popen(command, output, "register");
        if (retval) return retval;
=======
    // Register the VM
    //
    command  = "registervm ";
    command += "\"" + virtual_machine_slot_directory + "/" + vm_name + "/" + vm_name + ".vbox\" ";

    retval = vbm_popen(command, output, "register");
    if (retval) return retval;
>>>>>>> 9d1972ab

        return 0;
    }

    int VBOX_VM::deregister_vm(bool delete_media) {
        string command;
        string output;
        string virtual_machine_slot_directory;
        APP_INIT_DATA aid;


        boinc_get_init_data_p(&aid);
        get_slot_directory(virtual_machine_slot_directory);


        vboxlog_msg("Deregistering VM. (%s, slot#%d)", vm_name.c_str(), aid.slot);


        // Cleanup any left-over snapshots
        //
        cleanup_snapshots(true);

        // Delete network bandwidth throttle group
        //
        if (is_virtualbox_version_newer(4, 2, 0)) {
            vboxlog_msg("Removing network bandwidth throttle group from VM.");
            command  = "bandwidthctl \"" + vm_name + "\" ";
            command += "remove \"" + vm_name + "_net\" ";

            vbm_popen(command, output, "network throttle group (remove)", false, false);
        }

<<<<<<< HEAD
        if (enable_floppyio) {
            command  = "storagectl \"" + vm_name + "\" ";
            command += "--name \"Floppy Controller\" ";
            command += "--remove ";

            vbm_popen(command, output, "deregister storage controller (floppy disk)", false, false);
        }
=======
>>>>>>> 9d1972ab

        // Next, delete VM
        //
        vboxlog_msg("Removing VM from VirtualBox.");
        command  = "unregistervm \"" + vm_name + "\" ";
        command += "--delete ";

        vbm_popen(command, output, "delete VM", false, false);

        // Lastly delete medium(s) from Virtual Box Media Registry
        //
        if (enable_isocontextualization) {
            vboxlog_msg("Removing virtual ISO 9660 disk from VirtualBox.");
            command  = "closemedium dvd \"" + virtual_machine_slot_directory + "/" + iso_image_filename + "\" ";
            if (delete_media) {
                command += "--delete ";
            }
            vbm_popen(command, output, "remove virtual ISO 9660 disk", false, false);

            if (enable_cache_disk) {
                vboxlog_msg("Removing virtual cache disk from VirtualBox.");
                command  = "closemedium disk \"" + virtual_machine_slot_directory + "/" + cache_disk_filename + "\" ";
                if (delete_media) {
                    command += "--delete ";
                }

                vbm_popen(command, output, "remove virtual cache disk", false, false);
            }
        }

        if (enable_floppyio) {
            vboxlog_msg("Removing virtual floppy disk from VirtualBox.");
            command  = "closemedium floppy \"" + virtual_machine_slot_directory + "/" + floppy_image_filename + "\" ";
            if (delete_media) {
                command += "--delete ";
            }

            vbm_popen(command, output, "remove virtual floppy disk", false, false);
        }
<<<<<<< HEAD
=======
    } 
>>>>>>> 9d1972ab

        return 0;
    }

    int VBOX_VM::deregister_stale_vm() {
        string command;
        string output;
        string virtual_machine_slot_directory;
        size_t uuid_start;
        size_t uuid_end;
        int retval;

        get_slot_directory(virtual_machine_slot_directory);

        // Output from showhdinfo should look a little like this:
        //   UUID:                 c119acaf-636c-41f6-86c9-38e639a31339
        //   Accessible:           yes
        //   Logical size:         10240 MBytes
        //   Current size on disk: 0 MBytes
        //   Type:                 normal (base)
        //   Storage format:       VDI
        //   Format variant:       dynamic default
        //   In use by VMs:        test2 (UUID: 000ab2be-1254-4c6a-9fdc-1536a478f601)
        //   Location:             C:\Users\romw\VirtualBox VMs\test2\test2.vdi
        //
        if (enable_isocontextualization && enable_isocontextualization) {
            command  = "showhdinfo \"" + virtual_machine_slot_directory + "/" + cache_disk_filename + "\" ";
            retval = vbm_popen(command, output, "get HDD info");
            if (retval) return retval;

            uuid_start = output.find("(UUID: ");
            if (uuid_start != string::npos) {
                // We can parse the virtual machine ID from the output
                uuid_start += 7;
                uuid_end = output.find(")", uuid_start);
                vm_name = output.substr(uuid_start, uuid_end - uuid_start);

                // Deregister stale VM by UUID
                return deregister_vm(false);
            }
        } else {
            command  = "showhdinfo \"" + virtual_machine_slot_directory + "/" + image_filename + "\" ";
            retval = vbm_popen(command, output, "get HDD info");
            if (retval) return retval;

            uuid_start = output.find("(UUID: ");
            if (uuid_start != string::npos) {
                // We can parse the virtual machine ID from the output
                uuid_start += 7;
                uuid_end = output.find(")", uuid_start);
                vm_name = output.substr(uuid_start, uuid_end - uuid_start);

                // Deregister stale VM by UUID
                return deregister_vm(false);
            } else {
                // Did the user delete the VM in VirtualBox and not the medium?  If so,
                // just remove the medium.
                command  = "closemedium disk \"" + virtual_machine_slot_directory + "/" + image_filename + "\" ";
                vbm_popen(command, output, "remove virtual disk", false, false);
                if (enable_floppyio) {
                    command  = "closemedium floppy \"" + virtual_machine_slot_directory + "/" + floppy_image_filename + "\" ";
                    vbm_popen(command, output, "remove virtual floppy disk", false, false);
                }
                if (enable_isocontextualization) {
                    command  = "closemedium dvd \"" + virtual_machine_slot_directory + "/" + iso_image_filename + "\" ";
                    vbm_popen(command, output, "remove virtual ISO 9660 disk", false);
                    if (enable_cache_disk) {
                        command  = "closemedium disk \"" + virtual_machine_slot_directory + "/" + cache_disk_filename + "\" ";
                        vbm_popen(command, output, "remove virtual cache disk", false);
                    }
                }
            }
        }
        return 0;
    }

    int VBOX_VM::poll(bool log_state) {
        int retval = ERR_EXEC;
        APP_INIT_DATA aid;
        string command;
        string output;
        string::iterator iter;
        string vmstate;
        static string vmstate_old = "PoweredOff";

        boinc_get_init_data_p(&aid);

        //
        // Is our environment still sane?
        //
#ifdef _WIN32
        if (aid.using_sandbox && vboxsvc_pid_handle && !process_exists(vboxsvc_pid_handle)) {
            vboxlog_msg("Status Report: vboxsvc.exe is no longer running.");
        }
        if (started_successfully && vm_pid_handle && !process_exists(vm_pid_handle)) {
            vboxlog_msg("Status Report: virtualbox.exe/vboxheadless.exe is no longer running.");
        }
#else
        if (started_successfully && vm_pid && !process_exists(vm_pid)) {
            vboxlog_msg("Status Report: virtualbox/vboxheadless is no longer running.");
        }
#endif

        //
        // What state is the VM in?
        //
        vmstate =read_vm_log();
        if (vmstate != "Error in parsing the log file") {

            // VirtualBox Documentation suggests that that a VM is running when its
            // machine state is between MachineState_FirstOnline and MachineState_LastOnline
            // which as of this writing is 5 and 17.
            //
            // VboxManage's source shows more than that though:
            // see: http://www.virtualbox.org/browser/trunk/src/VBox/Frontends/VBoxManage/VBoxManageInfo.cpp
            //
            // So for now, go with what VboxManage is reporting.
            //
            if (vmstate == "Running") {
                online = true;
                saving = false;
                restoring = false;
                suspended = false;
                crashed = false;
            }
            else if (vmstate == "Paused") {
                online = true;
                saving = false;
                restoring = false;
                suspended = true;
                crashed = false;
            }
            else if (vmstate == "Saved") {
                online = false;
                saving = false;
                restoring = false;
                suspended = true;
                crashed = false;
            }
            else if (vmstate == "Starting") {
                online = true;
                saving = false;
                restoring = false;
                suspended = false;
                crashed = false;
            }
            else if (vmstate == "Stopping") {
                online = true;
                saving = false;
                restoring = false;
                suspended = false;
                crashed = false;
            }
            else if (vmstate == "Saving") {
                online = true;
                saving = true;
                restoring = false;
                suspended = false;
                crashed = false;
            }
            else if (vmstate == "Restoring") {
                online = true;
                saving = false;
                restoring = true;
                suspended = false;
                crashed = false;
            }
            else if (vmstate == "LiveSnapshotting") {
                online = true;
                saving = false;
                restoring = false;
                suspended = false;
                crashed = false;
            }
            else if (vmstate == "DeletingsnapshotOnline") {
                online = true;
                saving = false;
                restoring = false;
                suspended = false;
                crashed = false;
            }
            else if (vmstate == "DeletingSnapshotPaused") {
                online = true;
                saving = false;
                restoring = false;
                suspended = false;
                crashed = false;
            }
            else if (vmstate == "Aborted") {
                online = false;
                saving = false;
                restoring = false;
                suspended = false;
                crashed = true;
            }
            else if (vmstate == "Stuck") {
                online = false;
                saving = false;
                restoring = false;
                suspended = false;
                crashed = true;
            }
            else {
                online = false;
                saving = false;
                restoring = false;
                suspended = false;
                crashed = false;
                if (log_state) {
                    vboxlog_msg("VM is no longer is a running state. It is in '%s'.", vmstate.c_str());
                }
            }
            if (log_state && (vmstate_old != vmstate)) {
                vboxlog_msg("VM state change detected. (old = '%s', new = '%s')", vmstate_old.c_str(), vmstate.c_str());
                vmstate_old = vmstate;
            }

            retval = BOINC_SUCCESS;
        }
        else
        {
            vboxlog_msg("Error in parsing the log file");
        }
        return retval;
    }

    int VBOX_VM::start() {
        int retval;
        APP_INIT_DATA aid;
        string command;
        string output;
        int timeout = 0;

        boinc_get_init_data_p(&aid);

<<<<<<< HEAD
        log_pointer = 0;
        vboxlog_msg("Starting VM using VBoxManage interface. (%s, slot#%d)", vm_name.c_str(), aid.slot);
=======
    vboxlog_msg("Starting VM using VboxManage interface. (%s, slot#%d)", vm_name.c_str(), aid.slot);
>>>>>>> 9d1972ab


        command = "startvm \"" + vm_name + "\"";
        if (headless) {
            command += " --type headless";
        }
        retval = vbm_popen(command, output, "start VM", true, false, 0);

        // Get the VM pid as soon as possible
        while (!retval) {
            boinc_sleep(1.0);
            timeout += 1;

            get_vm_process_id();

            if (vm_pid) break;

            if (timeout > 45) {
                retval = ERR_TIMEOUT;
                break;
            }
        }

        if (BOINC_SUCCESS == retval) {
            vboxlog_msg("Successfully started VM. (PID = '%d')", vm_pid);
            started_successfully = true;
        } else {
            vboxlog_msg("VM failed to start.");
        }

        return retval;
    }

    int VBOX_VM::stop() {
        string command;
        string output;
        double timeout;
        int retval = 0;

        vboxlog_msg("Stopping VM.");
        if (online) {
            command = "controlvm \"" + vm_name + "\" savestate";
            retval = vbm_popen(command, output, "stop VM", true, false);

            // Wait for up to 5 minutes for the VM to switch states.  A system
            // under load can take a while.  Since the poll function can wait for up
            // to 45 seconds to execute a command we need to make this time based instead
            // of iteration based.
            if (!retval) {
                timeout = dtime() + 300;
                do {
                    if (!online && !saving) break;
                    boinc_sleep(1.0);
                } while (timeout >= dtime());
            }

            if (!online) {
                vboxlog_msg("Successfully stopped VM.");
                retval = BOINC_SUCCESS;
            } else {
                vboxlog_msg("VM did not stop when requested.");

                // Attempt to terminate the VM
                retval = kill_program(vm_pid);
                if (retval) {
                    vboxlog_msg("VM was NOT successfully terminated.");
                } else {
                    vboxlog_msg("VM was successfully terminated.");
                }
            }
        }

        return retval;
    }

    int VBOX_VM::poweroff() {
        string command;
        string output;
        double timeout;
        int retval = 0;

        vboxlog_msg("Powering off VM.");
        if (online) {
            command = "controlvm \"" + vm_name + "\" poweroff";
            retval = vbm_popen(command, output, "poweroff VM", true, false);

            // Wait for up to 5 minutes for the VM to switch states.  A system
            // under load can take a while.  Since the poll function can wait for up
            // to 45 seconds to execute a command we need to make this time based instead
            // of iteration based.
            if (!retval) {
                timeout = dtime() + 300;
                do {
                    if (!online && !saving) break;
                    boinc_sleep(1.0);
                } while (timeout >= dtime());
            }

            if (!online) {
                vboxlog_msg("Successfully stopped VM.");
                retval = BOINC_SUCCESS;
            } else {
                vboxlog_msg("VM did not power off when requested.");

                // Attempt to terminate the VM
                retval = kill_program(vm_pid);
                if (retval) {
                    vboxlog_msg("VM was NOT successfully terminated.");
                } else {
                    vboxlog_msg("VM was successfully terminated.");
                }
            }
        }

        return retval;
    }

    int VBOX_VM::pause() {
        string command;
        string output;
        int retval;

        // Restore the process priority back to the default process priority
        // to speed up the last minute maintenance tasks before the VirtualBox
        // VM goes to sleep
        //
        reset_vm_process_priority();

        command = "controlvm \"" + vm_name + "\" pause";
        retval = vbm_popen(command, output, "pause VM");
        if (retval) return retval;
        suspended = true;
        return 0;
    }

    int VBOX_VM::resume() {
        string command;
        string output;
        int retval;

        // Set the process priority back to the lowest level before resuming
        // execution
        //
        lower_vm_process_priority();

        command = "controlvm \"" + vm_name + "\" resume";
        retval = vbm_popen(command, output, "resume VM");
        if (retval) return retval;
        suspended = false;
        return 0;
    }

    int VBOX_VM::capture_screenshot() {
        if (enable_screenshots_on_error) {
            if (is_virtualbox_version_newer(5, 0, 0)) {

                string command;
                string output;
                string virtual_machine_slot_directory;
                int retval = BOINC_SUCCESS;

                get_slot_directory(virtual_machine_slot_directory);

                vboxlog_msg("Capturing screenshot.");

                command = "controlvm \"" + vm_name + "\" ";
                command += "keyboardputscancode 39";
                vbm_popen(command, output, "put scancode", true, true, 0);
                boinc_sleep(1);

<<<<<<< HEAD
                command = "controlvm \"" + vm_name + "\" ";
                command += "screenshotpng \"";
                command += virtual_machine_slot_directory;
                command += "/";
                command += SCREENSHOT_FILENAME;
                command += "\"";
                retval = vbm_popen(command, output, "capture screenshot", true, true, 0);
                if (retval) return retval;
=======
            command = "controlvm \"" + vm_name + "\" ";
            command += "screenshotpng \"";
            command += virtual_machine_slot_directory;
            command += "/";
            command += SCREENSHOT_FILENAME;
            command += "\"";
            retval = vbm_popen(command, output, "capture screenshot", true, true, 0);
            if (retval) return retval;
>>>>>>> 9d1972ab

                vboxlog_msg("Screenshot completed.");

            }
        }
        return 0;
    }
<<<<<<< HEAD
=======
    return 0;
}

int VBOX_VM::create_snapshot(double elapsed_time) {
    string command;
    string output;
    char buf[256];
    int retval = BOINC_SUCCESS;
>>>>>>> 9d1972ab

    int VBOX_VM::create_snapshot(double elapsed_time) {
        string command;
        string output;
        char buf[256];
        int retval = BOINC_SUCCESS;

        if (disable_automatic_checkpoints) return BOINC_SUCCESS;

        vboxlog_msg("Creating new snapshot for VM.");

        // Pause VM - Try and avoid the live snapshot and trigger an online
        // snapshot instead.
        pause();

        // Create new snapshot
        sprintf(buf, "%d", (int)elapsed_time);
        command = "snapshot \"" + vm_name + "\" ";
        command += "take boinc_";
        command += buf;
        retval = vbm_popen(command, output, "create new snapshot", true, true, 0);
        if (retval) return retval;

        // Resume VM
        resume();

        // Set the suspended flag back to false before deleting the stale
        // snapshot
        //poll(false);

        // Delete stale snapshot(s), if one exists
        cleanup_snapshots(false);

        vboxlog_msg("Checkpoint completed.");

<<<<<<< HEAD
        return 0;
    }
=======
int VBOX_VM::cleanup_snapshots(bool delete_active) {
    string command;
    string output;
    string snapshotlist;
    string line;
    string uuid;
    size_t eol_pos;
    size_t eol_prev_pos;
    size_t uuid_start;
    size_t uuid_end;
    int retval;


    // Enumerate snapshot(s)
    command = "snapshot \"" + vm_name + "\" ";
    command += "list ";

    // Only log the error if we are not attempting to deregister the VM.
    // delete_active is only set to true when we are deregistering the VM.
    retval = vbm_popen(command, snapshotlist, "enumerate snapshot(s)", !delete_active, false, 0);
    if (retval) return retval;

    // Output should look a little like this:
    //   Name: Snapshot 2 (UUID: 1751e9a6-49e7-4dcc-ab23-08428b665ddf)
    //      Name: Snapshot 3 (UUID: 92fa8b35-873a-4197-9d54-7b6b746b2c58)
    //         Name: Snapshot 4 (UUID: c049023a-5132-45d5-987d-a9cfadb09664) *
    //
    // Traverse the list from newest to oldest.  Otherwise we end up with an error:
    //   VBoxManage.exe: error: Snapshot operation failed
    //   VBoxManage.exe: error: Hard disk 'C:\ProgramData\BOINC\slots\23\vm_image.vdi' has
    //     more than one child hard disk (2)
    //
>>>>>>> 9d1972ab

    int VBOX_VM::cleanup_snapshots(bool delete_active) {
        string command;
        string output;
        string snapshotlist;
        string line;
        string uuid;
        size_t eol_pos;
        size_t eol_prev_pos;
        size_t uuid_start;
        size_t uuid_end;
        int retval;


        // Enumerate snapshot(s)
        command = "snapshot \"" + vm_name + "\" ";
        command += "list ";

        // Only log the error if we are not attempting to deregister the VM.
        // delete_active is only set to true when we are deregistering the VM.
        retval = vbm_popen(command, snapshotlist, "enumerate snapshot(s)", !delete_active, false, 0);
        if (retval) return retval;

        // Output should look a little like this:
        //   Name: Snapshot 2 (UUID: 1751e9a6-49e7-4dcc-ab23-08428b665ddf)
        //      Name: Snapshot 3 (UUID: 92fa8b35-873a-4197-9d54-7b6b746b2c58)
        //         Name: Snapshot 4 (UUID: c049023a-5132-45d5-987d-a9cfadb09664) *
        //
        // Traverse the list from newest to oldest.  Otherwise we end up with an error:
        //   VBoxManage.exe: error: Snapshot operation failed
        //   VBoxManage.exe: error: Hard disk 'C:\ProgramData\BOINC\slots\23\vm_image.vdi' has 
        //     more than one child hard disk (2)
        //

        // Prepend a space and line feed to the output since we are going to traverse it backwards
        snapshotlist = " \n" + snapshotlist;

        eol_prev_pos = snapshotlist.rfind("\n");
        eol_pos = snapshotlist.rfind("\n", eol_prev_pos - 1);
        while (eol_pos != string::npos) {
            line = snapshotlist.substr(eol_pos, eol_prev_pos - eol_pos);

<<<<<<< HEAD
            // Find the previous line to use in the next iteration
            eol_prev_pos = eol_pos;
            eol_pos = snapshotlist.rfind("\n", eol_prev_pos - 1);
=======
            // Delete stale snapshot, if one exists
            command = "snapshot \"" + vm_name + "\" ";
            command += "delete \"";
            command += uuid;
            command += "\" ";

            // Only log the error if we are not attempting to deregister the VM.
            // delete_active is only set to true when we are deregistering the VM.
            retval = vbm_popen(command, output, "delete stale snapshot", !delete_active, false, 0);
            if (retval) return retval;
        }
    }
>>>>>>> 9d1972ab

            // This VM does not yet have any snapshots
            if (line.find("does not have any snapshots") != string::npos) break;

            // The * signifies that it is the active snapshot and one we do not want to delete
            if (!delete_active && (line.rfind("*") != string::npos)) continue;

            uuid_start = line.find("(UUID: ");
            if (uuid_start != string::npos) {
                // We can parse the virtual machine ID from the line
                uuid_start += 7;
                uuid_end = line.find(")", uuid_start);
                uuid = line.substr(uuid_start, uuid_end - uuid_start);

                vboxlog_msg("Deleting stale snapshot.");

                // Delete stale snapshot, if one exists
                command = "snapshot \"" + vm_name + "\" ";
                command += "delete \"";
                command += uuid;
                command += "\" ";

                // Only log the error if we are not attempting to deregister the VM.
                // delete_active is only set to true when we are deregistering the VM.
                retval = vbm_popen(command, output, "delete stale snapshot", !delete_active, false, 0);
                if (retval) return retval;
            }
        }

        return 0;
    }

    int VBOX_VM::restore_snapshot() {
        string command;
        string output;
        int retval = BOINC_SUCCESS;

        if (disable_automatic_checkpoints) return BOINC_SUCCESS;

        vboxlog_msg("Restore from previously saved snapshot.");

        command = "snapshot \"" + vm_name + "\" ";
        command += "restorecurrent ";
        retval = vbm_popen(command, output, "restore current snapshot", true, false, 0);
        if (retval) return retval;

        vboxlog_msg("Restore completed.");

        return retval;
    }

    void VBOX_VM::dump_hypervisor_status_reports() {
    }

    int VBOX_VM::is_registered() {
        string command;
        string output;
        string needle;
        int retval;

        command  = "showvminfo \"" + vm_master_name + "\" ";
        command += "--machinereadable ";

        // Look for this string in the output
        //
        needle = "name=\"" + vm_master_name + "\"";

        retval = vbm_popen(command, output, "registration detection", false, false);

        // Handle explicit cases first
        if (ERR_TIMEOUT == retval) {
            return ERR_TIMEOUT;
        }
        if (output.find("VBOX_E_OBJECT_NOT_FOUND") != string::npos) {
            return ERR_NOT_FOUND;
        }
        if (!retval && output.find(needle.c_str()) != string::npos) {
            return BOINC_SUCCESS;
        }

<<<<<<< HEAD
        // Something unexpected has happened.  Dump diagnostic output.
        vboxlog_msg(
                "Error in registration for VM: %d\nArguments:\n%s\nOutput:\n%s",
                retval,
                command.c_str(),
                output.c_str()
                );

        return retval;
=======
    if (
        (output.find("WARNING: The vboxdrv kernel module is not loaded.") != string::npos) ||
        (output.find("WARNING: The VirtualBox kernel modules are not loaded.") != string::npos)
    ) {
        vboxlog_msg("WARNING: The VirtualBox kernel modules are not loaded.");
        vboxlog_msg("WARNING: Please update/recompile VirtualBox kernel drivers.");
        message = "Please update/recompile VirtualBox kernel drivers.";
        rc = false;
    }

    if (
        (output.find("Warning: program compiled against ") != string::npos) &&
        (output.find(" using older ") != string::npos)
    ) {
        vboxlog_msg("WARNING: VirtualBox incompatible dependencies detected.");
        message = "Please update/reinstall VirtualBox";
        rc = false;
>>>>>>> 9d1972ab
    }

    // Attempt to detect any condition that would prevent VirtualBox from running a VM properly, like:
    // 1. The DCOM service not being started on Windows
    // 2. Vboxmanage not being able to communicate with vboxsvc for some reason
    // 3. VirtualBox driver not loaded for the current Linux kernel.
    //
    // Luckly both of the above conditions can be detected by attempting to detect the host information
    // via vboxmanage and it is cross platform.
    //
    bool VBOX_VM::is_system_ready(std::string& message) {
        string command;
        string output;
        int retval;
        bool rc = false;

        command  = "list hostinfo ";
        retval = vbm_popen(command, output, "host info");
        if (BOINC_SUCCESS == retval) {
            rc = true;
        }

        if (output.size() == 0) {
            vboxlog_msg("WARNING: Communication with VM Hypervisor failed. (Possibly Out of Memory).");
            message = "Communication with VM Hypervisor failed. (Possibly Out of Memory).";
            rc = false;
        }

        if (output.find("Processor count:") == string::npos) {
            vboxlog_msg("WARNING: Communication with VM Hypervisor failed.");
            message = "Communication with VM Hypervisor failed.";
            rc = false;
        }

        if (
                (output.find("WARNING: The vboxdrv kernel module is not loaded.") != string::npos) ||
                (output.find("WARNING: The VirtualBox kernel modules are not loaded.") != string::npos)
           ){
            vboxlog_msg("WARNING: The VirtualBox kernel modules are not loaded.");
            vboxlog_msg("WARNING: Please update/recompile VirtualBox kernel drivers.");
            message = "Please update/recompile VirtualBox kernel drivers.";
            rc = false;
        }

<<<<<<< HEAD
        if (
                (output.find("Warning: program compiled against ") != string::npos) &&
                (output.find(" using older ") != string::npos)
           ){
            vboxlog_msg("WARNING: VirtualBox incompatible dependencies detected.");
            message = "Please update/reinstall VirtualBox";
            rc = false;
=======
    command = "showhdinfo \"" + virtual_machine_root_dir + "/" + image_filename + "\" ";
    if (vbm_popen(command, output, "hdd registration", false, false) == 0) {
        if ((output.find("VBOX_E_FILE_ERROR") == string::npos) &&
                (output.find("VBOX_E_OBJECT_NOT_FOUND") == string::npos) &&
                (output.find("does not match the value") == string::npos)
           ) {
            // Error message not found in text
            return true;
>>>>>>> 9d1972ab
        }

        return rc;
    }

    bool VBOX_VM::is_disk_image_registered() {
        string command;
        string output;
        string virtual_machine_root_dir;

        get_slot_directory(virtual_machine_root_dir);

        command = "showhdinfo \"" + virtual_machine_root_dir + "/" + image_filename + "\" ";
        if (vbm_popen(command, output, "hdd registration", false, false) == 0) {
<<<<<<< HEAD
            if ((output.find("VBOX_E_FILE_ERROR") == string::npos) && 
=======
            if ((output.find("VBOX_E_FILE_ERROR") == string::npos) &&
>>>>>>> 9d1972ab
                    (output.find("VBOX_E_OBJECT_NOT_FOUND") == string::npos) &&
                    (output.find("does not match the value") == string::npos)
               ) {
                // Error message not found in text
                return true;
            }
        }

        if (enable_isocontextualization && enable_cache_disk) {
            command = "showhdinfo \"" + virtual_machine_root_dir + "/" + cache_disk_filename + "\" ";
            if (vbm_popen(command, output, "hdd registration", false, false) == 0) {
                if ((output.find("VBOX_E_FILE_ERROR") == string::npos) && 
                        (output.find("VBOX_E_OBJECT_NOT_FOUND") == string::npos) &&
                        (output.find("does not match the value") == string::npos)
                   ) {
                    // Error message not found in text
                    return true;
                }
            }
        }

        return false;
    }

    bool VBOX_VM::is_extpack_installed() {
        string command;
        string output;

        command = "list extpacks";

        if (vbm_popen(command, output, "extpack detection", false, false) == 0) {
            if ((output.find("Oracle VM VirtualBox Extension Pack") != string::npos) && (output.find("VBoxVRDP") != string::npos)) {
                return true;
            }
        }
        return false;
    }

    int VBOX_VM::get_install_directory(string& install_directory) {
#ifdef _WIN32
<<<<<<< HEAD
        LONG    lReturnValue;
        HKEY    hkSetupHive;
        LPTSTR  lpszRegistryValue = NULL;
        DWORD   dwSize = 0;

        // change the current directory to the boinc data directory if it exists
        lReturnValue = RegOpenKeyEx(
                HKEY_LOCAL_MACHINE, 
                _T("SOFTWARE\\Oracle\\VirtualBox"),  
                0, 
                KEY_READ,
                &hkSetupHive
                );
        if (lReturnValue == ERROR_SUCCESS) {
            // How large does our buffer need to be?
            lReturnValue = RegQueryValueEx(
                    hkSetupHive,
                    _T("InstallDir"),
                    NULL,
                    NULL,
                    NULL,
                    &dwSize
                    );
            if (lReturnValue != ERROR_FILE_NOT_FOUND) {
                // Allocate the buffer space.
                lpszRegistryValue = (LPTSTR) malloc(dwSize);
                (*lpszRegistryValue) = NULL;

                // Now get the data
                lReturnValue = RegQueryValueEx( 
                        hkSetupHive,
                        _T("InstallDir"),
                        NULL,
                        NULL,
                        (LPBYTE)lpszRegistryValue,
                        &dwSize
                        );

                install_directory = lpszRegistryValue;
            }
=======
    LONG    lReturnValue;
    HKEY    hkSetupHive;
    LPTSTR  lpszRegistryValue = NULL;
    DWORD   dwSize = 0;

    // change the current directory to the boinc data directory if it exists
    lReturnValue = RegOpenKeyEx(
                       HKEY_LOCAL_MACHINE,
                       _T("SOFTWARE\\Oracle\\VirtualBox"),
                       0,
                       KEY_READ,
                       &hkSetupHive
                   );
    if (lReturnValue == ERROR_SUCCESS) {
        // How large does our buffer need to be?
        lReturnValue = RegQueryValueEx(
                           hkSetupHive,
                           _T("InstallDir"),
                           NULL,
                           NULL,
                           NULL,
                           &dwSize
                       );
        if (lReturnValue != ERROR_FILE_NOT_FOUND) {
            // Allocate the buffer space.
            lpszRegistryValue = (LPTSTR) malloc(dwSize);
            (*lpszRegistryValue) = NULL;

            // Now get the data
            lReturnValue = RegQueryValueEx(
                               hkSetupHive,
                               _T("InstallDir"),
                               NULL,
                               NULL,
                               (LPBYTE)lpszRegistryValue,
                               &dwSize
                           );

            install_directory = lpszRegistryValue;
>>>>>>> 9d1972ab
        }

        if (hkSetupHive) RegCloseKey(hkSetupHive);
        if (lpszRegistryValue) free(lpszRegistryValue);
        if (install_directory.empty()) {
            return ERR_FREAD;
        }
        return BOINC_SUCCESS;
#else
        install_directory = "";
        return 0;
#endif
    }

    int VBOX_VM::get_version_information(std::string& version_raw, std::string& version_display) {
        string command;
        string output;
        int vbox_major = 0, vbox_minor = 0, vbox_release = 0;
        int retval;
        char buf[256];

        // Record the VirtualBox version information for later use.
        command = "--version ";
        retval = vbm_popen(command, output, "version check");

        if (!retval) {
            // Remove \r or \n from the output spew
            string::iterator iter = output.begin();
            while (iter != output.end()) {
                if (*iter == '\r' || *iter == '\n') {
                    iter = output.erase(iter);
                } else {
                    ++iter;
                }
            }

            if (3 == sscanf(output.c_str(), "%d.%d.%d", &vbox_major, &vbox_minor, &vbox_release)) {
                snprintf(
                        buf, sizeof(buf),
                        "%d.%d.%d",
                        vbox_major, vbox_minor, vbox_release
                        );
                version_raw = buf;
                snprintf(
                        buf, sizeof(buf),
                        "VirtualBox VboxManage Interface (Version: %d.%d.%d)",
                        vbox_major, vbox_minor, vbox_release
                        );
                version_display = buf;
            } else {
                version_raw = "Unknown";
                version_display = "VirtualBox VboxManage Interface (Version: Unknown)";
            }
        }

<<<<<<< HEAD
        return retval;
=======
        if (3 == sscanf(output.c_str(), "%d.%d.%d", &vbox_major, &vbox_minor, &vbox_release)) {
            snprintf(
                buf, sizeof(buf),
                "%d.%d.%d",
                vbox_major, vbox_minor, vbox_release
            );
            version_raw = buf;
            snprintf(
                buf, sizeof(buf),
                "VirtualBox VboxManage Interface (Version: %d.%d.%d)",
                vbox_major, vbox_minor, vbox_release
            );
            version_display = buf;
        } else {
            version_raw = "Unknown";
            version_display = "VirtualBox VboxManage Interface (Version: Unknown)";
        }
>>>>>>> 9d1972ab
    }

    int VBOX_VM::get_guest_additions(string& guest_additions) {
        string command;
        string output;
        size_t ga_start;
        size_t ga_end;
        int retval;

        // Get the location of where the guest additions are
        command = "list systemproperties";
        retval = vbm_popen(command, output, "guest additions");

        // Output should look like this:
        // API version:                     4_3
        // Minimum guest RAM size:          4 Megabytes
        // Maximum guest RAM size:          2097152 Megabytes
        // Minimum video RAM size:          1 Megabytes
        // Maximum video RAM size:          256 Megabytes
        // ...
        // Default Guest Additions ISO:     C:\Program Files\Oracle\VirtualBox/VBoxGuestAdditions.iso
        //

        ga_start = output.find("Default Guest Additions ISO:");
        if (ga_start == string::npos) {
            return ERR_NOT_FOUND;
        }
        ga_start += strlen("Default Guest Additions ISO:");
        ga_end = output.find("\n", ga_start);
        guest_additions = output.substr(ga_start, ga_end - ga_start);
        strip_whitespace(guest_additions);

        if (guest_additions.size() <= 0) {
            return ERR_NOT_FOUND;
        }

        if (!boinc_file_exists(guest_additions.c_str())) {
            guest_additions.clear();
            return ERR_NOT_FOUND;
        }

        return retval;
    }

    int VBOX_VM::get_default_network_interface(string& iface) {
        string command;
        string output;
        size_t if_start;
        size_t if_end;
        int retval;

        // Get the location of where the guest additions are
        command = "list bridgedifs";
        retval = vbm_popen(command, output, "default interface");

        // Output should look like this:
        // Name:            Intel(R) Ethernet Connection I217-V
        // GUID:            4b8796d6-a4ed-4752-8e8e-bf23984fd93c
        // DHCP:            Enabled
        // IPAddress:       192.168.1.19
        // NetworkMask:     255.255.255.0
        // IPV6Address:     fe80:0000:0000:0000:31c2:0053:4f50:4e64
        // IPV6NetworkMaskPrefixLength: 64
        // HardwareAddress: bc:5f:f4:ba:cc:16
        // MediumType:      Ethernet
        // Status:          Up
        // VBoxNetworkName: HostInterfaceNetworking-Intel(R) Ethernet Connection I217-V

        if_start = output.find("Name:");
        if (if_start == string::npos) {
            return ERR_NOT_FOUND;
        }
        if_start += strlen("Name:");
        if_end = output.find("\n", if_start);
        iface = output.substr(if_start, if_end - if_start);
        strip_whitespace(iface);
        if (iface.size() <= 0) {
            return ERR_NOT_FOUND;
        }

        return retval;
    }

    int VBOX_VM::get_vm_network_bytes_sent(double& sent) {
        string command;
        string output;
        string counter_value;
        size_t counter_start;
        size_t counter_end;
        int retval;

        command  = "debugvm \"" + vm_name + "\" ";
        command += "statistics --pattern \"/Devices/*/TransmitBytes\" ";

        retval = vbm_popen(command, output, "get bytes sent");
        if (retval) return retval;

        // Output should look like this:
        // <?xml version="1.0" encoding="UTF-8" standalone="no"?>
        // <Statistics>
        // <Counter c="397229" unit="bytes" name="/Devices/PCNet0/TransmitBytes"/>
        // <Counter c="256" unit="bytes" name="/Devices/PCNet1/TransmitBytes"/>
        // </Statistics>

        // add up the counter(s)
        //
        sent = 0;
        counter_start = output.find("c=\"");
        while (counter_start != string::npos) {
            counter_start += 3;
            counter_end = output.find("\"", counter_start);
            counter_value = output.substr(counter_start, counter_end - counter_start);
            sent += atof(counter_value.c_str());
            counter_start = output.find("c=\"", counter_start);
        }
        return 0;
    }

    int VBOX_VM::get_vm_network_bytes_received(double& received) {
        string command;
        string output;
        string counter_value;
        size_t counter_start;
        size_t counter_end;
        int retval;

        command  = "debugvm \"" + vm_name + "\" ";
        command += "statistics --pattern \"/Devices/*/ReceiveBytes\" ";

        retval = vbm_popen(command, output, "get bytes received");
        if (retval) return retval;

        // Output should look like this:
        // <?xml version="1.0" encoding="UTF-8" standalone="no"?>
        // <Statistics>
        // <Counter c="9423150" unit="bytes" name="/Devices/PCNet0/ReceiveBytes"/>
        // <Counter c="256" unit="bytes" name="/Devices/PCNet1/ReceiveBytes"/>
        // </Statistics>

        // add up the counter(s)
        //
        received = 0;
        counter_start = output.find("c=\"");
        while (counter_start != string::npos) {
            counter_start += 3;
            counter_end = output.find("\"", counter_start);
            counter_value = output.substr(counter_start, counter_end - counter_start);
            received += atof(counter_value.c_str());
            counter_start = output.find("c=\"", counter_start);
        }

        return 0;
    }

    int VBOX_VM::get_vm_process_id() {
        string virtualbox_vm_log;
        string::iterator iter;
        int retval = BOINC_SUCCESS;
        string line;
        string comp = "Process ID: ";
        string pid;
        std::size_t found;


        virtualbox_vm_log = vm_master_name + "/Logs/VBox.log";

        if (boinc_file_exists(virtualbox_vm_log.c_str())) {

            std::ifstream  src(virtualbox_vm_log.c_str(), std::ios::binary);
            while (std::getline(src, line))
            {

                found = line.find(comp);
                if (found != string::npos){

<<<<<<< HEAD
                    found += strlen("Process ID: ");
                    pid = line.substr(found, string::npos);
                    strip_whitespace(pid);
                    if (pid.size() <= 0) {
                        return ERR_NOT_FOUND;
                    }

                    vm_pid = atol(pid.c_str());
                    break;
                }
            }

            if (pid.size() <= 0) {
                return ERR_NOT_FOUND;
            }
        }
        else retval = ERR_NOT_FOUND;
=======
int VBOX_VM::get_vm_process_id() {
    string virtualbox_vm_log;
    string::iterator iter;
    int retval = BOINC_SUCCESS;
    string line;
    string comp = "Process ID";
    string pid;
    size_t pid_start;
    size_t pid_end;
    std::size_t found;


    virtualbox_vm_log = vm_master_name + "/Logs/VBox.log";

    if (boinc_file_exists(virtualbox_vm_log.c_str())) {

        std::ifstream  src(virtualbox_vm_log.c_str(), std::ios::binary);
        while (std::getline(src, line))
        {

            found = line.find(comp);
            if (found != string::npos) {

                pid_start = line.find("Process ID: ");
                if (pid_start == string::npos) {
                    vboxlog_msg("Something wrong with the process ID finding\n %s ", line.c_str());
                    return ERR_NOT_FOUND;
                }
                pid_start += strlen("Process ID: ");
                pid_end = line.find("\n", pid_start);
                pid = line.substr(pid_start, pid_end - pid_start);
                strip_whitespace(pid);
                if (pid.size() <= 0) {
                    return ERR_NOT_FOUND;
                }

                vm_pid = atol(pid.c_str());
                break;
            }
        }
    }

    return retval;
}
>>>>>>> 9d1972ab

        return retval;
    }

    int VBOX_VM::get_vm_exit_code(unsigned long& exit_code) {
#ifdef _WIN32
        if (vm_pid_handle) {
            GetExitCodeProcess(vm_pid_handle, &exit_code);
        }
#else
        int ec = 0;
        waitpid(vm_pid, &ec, WNOHANG);
        exit_code = ec;
#endif
        return 0;
    }

    double VBOX_VM::get_vm_cpu_time() {
        double x = process_tree_cpu_time(vm_pid);
        if (x > current_cpu_time) {
            current_cpu_time = x;
        }
        return current_cpu_time;
    }

<<<<<<< HEAD
    // Enable the network adapter if a network connection is required.
    // NOTE: Network access should never be allowed if the code running in a 
    //   shared directory or the VM image itself is NOT signed.  Doing so
    //   opens up the network behind the company firewall to attack.
    //
    //   Imagine a doomsday scenario where a project has been compromised and
    //   an unsigned executable/VM image has been tampered with.  Volunteer
    //   downloads compromised code and executes it on a company machine.
    //   Now the compromised VM starts attacking other machines on the company
    //   network.  The company firewall cannot help because the attacking
    //   machine is already behind the company firewall.
    //
    int VBOX_VM::set_network_access(bool enabled) {
        string command;
        string output;
        int retval;
=======
// Enable the network adapter if a network connection is required.
// NOTE: Network access should never be allowed if the code running in a
//   shared directory or the VM image itself is NOT signed.  Doing so
//   opens up the network behind the company firewall to attack.
//
//   Imagine a doomsday scenario where a project has been compromised and
//   an unsigned executable/VM image has been tampered with.  Volunteer
//   downloads compromised code and executes it on a company machine.
//   Now the compromised VM starts attacking other machines on the company
//   network.  The company firewall cannot help because the attacking
//   machine is already behind the company firewall.
//
int VBOX_VM::set_network_access(bool enabled) {
    string command;
    string output;
    int retval;
>>>>>>> 9d1972ab

        network_suspended = !enabled;

        if (enabled) {
            vboxlog_msg("Enabling network access for VM.");
            command  = "modifyvm \"" + vm_name + "\" ";
            command += "--cableconnected1 on ";

            retval = vbm_popen(command, output, "enable network");
            if (retval) return retval;
        } else {
            vboxlog_msg("Disabling network access for VM.");
            command  = "modifyvm \"" + vm_name + "\" ";
            command += "--cableconnected1 off ";

            retval = vbm_popen(command, output, "disable network");
            if (retval) return retval;
        }
        return 0;
    }

    int VBOX_VM::set_cpu_usage(int percentage) {
        string command;
        string output;
        char buf[256];
        int retval;

        // the arg to controlvm is percentage
        //
        vboxlog_msg("Setting CPU throttle for VM. (%d%%)", percentage);
        sprintf(buf, "%d", percentage);
        command  = "controlvm \"" + vm_name + "\" ";
        command += "cpuexecutioncap ";
        command += buf;
        command += " ";

        retval = vbm_popen(command, output, "CPU throttle");
        if (retval) return retval;
        return 0;
    }

    int VBOX_VM::set_network_usage(int kilobytes) {
        string command;
        string output;
        char buf[256];
        int retval;

        // the argument to modifyvm is in KB
        //
        if (kilobytes == 0) {
            vboxlog_msg("Setting network throttle for VM. (1024GB)");
        } else {
            vboxlog_msg("Setting network throttle for VM. (%dKB)", kilobytes);
        }

        if (is_virtualbox_version_newer(4, 2, 0)) {

            // Update bandwidth group limits
            //
            if (kilobytes == 0) {
                command  = "bandwidthctl \"" + vm_name + "\" ";
                command += "set \"" + vm_name + "_net\" ";
                command += "--limit 1024G ";

                retval = vbm_popen(command, output, "network throttle (set default value)");
                if (retval) return retval;
            } else {
                sprintf(buf, "%d", kilobytes);
                command  = "bandwidthctl \"" + vm_name + "\" ";
                command += "set \"" + vm_name + "_net\" ";
                command += "--limit ";
                command += buf;
                command += "K ";

                retval = vbm_popen(command, output, "network throttle (set)");
                if (retval) return retval;
            }

        } else {

            sprintf(buf, "%d", kilobytes);
            command  = "modifyvm \"" + vm_name + "\" ";
            command += "--nicspeed1 ";
            command += buf;
            command += " ";

            retval = vbm_popen(command, output, "network throttle");
            if (retval) return retval;

        }

        return 0;
    }

    void VBOX_VM::lower_vm_process_priority() {
#ifdef _WIN32
        if (vm_pid_handle) {
            SetPriorityClass(vm_pid_handle, BELOW_NORMAL_PRIORITY_CLASS);
        }
#else
        if (vm_pid) {
            setpriority(PRIO_PROCESS, vm_pid, PROCESS_MEDIUM_PRIORITY);
        }
#endif
    }

    void VBOX_VM::reset_vm_process_priority() {
#ifdef _WIN32
        if (vm_pid_handle) {
            SetPriorityClass(vm_pid_handle, NORMAL_PRIORITY_CLASS);
        }
#else
        if (vm_pid) {
            setpriority(PRIO_PROCESS, vm_pid, PROCESS_NORMAL_PRIORITY);
        }
#endif
<<<<<<< HEAD
    }

}
=======
}
}
>>>>>>> 9d1972ab
<|MERGE_RESOLUTION|>--- conflicted
+++ resolved
@@ -153,20 +153,12 @@
         }
 
 #ifdef _WIN32
-<<<<<<< HEAD
+
         // Launch vboxsvc manually so that the DCOM subsystem won't be able too.  Our version
         // will have permission and direction to write its state information to the BOINC
         // data directory.
         //
         launch_vboxsvc();
-=======
-#ifndef COM_OFF
-    // Launch vboxsvc manually so that the DCOM subsystem won't be able too.  Our version
-    // will have permission and direction to write its state information to the BOINC
-    // data directory.
-    //
-    launch_vboxsvc();
->>>>>>> 9d1972ab
 #endif
 #endif
 
@@ -209,7 +201,7 @@
             }
         }
 
-<<<<<<< HEAD
+
         // Create and register the VM
         //
         command  = "createvm ";
@@ -217,41 +209,6 @@
         command += "--basefolder \"" + virtual_machine_slot_directory + "\" ";
         command += "--ostype \"" + os_name + "\" ";
         command += "--register";
-=======
-    // Create and register the VM
-    //
-    command  = "createvm ";
-    command += "--name \"" + vm_name + "\" ";
-    command += "--basefolder \"" + virtual_machine_slot_directory + "\" ";
-    command += "--ostype \"" + os_name + "\" ";
-    command += "--register";
-
-    retval = vbm_popen(command, output, "create");
-    if (retval) return retval;
-
-    // Tweak the VM's Description
-    //
-    command  = "modifyvm \"" + vm_name + "\" ";
-    command += "--description \"" + vm_master_description + "\" ";
-
-    vbm_popen(command, output, "modifydescription", false, false);
-
-    // Tweak the VM's Memory Size
-    //
-    vboxlog_msg("Setting Memory Size for VM. (%dMB)", (int)memory_size_mb);
-    sprintf(buf, "%d", (int)memory_size_mb);
-    command  = "modifyvm \"" + vm_name + "\" ";
-    command += "--memory " + string(buf) + " ";
-
-    retval = vbm_popen(command, output, "modifymem");
-    if (retval) return retval;
-
-    // Tweak the VM's CPU Count
-    //
-    vboxlog_msg("Setting CPU Count for VM. (%s)", vm_cpu_count.c_str());
-    command  = "modifyvm \"" + vm_name + "\" ";
-    command += "--cpus " + vm_cpu_count + " ";
->>>>>>> 9d1972ab
 
         retval = vbm_popen(command, output, "create");
         if (retval) return retval;
@@ -263,34 +220,12 @@
 
         vbm_popen(command, output, "modifydescription", false, false);
 
-<<<<<<< HEAD
+
         // Tweak the VM's Memory Size
         //
         vboxlog_msg("Setting Memory Size for VM. (%dMB)", (int)memory_size_mb);
         sprintf(buf, "%d", (int)memory_size_mb);
-=======
-    // Tweak the VM's Boot Options
-    //
-    vboxlog_msg("Setting Boot Options for VM.");
-    command  = "modifyvm \"" + vm_name + "\" ";
-    if (boot_iso) {
-        command += "--boot1 dvd ";
-        command += "--boot2 disk ";
-    } else {
-        command += "--boot1 disk ";
-        command += "--boot2 dvd ";
-    }
-    command += "--boot3 none ";
-    command += "--boot4 none ";
-
-    retval = vbm_popen(command, output, "modifyboot");
-    if (retval) return retval;
-
-    // Tweak the VM's Network Configuration
-    //
-    if (network_bridged_mode) {
-        vboxlog_msg("Setting Network Configuration for Bridged Mode.");
->>>>>>> 9d1972ab
+
         command  = "modifyvm \"" + vm_name + "\" ";
         command += "--memory " + string(buf) + " ";
 
@@ -443,53 +378,13 @@
             vboxlog_msg("Running under Hypervisor. Disabling VirtualBox hardware acceleration support.");
             disable_acceleration = true;
         }
-<<<<<<< HEAD
+
         if (is_boinc_client_version_newer(aid, 7, 2, 16)) {
             if (aid.vm_extensions_disabled) {
                 vboxlog_msg("Hardware acceleration failed with previous execution. Disabling VirtualBox hardware acceleration support.");
                 disable_acceleration = true;
             }
-=======
-    }
-
-    // Only allow disabling of hardware acceleration on 32-bit VM types, 64-bit VM types require it.
-    //
-    if (os_name.find("_64") == std::string::npos) {
-        if (disable_acceleration) {
-            vboxlog_msg("Disabling hardware acceleration support for virtualization.");
-            command  = "modifyvm \"" + vm_name + "\" ";
-            command += "--hwvirtex off ";
-
-            retval = vbm_popen(command, output, "VT-x/AMD-V support");
-            if (retval) return retval;
-        }
-    } else if (os_name.find("_64") != std::string::npos) {
-        if (disable_acceleration) {
-            vboxlog_msg("ERROR: Invalid configuration.  VM type requires acceleration but the current configuration cannot support it.");
-            return ERR_INVALID_PARAM;
-        }
-    }
-
-    // Add storage controller to VM
-    // See: http://www.virtualbox.org/manual/ch08.html#vboxmanage-storagectl
-    // See: http://www.virtualbox.org/manual/ch05.html#iocaching
-    //
-    vboxlog_msg("Adding storage controller(s) to VM.");
-    command  = "storagectl \"" + vm_name + "\" ";
-    command += "--name \"Hard Disk Controller\" ";
-    command += "--add \"" + vm_disk_controller_type + "\" ";
-    command += "--controller \"" + vm_disk_controller_model + "\" ";
-    if (
-        (vm_disk_controller_type == "sata") || (vm_disk_controller_type == "SATA") ||
-        (vm_disk_controller_type == "scsi") || (vm_disk_controller_type == "SCSI") ||
-        (vm_disk_controller_type == "sas") || (vm_disk_controller_type == "SAS")
-    ) {
-        command += "--hostiocache off ";
-    }
-    if ((vm_disk_controller_type == "sata") || (vm_disk_controller_type == "SATA")) {
-        if (is_virtualbox_version_newer(4, 3, 0)) {
-            command += "--portcount 3";
->>>>>>> 9d1972ab
+
         } else {
             if (vm_cpu_count == "1") {
                 // Keep this around for older clients.  Removing this for older clients might
@@ -571,7 +466,6 @@
             retval = vbm_popen(command, output, "storage attach (ISO 9660 image)");
             if (retval) return retval;
 
-<<<<<<< HEAD
             // Add guest additions to the VM
             //
             if (virtualbox_guest_additions.size()) {
@@ -608,12 +502,7 @@
             // Adding virtual hard drive to VM
             //
             vboxlog_msg("Adding virtual disk drive to VM. (%s)", image_filename.c_str());
-=======
-        // Add a virtual cache disk drive to VM
-        //
-        if (enable_cache_disk) {
-            vboxlog_msg("Adding virtual cache disk drive to VM. (%s)", cache_disk_filename.c_str());
->>>>>>> 9d1972ab
+
             command  = "storageattach \"" + vm_name + "\" ";
             command += "--storagectl \"Hard Disk Controller\" ";
             command += "--port 0 ";
@@ -728,7 +617,6 @@
                 retval = boinc_get_port(false, rd_host_port);
                 if (retval) return retval;
 
-<<<<<<< HEAD
                 sprintf(buf, "%d", rd_host_port);
                 command  = "modifyvm \"" + vm_name + "\" ";
                 command += "--vrde on ";
@@ -736,16 +624,6 @@
                 command += "--vrdeauthlibrary default ";
                 command += "--vrdeauthtype null ";
                 command += "--vrdeport " + string(buf) + " ";
-=======
-            // Add new firewall rule
-            //
-            sprintf(buf, ",tcp,%s,%d,,%d",
-                    pf.is_remote?"":"127.0.0.1",
-                    pf.host_port, pf.guest_port
-                   );
-            command  = "modifyvm \"" + vm_name + "\" ";
-            command += "--natpf1 \"" + string(buf) + "\" ";
->>>>>>> 9d1972ab
 
                 retval = vbm_popen(command, output, "remote desktop");
                 if(retval) return retval;
@@ -802,18 +680,9 @@
         command  = "registervm ";
         command += "\"" + virtual_machine_slot_directory + "/" + vm_name + "/" + vm_name + ".vbox\" ";
 
-<<<<<<< HEAD
+
         retval = vbm_popen(command, output, "register");
         if (retval) return retval;
-=======
-    // Register the VM
-    //
-    command  = "registervm ";
-    command += "\"" + virtual_machine_slot_directory + "/" + vm_name + "/" + vm_name + ".vbox\" ";
-
-    retval = vbm_popen(command, output, "register");
-    if (retval) return retval;
->>>>>>> 9d1972ab
 
         return 0;
     }
@@ -846,7 +715,6 @@
             vbm_popen(command, output, "network throttle group (remove)", false, false);
         }
 
-<<<<<<< HEAD
         if (enable_floppyio) {
             command  = "storagectl \"" + vm_name + "\" ";
             command += "--name \"Floppy Controller\" ";
@@ -854,8 +722,7 @@
 
             vbm_popen(command, output, "deregister storage controller (floppy disk)", false, false);
         }
-=======
->>>>>>> 9d1972ab
+
 
         // Next, delete VM
         //
@@ -895,11 +762,6 @@
 
             vbm_popen(command, output, "remove virtual floppy disk", false, false);
         }
-<<<<<<< HEAD
-=======
-    } 
->>>>>>> 9d1972ab
-
         return 0;
     }
 
@@ -1134,13 +996,9 @@
 
         boinc_get_init_data_p(&aid);
 
-<<<<<<< HEAD
+
         log_pointer = 0;
         vboxlog_msg("Starting VM using VBoxManage interface. (%s, slot#%d)", vm_name.c_str(), aid.slot);
-=======
-    vboxlog_msg("Starting VM using VboxManage interface. (%s, slot#%d)", vm_name.c_str(), aid.slot);
->>>>>>> 9d1972ab
-
 
         command = "startvm \"" + vm_name + "\"";
         if (headless) {
@@ -1310,7 +1168,6 @@
                 vbm_popen(command, output, "put scancode", true, true, 0);
                 boinc_sleep(1);
 
-<<<<<<< HEAD
                 command = "controlvm \"" + vm_name + "\" ";
                 command += "screenshotpng \"";
                 command += virtual_machine_slot_directory;
@@ -1319,16 +1176,6 @@
                 command += "\"";
                 retval = vbm_popen(command, output, "capture screenshot", true, true, 0);
                 if (retval) return retval;
-=======
-            command = "controlvm \"" + vm_name + "\" ";
-            command += "screenshotpng \"";
-            command += virtual_machine_slot_directory;
-            command += "/";
-            command += SCREENSHOT_FILENAME;
-            command += "\"";
-            retval = vbm_popen(command, output, "capture screenshot", true, true, 0);
-            if (retval) return retval;
->>>>>>> 9d1972ab
 
                 vboxlog_msg("Screenshot completed.");
 
@@ -1336,17 +1183,6 @@
         }
         return 0;
     }
-<<<<<<< HEAD
-=======
-    return 0;
-}
-
-int VBOX_VM::create_snapshot(double elapsed_time) {
-    string command;
-    string output;
-    char buf[256];
-    int retval = BOINC_SUCCESS;
->>>>>>> 9d1972ab
 
     int VBOX_VM::create_snapshot(double elapsed_time) {
         string command;
@@ -1382,43 +1218,9 @@
 
         vboxlog_msg("Checkpoint completed.");
 
-<<<<<<< HEAD
+
         return 0;
     }
-=======
-int VBOX_VM::cleanup_snapshots(bool delete_active) {
-    string command;
-    string output;
-    string snapshotlist;
-    string line;
-    string uuid;
-    size_t eol_pos;
-    size_t eol_prev_pos;
-    size_t uuid_start;
-    size_t uuid_end;
-    int retval;
-
-
-    // Enumerate snapshot(s)
-    command = "snapshot \"" + vm_name + "\" ";
-    command += "list ";
-
-    // Only log the error if we are not attempting to deregister the VM.
-    // delete_active is only set to true when we are deregistering the VM.
-    retval = vbm_popen(command, snapshotlist, "enumerate snapshot(s)", !delete_active, false, 0);
-    if (retval) return retval;
-
-    // Output should look a little like this:
-    //   Name: Snapshot 2 (UUID: 1751e9a6-49e7-4dcc-ab23-08428b665ddf)
-    //      Name: Snapshot 3 (UUID: 92fa8b35-873a-4197-9d54-7b6b746b2c58)
-    //         Name: Snapshot 4 (UUID: c049023a-5132-45d5-987d-a9cfadb09664) *
-    //
-    // Traverse the list from newest to oldest.  Otherwise we end up with an error:
-    //   VBoxManage.exe: error: Snapshot operation failed
-    //   VBoxManage.exe: error: Hard disk 'C:\ProgramData\BOINC\slots\23\vm_image.vdi' has
-    //     more than one child hard disk (2)
-    //
->>>>>>> 9d1972ab
 
     int VBOX_VM::cleanup_snapshots(bool delete_active) {
         string command;
@@ -1461,24 +1263,10 @@
         while (eol_pos != string::npos) {
             line = snapshotlist.substr(eol_pos, eol_prev_pos - eol_pos);
 
-<<<<<<< HEAD
+
             // Find the previous line to use in the next iteration
             eol_prev_pos = eol_pos;
             eol_pos = snapshotlist.rfind("\n", eol_prev_pos - 1);
-=======
-            // Delete stale snapshot, if one exists
-            command = "snapshot \"" + vm_name + "\" ";
-            command += "delete \"";
-            command += uuid;
-            command += "\" ";
-
-            // Only log the error if we are not attempting to deregister the VM.
-            // delete_active is only set to true when we are deregistering the VM.
-            retval = vbm_popen(command, output, "delete stale snapshot", !delete_active, false, 0);
-            if (retval) return retval;
-        }
-    }
->>>>>>> 9d1972ab
 
             // This VM does not yet have any snapshots
             if (line.find("does not have any snapshots") != string::npos) break;
@@ -1559,7 +1347,6 @@
             return BOINC_SUCCESS;
         }
 
-<<<<<<< HEAD
         // Something unexpected has happened.  Dump diagnostic output.
         vboxlog_msg(
                 "Error in registration for VM: %d\nArguments:\n%s\nOutput:\n%s",
@@ -1569,25 +1356,7 @@
                 );
 
         return retval;
-=======
-    if (
-        (output.find("WARNING: The vboxdrv kernel module is not loaded.") != string::npos) ||
-        (output.find("WARNING: The VirtualBox kernel modules are not loaded.") != string::npos)
-    ) {
-        vboxlog_msg("WARNING: The VirtualBox kernel modules are not loaded.");
-        vboxlog_msg("WARNING: Please update/recompile VirtualBox kernel drivers.");
-        message = "Please update/recompile VirtualBox kernel drivers.";
-        rc = false;
-    }
-
-    if (
-        (output.find("Warning: program compiled against ") != string::npos) &&
-        (output.find(" using older ") != string::npos)
-    ) {
-        vboxlog_msg("WARNING: VirtualBox incompatible dependencies detected.");
-        message = "Please update/reinstall VirtualBox";
-        rc = false;
->>>>>>> 9d1972ab
+
     }
 
     // Attempt to detect any condition that would prevent VirtualBox from running a VM properly, like:
@@ -1632,7 +1401,6 @@
             rc = false;
         }
 
-<<<<<<< HEAD
         if (
                 (output.find("Warning: program compiled against ") != string::npos) &&
                 (output.find(" using older ") != string::npos)
@@ -1640,16 +1408,7 @@
             vboxlog_msg("WARNING: VirtualBox incompatible dependencies detected.");
             message = "Please update/reinstall VirtualBox";
             rc = false;
-=======
-    command = "showhdinfo \"" + virtual_machine_root_dir + "/" + image_filename + "\" ";
-    if (vbm_popen(command, output, "hdd registration", false, false) == 0) {
-        if ((output.find("VBOX_E_FILE_ERROR") == string::npos) &&
-                (output.find("VBOX_E_OBJECT_NOT_FOUND") == string::npos) &&
-                (output.find("does not match the value") == string::npos)
-           ) {
-            // Error message not found in text
-            return true;
->>>>>>> 9d1972ab
+
         }
 
         return rc;
@@ -1664,11 +1423,9 @@
 
         command = "showhdinfo \"" + virtual_machine_root_dir + "/" + image_filename + "\" ";
         if (vbm_popen(command, output, "hdd registration", false, false) == 0) {
-<<<<<<< HEAD
+
             if ((output.find("VBOX_E_FILE_ERROR") == string::npos) && 
-=======
-            if ((output.find("VBOX_E_FILE_ERROR") == string::npos) &&
->>>>>>> 9d1972ab
+
                     (output.find("VBOX_E_OBJECT_NOT_FOUND") == string::npos) &&
                     (output.find("does not match the value") == string::npos)
                ) {
@@ -1709,7 +1466,7 @@
 
     int VBOX_VM::get_install_directory(string& install_directory) {
 #ifdef _WIN32
-<<<<<<< HEAD
+
         LONG    lReturnValue;
         HKEY    hkSetupHive;
         LPTSTR  lpszRegistryValue = NULL;
@@ -1750,47 +1507,7 @@
 
                 install_directory = lpszRegistryValue;
             }
-=======
-    LONG    lReturnValue;
-    HKEY    hkSetupHive;
-    LPTSTR  lpszRegistryValue = NULL;
-    DWORD   dwSize = 0;
-
-    // change the current directory to the boinc data directory if it exists
-    lReturnValue = RegOpenKeyEx(
-                       HKEY_LOCAL_MACHINE,
-                       _T("SOFTWARE\\Oracle\\VirtualBox"),
-                       0,
-                       KEY_READ,
-                       &hkSetupHive
-                   );
-    if (lReturnValue == ERROR_SUCCESS) {
-        // How large does our buffer need to be?
-        lReturnValue = RegQueryValueEx(
-                           hkSetupHive,
-                           _T("InstallDir"),
-                           NULL,
-                           NULL,
-                           NULL,
-                           &dwSize
-                       );
-        if (lReturnValue != ERROR_FILE_NOT_FOUND) {
-            // Allocate the buffer space.
-            lpszRegistryValue = (LPTSTR) malloc(dwSize);
-            (*lpszRegistryValue) = NULL;
-
-            // Now get the data
-            lReturnValue = RegQueryValueEx(
-                               hkSetupHive,
-                               _T("InstallDir"),
-                               NULL,
-                               NULL,
-                               (LPBYTE)lpszRegistryValue,
-                               &dwSize
-                           );
-
-            install_directory = lpszRegistryValue;
->>>>>>> 9d1972ab
+
         }
 
         if (hkSetupHive) RegCloseKey(hkSetupHive);
@@ -1846,27 +1563,7 @@
             }
         }
 
-<<<<<<< HEAD
         return retval;
-=======
-        if (3 == sscanf(output.c_str(), "%d.%d.%d", &vbox_major, &vbox_minor, &vbox_release)) {
-            snprintf(
-                buf, sizeof(buf),
-                "%d.%d.%d",
-                vbox_major, vbox_minor, vbox_release
-            );
-            version_raw = buf;
-            snprintf(
-                buf, sizeof(buf),
-                "VirtualBox VboxManage Interface (Version: %d.%d.%d)",
-                vbox_major, vbox_minor, vbox_release
-            );
-            version_display = buf;
-        } else {
-            version_raw = "Unknown";
-            version_display = "VirtualBox VboxManage Interface (Version: Unknown)";
-        }
->>>>>>> 9d1972ab
     }
 
     int VBOX_VM::get_guest_additions(string& guest_additions) {
@@ -2042,7 +1739,6 @@
                 found = line.find(comp);
                 if (found != string::npos){
 
-<<<<<<< HEAD
                     found += strlen("Process ID: ");
                     pid = line.substr(found, string::npos);
                     strip_whitespace(pid);
@@ -2060,52 +1756,6 @@
             }
         }
         else retval = ERR_NOT_FOUND;
-=======
-int VBOX_VM::get_vm_process_id() {
-    string virtualbox_vm_log;
-    string::iterator iter;
-    int retval = BOINC_SUCCESS;
-    string line;
-    string comp = "Process ID";
-    string pid;
-    size_t pid_start;
-    size_t pid_end;
-    std::size_t found;
-
-
-    virtualbox_vm_log = vm_master_name + "/Logs/VBox.log";
-
-    if (boinc_file_exists(virtualbox_vm_log.c_str())) {
-
-        std::ifstream  src(virtualbox_vm_log.c_str(), std::ios::binary);
-        while (std::getline(src, line))
-        {
-
-            found = line.find(comp);
-            if (found != string::npos) {
-
-                pid_start = line.find("Process ID: ");
-                if (pid_start == string::npos) {
-                    vboxlog_msg("Something wrong with the process ID finding\n %s ", line.c_str());
-                    return ERR_NOT_FOUND;
-                }
-                pid_start += strlen("Process ID: ");
-                pid_end = line.find("\n", pid_start);
-                pid = line.substr(pid_start, pid_end - pid_start);
-                strip_whitespace(pid);
-                if (pid.size() <= 0) {
-                    return ERR_NOT_FOUND;
-                }
-
-                vm_pid = atol(pid.c_str());
-                break;
-            }
-        }
-    }
-
-    return retval;
-}
->>>>>>> 9d1972ab
 
         return retval;
     }
@@ -2131,7 +1781,6 @@
         return current_cpu_time;
     }
 
-<<<<<<< HEAD
     // Enable the network adapter if a network connection is required.
     // NOTE: Network access should never be allowed if the code running in a 
     //   shared directory or the VM image itself is NOT signed.  Doing so
@@ -2148,24 +1797,6 @@
         string command;
         string output;
         int retval;
-=======
-// Enable the network adapter if a network connection is required.
-// NOTE: Network access should never be allowed if the code running in a
-//   shared directory or the VM image itself is NOT signed.  Doing so
-//   opens up the network behind the company firewall to attack.
-//
-//   Imagine a doomsday scenario where a project has been compromised and
-//   an unsigned executable/VM image has been tampered with.  Volunteer
-//   downloads compromised code and executes it on a company machine.
-//   Now the compromised VM starts attacking other machines on the company
-//   network.  The company firewall cannot help because the attacking
-//   machine is already behind the company firewall.
-//
-int VBOX_VM::set_network_access(bool enabled) {
-    string command;
-    string output;
-    int retval;
->>>>>>> 9d1972ab
 
         network_suspended = !enabled;
 
@@ -2282,11 +1913,5 @@
             setpriority(PRIO_PROCESS, vm_pid, PROCESS_NORMAL_PRIORITY);
         }
 #endif
-<<<<<<< HEAD
-    }
-
-}
-=======
-}
-}
->>>>>>> 9d1972ab
+    }
+}