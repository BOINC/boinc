--- conflicted
+++ resolved
@@ -80,19 +80,13 @@
 #include "vboxcheckpoint.h"
 #include "vboxwrapper.h"
 #include "vbox_common.h"
-<<<<<<< HEAD
+
 
 //Use of COM_OFF to choose between COM 
 //and VboxManage interfaces
 //
 //Default is COM
 //
-=======
-//Use of COM_OFF to choose between COM
-//and VboxManage interfaces
-//
-//Default is COM
->>>>>>> 9d1972ab
 #ifdef _WIN32
 #ifndef COM_OFF
 #include "vbox_mscom42.h"
@@ -320,13 +314,10 @@
             vboxlog_msg("ERROR: can't read trickle trigger file %s", filename);
         } else {
             retval = boinc_send_trickle_up(
-<<<<<<< HEAD
+
                     filename, const_cast<char*>(text.c_str())
                     );
-=======
-                         filename, const_cast<char*>(text.c_str())
-                     );
->>>>>>> 9d1972ab
+
             if (retval) {
                 vboxlog_msg("boinc_send_trickle_up() failed: %s (%d)", boincerror(retval), retval);
             }
@@ -378,13 +369,10 @@
             "<cpu_time>%f</cpu_time>", last_trickle_report_time
            );
     int retval = boinc_send_trickle_up(
-<<<<<<< HEAD
+
             const_cast<char*>("cpu_time"), buf
             );
-=======
-                     const_cast<char*>("cpu_time"), buf
-                 );
->>>>>>> 9d1972ab
+
     if (retval) {
         vboxlog_msg("Sending Trickle-Up Event failed (%d).", retval);
     }
@@ -466,11 +454,8 @@
     boinc_parse_init_data_file();
     boinc_get_init_data(aid);
 
-<<<<<<< HEAD
     vboxlog_msg("Detected: BOINC client v%d.%d.%d", aid.major_version, aid.minor_version, aid.release);
 
-=======
->>>>>>> 9d1972ab
     //Use COM_OFF to choose how we initialize() the VM
 #ifdef _WIN32
 #ifndef COM_OFF
@@ -552,20 +537,6 @@
         }
     }
 
-<<<<<<< HEAD
-=======
-    // Choose a random interleave value for checkpoint intervals
-    // to stagger disk I/O.
-    //
-    srand((int)getpid());
-    random_checkpoint_factor = drand() * 600;
-
-    vboxlog_msg(
-        "Feature: Checkpoint interval offset (%d seconds)",
-        (int)random_checkpoint_factor
-    );
-
->>>>>>> 9d1972ab
     // Display trickle value if specified
     //   
     if (trickle_period > 0.0) {
@@ -620,7 +591,7 @@
     // VirtualBox 4.2.6 crashes during snapshot operations
     // and 4.2.18 fails to restore from snapshots properly.
     //
-<<<<<<< HEAD
+
     if ((pVM->virtualbox_version_raw.find("4.2.6") != std::string::npos) || 
             (pVM->virtualbox_version_raw.find("4.2.18") != std::string::npos) || 
             (pVM->virtualbox_version_raw.find("4.3.0") != std::string::npos) ) {
@@ -629,16 +600,6 @@
                 "Incompatible version of VirtualBox detected; please upgrade.",
                 true
                 );
-=======
-    if ((pVM->virtualbox_version_raw.find("4.2.6") != std::string::npos) ||
-            (pVM->virtualbox_version_raw.find("4.2.18") != std::string::npos) ||
-            (pVM->virtualbox_version_raw.find("4.3.0") != std::string::npos) ) {
-        vboxlog_msg("Incompatible version of VirtualBox detected. Please upgrade to a later version.");
-        boinc_temporary_exit(86400,
-                             "Incompatible version of VirtualBox detected; please upgrade.",
-                             true
-                            );
->>>>>>> 9d1972ab
     }
 
     // Check to see if the system is in a state in which
@@ -868,49 +829,7 @@
             if (pVM->online) pVM->capture_screenshot();
 
             checkpoint.update(elapsed_time, current_cpu_time);
-<<<<<<< HEAD
-=======
-
-            if (error_reason.size()) {
-                vboxlog_msg("\n%s", error_reason.c_str());
-            }
-
-            if (do_dump_hypervisor_logs) {
-                pVM->dump_hypervisor_logs(true);
-            }
-
-            boinc_finish(retval);
-        } else {
-            // if the VM is already running notify BOINC about the process ID so it can
-            // clean up the environment.  We should be safe to run after that.
-            //
-            if (pVM->vm_pid) {
-                retval = boinc_report_app_status_aux(
-                             current_cpu_time,
-                             last_checkpoint_cpu_time,
-                             fraction_done,
-                             pVM->vm_pid,
-                             bytes_sent,
-                             bytes_received
-                         );
-            }
-
-            // Give the BOINC API time to report the pid to BOINC.
-            //
-            boinc_sleep(5.0);
-
-            if (error_reason.size()) {
-                vboxlog_msg("\n%s", error_reason.c_str());
-            }
-
-            if (do_dump_hypervisor_logs) {
-                pVM->dump_hypervisor_logs(true);
-            }
-
-            // Exit and let BOINC clean up the rest.
-            //
-            boinc_temporary_exit(temp_delay, temp_reason);
->>>>>>> 9d1972ab
+
         }
     }
 
@@ -918,7 +837,7 @@
     //
     vboxlog_msg("Reporting VM Process ID to BOINC.");
     retval = boinc_report_app_status_aux(
-<<<<<<< HEAD
+
             current_cpu_time,
             last_checkpoint_cpu_time,
             fraction_done,
@@ -926,15 +845,6 @@
             bytes_sent,
             bytes_received
             );
-=======
-                 current_cpu_time,
-                 last_checkpoint_cpu_time,
-                 fraction_done,
-                 pVM->vm_pid,
-                 bytes_sent,
-                 bytes_received
-             );
->>>>>>> 9d1972ab
 
     // Wait for up to 5 minutes for the VM to switch states.
     // A system under load can take a while.
@@ -953,12 +863,6 @@
     //
     pVM->lower_vm_process_priority();
 
-<<<<<<< HEAD
-=======
-    // Log our current state
-    pVM->poll(true);
-
->>>>>>> 9d1972ab
     // Is the VM still running? If not, why not?
     //
     if (!pVM->online) {
@@ -991,52 +895,10 @@
             temp_delay = 86400;
         }
 
-<<<<<<< HEAD
         pVM->report_clean(unrecoverable_error, skip_cleanup, do_dump_hypervisor_logs,
                 retval, error_reason, pVM->vm_pid, temp_delay, temp_reason,
                 current_cpu_time, last_checkpoint_cpu_time, fraction_done,
                 bytes_sent, bytes_received);
-=======
-        if (unrecoverable_error) {
-            // Attempt to cleanup the VM and exit.
-            if (!skip_cleanup) {
-                pVM->cleanup();
-            }
-
-            checkpoint.update(elapsed_time, current_cpu_time);
-
-            if (error_reason.size()) {
-                vboxlog_msg("\n%s", error_reason.c_str());
-            }
-
-            if (do_dump_hypervisor_logs) {
-                pVM->dump_hypervisor_logs(true);
-            }
-
-            boinc_finish(retval);
-        } else {
-            // if the VM is already running notify BOINC about the process ID so it can
-            // clean up the environment.  We should be safe to run after that.
-            //
-            if (pVM->vm_pid) {
-                retval = boinc_report_app_status_aux(
-                             current_cpu_time,
-                             last_checkpoint_cpu_time,
-                             fraction_done,
-                             pVM->vm_pid,
-                             bytes_sent,
-                             bytes_received
-                         );
-            }
-
-            // Give the BOINC API time to report the pid to BOINC.
-            //
-            boinc_sleep(5.0);
-
-            if (error_reason.size()) {
-                vboxlog_msg("\n%s", error_reason.c_str());
-            }
->>>>>>> 9d1972ab
 
         if (unrecoverable_error) checkpoint.update(elapsed_time, current_cpu_time);
 
@@ -1137,15 +999,10 @@
             boinc_finish(EXIT_ABORTED_BY_CLIENT);
         }
         if (pVM->heartbeat_filename.size()) {
-<<<<<<< HEAD
+
             if (elapsed_time >= (last_heartbeat_elapsed_time + pVM->minimum_heartbeat_interval))
             {
-=======
-            if (
-                (initial_heartbeat_check && (elapsed_time >= (last_heartbeat_elapsed_time + 600.0))) ||
-                (!initial_heartbeat_check && (elapsed_time >= (last_heartbeat_elapsed_time + pVM->minimum_heartbeat_interval)))
-            ) {
->>>>>>> 9d1972ab
+
                 bool should_exit = false;
                 struct stat heartbeat_stat;
 
@@ -1445,7 +1302,7 @@
 
         if (report_net_usage) {
             retval = boinc_report_app_status_aux(
-<<<<<<< HEAD
+
                     elapsed_time,
                     last_checkpoint_cpu_time,
                     fraction_done,
@@ -1453,15 +1310,7 @@
                     bytes_sent,
                     bytes_received
                     );
-=======
-                         elapsed_time,
-                         last_checkpoint_cpu_time,
-                         fraction_done,
-                         pVM->vm_pid,
-                         bytes_sent,
-                         bytes_received
-                     );
->>>>>>> 9d1972ab
+
             if (!retval) {
                 report_net_usage = false;
             }
@@ -1507,4 +1356,4 @@
 #endif
 
     return 0;
-}
+}