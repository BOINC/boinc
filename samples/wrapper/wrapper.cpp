--- conflicted
+++ resolved
@@ -746,15 +746,9 @@
     if (aid.no_priority_change) {
         priority_val = 0;
     } else {
-<<<<<<< HEAD
-        if (aid.process_priority > 0) {
-            // priority coming from the client is on scale where 0 is idle.
-            // for us, 1 is idle
-=======
         if (aid.process_priority > CONFIG_PRIORITY_UNSPECIFIED) {
             // priority coming from the client is on scale where 0 is idle.
             // we use the scale where 1 is idle
->>>>>>> 16d10612
             //
             priority_val = process_priority_value(aid.process_priority+1);
         } else {
